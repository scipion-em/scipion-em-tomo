# **************************************************************************
# *
# * Authors:     J.M. De la Rosa Trevin (delarosatrevin@scilifelab.se) [1]
# *
# * [1] SciLifeLab, Stockholm University
# *
# * This program is free software; you can redistribute it and/or modify
# * it under the terms of the GNU General Public License as published by
# * the Free Software Foundation; either version 2 of the License, or
# * (at your option) any later version.
# *
# * This program is distributed in the hope that it will be useful,
# * but WITHOUT ANY WARRANTY; without even the implied warranty of
# * MERCHANTABILITY or FITNESS FOR A PARTICULAR PURPOSE.  See the
# * GNU General Public License for more details.
# *
# * You should have received a copy of the GNU General Public License
# * along with this program; if not, write to the Free Software
# * Foundation, Inc., 59 Temple Place, Suite 330, Boston, MA
# * 02111-1307  USA
# *
# *  All comments concerning this program package may be sent to the
# *  e-mail address 'scipion@cnb.csic.es'
# *
# **************************************************************************

import pwem

<<<<<<< HEAD
__version__ = '3.2.1'
=======
__version__ = '3.3.0'
>>>>>>> 933de6f5
_logo = "icon.png"
_references = []


class Plugin(pwem.Plugin):
    @classmethod
    def _defineVariables(cls):
        pass

    @classmethod
    def getEnviron(cls):
        return None<|MERGE_RESOLUTION|>--- conflicted
+++ resolved
@@ -26,11 +26,7 @@
 
 import pwem
 
-<<<<<<< HEAD
-__version__ = '3.2.1'
-=======
 __version__ = '3.3.0'
->>>>>>> 933de6f5
 _logo = "icon.png"
 _references = []
 
