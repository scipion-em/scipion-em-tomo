# **************************************************************************
# *
# * Authors:     J.M. De la Rosa Trevin (delarosatrevin@scilifelab.se) [1]
# *
# * [1] SciLifeLab, Stockholm University
# *
# * This program is free software; you can redistribute it and/or modify
# * it under the terms of the GNU General Public License as published by
# * the Free Software Foundation; either version 2 of the License, or
# * (at your option) any later version.
# *
# * This program is distributed in the hope that it will be useful,
# * but WITHOUT ANY WARRANTY; without even the implied warranty of
# * MERCHANTABILITY or FITNESS FOR A PARTICULAR PURPOSE.  See the
# * GNU General Public License for more details.
# *
# * You should have received a copy of the GNU General Public License
# * along with this program; if not, write to the Free Software
# * Foundation, Inc., 59 Temple Place, Suite 330, Boston, MA
# * 02111-1307  USA
# *
# *  All comments concerning this program package may be sent to the
# *  e-mail address 'scipion@cnb.csic.es'
# *
# **************************************************************************

import os
import pwem
from .constants import (NAPARI_ENV_ACTIVATION, NAPARI_ACTIVATION_CMD,
                        getNaparyEnvName, NAPARI_DEF_VER, V0_4_17, V0_4_19)

<<<<<<< HEAD
__version__ = '3.9.0'
=======
__version__ = '3.8.1'
>>>>>>> f3c701cc
_logo = "icon.png"
_references = []


class Plugin(pwem.Plugin):
    _url = "https://github.com/scipion-em/scipion-em-tomo"

    @classmethod
    def _defineVariables(cls):
        cls._defineVar(NAPARI_ENV_ACTIVATION, NAPARI_ACTIVATION_CMD)

    @classmethod
    def getEnviron(cls):
        return None

    @classmethod
    def getDependencies(cls):
        """ Return a list of dependencies. Include conda if
            activation command was not found. """
        condaActivationCmd = cls.getCondaActivationCmd()
        neededProgs = ['wget']
        if not condaActivationCmd:
            neededProgs.append('conda')

        return neededProgs

    @classmethod
    def addNapariPackage(cls, env, version, default=False):
        ENV_NAME = getNaparyEnvName(version)
        NAPARI_INSTALLED = f"napari_{version}_installed"
        installCmd = [cls.getCondaActivationCmd(),
                      f'conda create -y -n {ENV_NAME} -c conda-forge',
                      f'python=3.10 napari={version} pyqt pip &&',
                      f'conda activate {ENV_NAME} &&',
                      'pip install napari-tomotwin napari-boxmanager',
                      'napari-clusters-plotter']

        # Flag installation finished
        installCmd.append(f'&& touch {NAPARI_INSTALLED}')

        napari_commands = [(" ".join(installCmd), NAPARI_INSTALLED)]

        envPath = os.environ.get('PATH', "")
        # keep path since conda likely in there
        installEnvVars = {'PATH': envPath} if envPath else None
        env.addPackage(f'napari', version=version,
                       tar='void.tgz',
                       commands=napari_commands,
                       neededProgs=cls.getDependencies(),
                       default=default,
                       vars=installEnvVars)

    @classmethod
    def defineBinaries(cls, env):
        for version in [V0_4_17, V0_4_19]:
            cls.addNapariPackage(env, version,
                                 default=version == NAPARI_DEF_VER)<|MERGE_RESOLUTION|>--- conflicted
+++ resolved
@@ -29,11 +29,7 @@
 from .constants import (NAPARI_ENV_ACTIVATION, NAPARI_ACTIVATION_CMD,
                         getNaparyEnvName, NAPARI_DEF_VER, V0_4_17, V0_4_19)
 
-<<<<<<< HEAD
 __version__ = '3.9.0'
-=======
-__version__ = '3.8.1'
->>>>>>> f3c701cc
 _logo = "icon.png"
 _references = []
 
