--- conflicted
+++ resolved
@@ -26,11 +26,7 @@
 
 import pwem
 
-<<<<<<< HEAD
-__version__ = '3.0.9'
-=======
-__version__ = '3.0.8'
->>>>>>> 67b2a61a
+__version__ = '3.0.10'
 _logo = "icon.gif"
 _references = []
 
