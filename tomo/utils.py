# -*- coding: utf-8 -*-
# **************************************************************************
# *
# * Authors:     David Herreros Calero (dherreros@cnb.csic.es)
# *              Estrella Fernandez Gimenez (me.fernandez@cnb.csic.es)
# *
# * Unidad de  Bioinformatica of Centro Nacional de Biotecnologia , CSIC
# *
# * This program is free software; you can redistribute it and/or modify
# * it under the terms of the GNU General Public License as published by
# * the Free Software Foundation; either version 2 of the License, or
# * (at your option) any later version.
# *
# * This program is distributed in the hope that it will be useful,
# * but WITHOUT ANY WARRANTY; without even the implied warranty of
# * MERCHANTABILITY or FITNESS FOR A PARTICULAR PURPOSE.  See the
# * GNU General Public License for more details.
# *
# * You should have received a copy of the GNU General Public License
# * along with this program; if not, write to the Free Software
# * Foundation, Inc., 59 Temple Place, Suite 330, Boston, MA
# * 02111-1307  USA
# *
# *  All comments concerning this program package may be sent to the
# *  e-mail address 'scipion@cnb.csic.es'
# *
# **************************************************************************

import os, re
import numpy as np
from tomo.objects import SetOfSubTomograms, SetOfCoordinates3D
import pyworkflow.utils as pwutils


def _getUniqueFileName(pattern, filename, filePaths=None):
 if filePaths is None:
     filePaths = [re.split(r'[$*#?]', pattern)[0]]

 commPath = pwutils.commonPath(filePaths)
 return filename.replace(commPath + "/", "").replace("/", "_")

def _matchFileNames(originalName, importName):
 return os.path.basename(importName) in originalName

def normalFromMatrix(transformation):
    rotation = transformation[:3, :3]
    axis = np.array([0, 0, 1])
    normal = np.linalg.inv(rotation).dot(axis)
    return normal

def initDictVesicles(coordinates):
<<<<<<< HEAD
    cls = type(coordinates)
    if issubclass(cls, SetOfCoordinates3D):
        tomos = coordinates.getPrecedents()
        volIds = coordinates.aggregate(["MAX"], "_volId", ["_volId"])
        volIds = [d['_volId'] for d in volIds]
        tomoNames = [pwutils.removeBaseExt(tomos[volId].getFileName()) for volId in volIds]
        dictVesicles = {tomoField: {'vesicles': [], 'normals': [], 'ids': []}
                         for tomoField in tomoNames}
        return dictVesicles, tomoNames

    if issubclass(cls, SetOfSubTomograms):
        volIds = coordinates.aggregate(["MAX"], "_volId", ["_volId"])
        volIds = [d['_volId'] for d in volIds]
        tomoNames = []
        for subtomo in coordinates:
            tomoNames.append(pwutils.removeBaseExt(subtomo.getVolName()))
        dictVesicles = {tomoField: {'vesicles': [], 'normals': [], 'ids': []}
                         for tomoField in tomoNames}
        return dictVesicles, tomoNames

def extractVesicles(coordinates, dictVesicles, tomoName):
    tomoId = list(dictVesicles.keys()).index(tomoName) + 1
    cls = type(coordinates)
    if issubclass(cls, SetOfCoordinates3D):
        groupIds = coordinates.aggregate(["MAX"], "_volId", ["_groupId", "_volId"])
        groupIds = [d['_groupId'] for d in groupIds if d['_volId'] == tomoId]
    if issubclass(cls, SetOfSubTomograms):
        groupIds = coordinates.aggregate(["MAX"], "_volId", ["_coordinate._groupId", "_volId"])
        groupIds = [d['_coordinate._groupId'] for d in groupIds if d['_volId'] == tomoId]
=======
    tomos = coordinates.getPrecedents()
    volIds = coordinates.aggregate(["MAX"], "_volId", ["_volId"])
    volIds = [d['_volId'] for d in volIds]
    tomoNames = [pwutils.removeBaseExt(tomos[volId].getFileName()) for volId in volIds]
    dictVesicles = {tomoField: {'vesicles': [], 'normals': [], 'ids': [], 'volId': volIds[idt]}
                     for idt, tomoField in enumerate(tomoNames)}
    return dictVesicles, tomoNames

def extractVesicles(coordinates, dictVesicles, tomoName):
    # tomoId = list(dictVesicles.keys()).index(tomoName) + 1
    tomoId = dictVesicles[tomoName]['volId']
    groupIds = coordinates.aggregate(["MAX"], "_volId", ["_groupId", "_volId"])
    groupIds = [d['_groupId'] for d in groupIds if d['_volId'] == tomoId]
>>>>>>> 89551b53
    if not dictVesicles[tomoName]['vesicles']:
        for idv in groupIds:
            vesicle = []
            normals = []
            ids = []
            for coord in coordinates.iterCoordinates(volume=coordinates.getPrecedents()[tomoId]):
                if coord.getGroupId() == idv:
                    vesicle.append(coord.getPosition())
                    trMat = coord.getMatrix()
                    normals.append(normalFromMatrix(trMat))
                    ids.append(coord.getObjId())
            dictVesicles[tomoName]['vesicles'].append(np.asarray(vesicle))
            dictVesicles[tomoName]['normals'].append(np.asarray(normals))
            dictVesicles[tomoName]['ids'].append(np.asarray(ids))
    return dictVesicles


def fit_ellipsoid(x, y, z):
    """ Fit ellipsoid in the form Ax^2 + By^2 + Cz^2 + 2Dxy + 2Exz + 2Fyz + 2Gx + 2Hy + 2Iz + J = 0
    and A + B + C = 3 constraint removing one extra parameter (from Matlab function "Fit Ellipsoid"). """

    # OUTPUT:
    # center: ellispoid center coordinates[xc, yc, zc]
    # radii: ellipsoid radii[a, b, c]
    # evecs: the radii directions as columns of the 3x3 matrix
    # v: the 10 parameters describing the ellipsoid algebraically:
    #     Ax^2 + By^2 + Cz^2 + 2Dxy + 2Exz + 2Fyz + 2Gx + 2Hy + 2Iz + J = 0
    # chi2: residual sum of squared errors(chi^2), in the coordinate frame in which the ellipsoid is a unit sphere

    D = np.array([x*x + y*y - 2*z*z, x*x + z*z - 2*y*y, 2*x*y, 2*x*z, 2*y*z, 2*x, 2*y, 2*z, 1 + 0*x])
    D = D.transpose()

    # Solve the normal system of equations
    d2 = x*x + y*y + z*z  # The RHS of the llsq problem (y's)
    cD = D.conj().transpose()
    a = cD @ D
    b = cD @ d2
    u = np.linalg.lstsq(a, b, rcond=None)[0]  # Solution to the normal equations

    # Find the ellipsoid parameters
    # Convert back to the conventional algebraic form
    v = np.zeros(10)
    v[0] = u[0] + u[1] - 1
    v[1] = u[0] - 2 * u[1] - 1
    v[2] = u[1] - 2 * u[0] - 1
    v[3:10] = u[2:9]

    # Form the algebraic form of the ellipsoid
    A = np.array([[v[0], v[3], v[4], v[6]],
                  [v[3], v[1], v[5], v[7]],
                  [v[4], v[5], v[2], v[8]],
                  [v[6], v[7], v[8], v[9]]])

    # Find the center of the ellipsoid
    center = np.linalg.lstsq(-A[0:3, 0:3], v[6:9], rcond=None)[0]

    # Form the corresponding translation matrix
    T = np.eye(4)
    T[3, 0:3] = center.conj().transpose()

    # Translate to the center
    R = T * A * T.conj().transpose()

    # Solve the eigenproblem
    [evals, evecs] = np.linalg.eig(R[0:3, 0:3] / -R[3, 3])
    radii = np.sqrt(1/abs(evals))
    sgns = np.sign(evals)
    radii = radii * sgns

    # Calculate difference of the fitted points from the actual data normalized by the conic radii
    d = np.array([x - center[0], y - center[1], z - center[2]])  # shift data to origin
    d = d.transpose() @ evecs  # Rotate to cardinal axes of the conic
    d = d.transpose()
    d = np.array([d[:, 0] / radii[0], d[:, 1] / radii[1], d[:, 2] / radii[2]])  # normalize to the conic radii
    chi2 = np.sum(np.abs(1 - np.sum(np.dot((d**2), np.tile(sgns.conj().transpose(), (d.shape[0], 1)).transpose()), 1)))

    if np.abs(v[-1]) > 1e-6:
        v = -v / v[-1]  # Normalize to the more conventional form with constant term = -1
    else:
        v = -np.sign(v[-1]) * v

    return center, radii, v, evecs, chi2


def generatePointCloud(v, tomoDim):
    ygrid = np.linspace(0, 1, 100, dtype=float)
    zgrid = np.linspace(0, 1, 100, dtype=float)

    pointCloud = []
    epsilon = 1e-6

    # a*x*x + b*y*y + c*z*z + 2*d*x*y + 2*e*x*z + 2*f*y*z + 2*g*x + 2*h*y + 2*i*z + j = 0

    if abs(v[0]) > epsilon:
        v = v/v[0]
        a = 1
        b = v[1]
        c = v[2]
        d = v[3]
        e = v[4]
        f = v[5]
        g = v[6]
        h = v[7]
        i = v[8]
        j = v[9]
        print('X2')
        for z in zgrid:
            for y in ygrid:
                A = a
                B = (2*d*y) + (2*e*z) + (2*g)
                C = (b*y*y) + (c*z*z) + (2*f*y*z) + (2*h*y) + (2*i*z) + j
                D = B*B - (4*A*C)
                if D == 0:
                    x = (-1)*B / 2*A
                    pointCloud.append([int(x * tomoDim[0]), int(y * tomoDim[1]), int(z * tomoDim[2])])
                if D > 0:
                    sqrtD = np.sqrt(D)
                    x1 = ((-1)*B + sqrtD) / 2*A
                    x2 = ((-1)*B - sqrtD) / 2*A
                    pointCloud.append([int(x1*tomoDim[0]), int(y*tomoDim[1]), int(z*tomoDim[2])])
                    pointCloud.append([int(x2*tomoDim[0]), int(y*tomoDim[1]), int(z*tomoDim[2])])

    elif abs(v[3]) > epsilon:
        v = v/v[3]
        b = v[1]
        c = v[2]
        d = 1
        e = v[4]
        f = v[5]
        g = v[6]
        h = v[7]
        i = v[8]
        j = v[9]
        print('X')
        for z in zgrid:
            for y in ygrid:
                A = (2*d*y) + (2*e*z) + (2*g)
                B = b*y*y + c*z*z + 2*f*y*z + 2*h*y + 2*i*z + j
                x = (-1)*B/A
                pointCloud.append([int(x * tomoDim[0]), int(y * tomoDim[1]), int(z * tomoDim[2])])

    elif abs(v[4]) > epsilon:
        v = v / v[4]
        b = v[1]
        c = v[2]
        e = 1
        f = v[5]
        g = v[6]
        h = v[7]
        i = v[8]
        j = v[9]
        print('X')
        for z in zgrid:
            for y in ygrid:
                A = (2*e*z) + (2*g)
                B = b * y * y + c * z * z + 2 * f * y * z + 2 * h * y + 2 * i * z + j
                x = (-1) * B / A
                pointCloud.append([int(x * tomoDim[0]), int(y * tomoDim[1]), int(z * tomoDim[2])])

    elif abs(v[6]) > epsilon:
        v = v / v[6]
        b = v[1]
        c = v[2]
        f = v[5]
        g = 1
        h = v[7]
        i = v[8]
        j = v[9]
        print('X')
        for z in zgrid:
            for y in ygrid:
                A = 2*g
                B = b * y * y + c * z * z + 2 * f * y * z + 2 * h * y + 2 * i * z + j
                x = (-1) * B / A
                pointCloud.append([int(x * tomoDim[0]), int(y * tomoDim[1]), int(z * tomoDim[2])])

    elif abs(v[1]) > epsilon:
        v = v / v[1]
        b = 1
        c = v[2]
        f = v[5]
        h = v[7]
        i = v[8]
        j = v[9]
        print('Y2')
        for z in zgrid:
            A = b
            B = (2*f*z) + (2*h)
            C = (c*z*z) + (2*i*z) + j
            D = B*B - (4*A*C)
            if D > 0:
                sqrtD = np.sqrt(D)
                y1 = ((-1)*B + sqrtD) / 2*A
                y2 = ((-1)*B - sqrtD) / 2*A
                pointCloud.append([0, int(y1 * tomoDim[1]), int(z * tomoDim[2])])
                pointCloud.append([0, int(y2 * tomoDim[1]), int(z * tomoDim[2])])

    elif abs(v[5]) > epsilon:
        v = v / v[5]
        c = v[2]
        f = 1
        h = v[7]
        i = v[8]
        j = v[9]
        print('Y')
        for z in zgrid:
            A = (2*f*z) + (2*h)
            B = (c*z*z) + (2*i*z) + j
            y = (-1)*B/A
            pointCloud.append([0, int(y * tomoDim[1]), int(z * tomoDim[2])])

    elif abs(v[7]) > epsilon:
        v = v / v[7]
        c = v[2]
        h = 1
        i = v[8]
        j = v[9]
        print('Y')
        for z in zgrid:
            A = 2 * h
            B = (c * z * z) + (2 * i * z) + j
            y = (-1) * B / A
            pointCloud.append([0, int(y * tomoDim[1]), int(z * tomoDim[2])])

    elif abs(v[2]) > epsilon:
        v = v / v[2]
        c = 1
        i = v[8]
        j = v[9]
        print('Z2')  # if algDesc with z2 = 0 for z values, x=y=0
        for z in zgrid:
            result = c*z*z + 2*i*z + j
            if result == 0:
                pointCloud.append([0, 0, int(z * tomoDim[2])])

    elif abs(v[8]) > epsilon:
        v = v / v[8]
        i = 1
        j = v[9]
        print('Z')  # if algDesc with z = 0 for z values, x=y=0
        for z in zgrid:
            result = 2*i*z + j
            if result == 0:
                pointCloud.append([0, 0, int(z * tomoDim[2])])

    return pointCloud<|MERGE_RESOLUTION|>--- conflicted
+++ resolved
@@ -49,7 +49,6 @@
     return normal
 
 def initDictVesicles(coordinates):
-<<<<<<< HEAD
     cls = type(coordinates)
     if issubclass(cls, SetOfCoordinates3D):
         tomos = coordinates.getPrecedents()
@@ -70,8 +69,11 @@
                          for tomoField in tomoNames}
         return dictVesicles, tomoNames
 
+
 def extractVesicles(coordinates, dictVesicles, tomoName):
-    tomoId = list(dictVesicles.keys()).index(tomoName) + 1
+    # tomoId = list(dictVesicles.keys()).index(tomoName) + 1
+    print("-------------", dictVesicles)
+    tomoId = dictVesicles[tomoName]['volId']
     cls = type(coordinates)
     if issubclass(cls, SetOfCoordinates3D):
         groupIds = coordinates.aggregate(["MAX"], "_volId", ["_groupId", "_volId"])
@@ -79,21 +81,6 @@
     if issubclass(cls, SetOfSubTomograms):
         groupIds = coordinates.aggregate(["MAX"], "_volId", ["_coordinate._groupId", "_volId"])
         groupIds = [d['_coordinate._groupId'] for d in groupIds if d['_volId'] == tomoId]
-=======
-    tomos = coordinates.getPrecedents()
-    volIds = coordinates.aggregate(["MAX"], "_volId", ["_volId"])
-    volIds = [d['_volId'] for d in volIds]
-    tomoNames = [pwutils.removeBaseExt(tomos[volId].getFileName()) for volId in volIds]
-    dictVesicles = {tomoField: {'vesicles': [], 'normals': [], 'ids': [], 'volId': volIds[idt]}
-                     for idt, tomoField in enumerate(tomoNames)}
-    return dictVesicles, tomoNames
-
-def extractVesicles(coordinates, dictVesicles, tomoName):
-    # tomoId = list(dictVesicles.keys()).index(tomoName) + 1
-    tomoId = dictVesicles[tomoName]['volId']
-    groupIds = coordinates.aggregate(["MAX"], "_volId", ["_groupId", "_volId"])
-    groupIds = [d['_groupId'] for d in groupIds if d['_volId'] == tomoId]
->>>>>>> 89551b53
     if not dictVesicles[tomoName]['vesicles']:
         for idv in groupIds:
             vesicle = []
