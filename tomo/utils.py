# -*- coding: utf-8 -*-
# **************************************************************************
# *
# * Authors:     David Herreros Calero (dherreros@cnb.csic.es)
# *              Estrella Fernandez Gimenez (me.fernandez@cnb.csic.es)
# *
# * Unidad de  Bioinformatica of Centro Nacional de Biotecnologia , CSIC
# *
# * This program is free software; you can redistribute it and/or modify
# * it under the terms of the GNU General Public License as published by
# * the Free Software Foundation; either version 2 of the License, or
# * (at your option) any later version.
# *
# * This program is distributed in the hope that it will be useful,
# * but WITHOUT ANY WARRANTY; without even the implied warranty of
# * MERCHANTABILITY or FITNESS FOR A PARTICULAR PURPOSE.  See the
# * GNU General Public License for more details.
# *
# * You should have received a copy of the GNU General Public License
# * along with this program; if not, write to the Free Software
# * Foundation, Inc., 59 Temple Place, Suite 330, Boston, MA
# * 02111-1307  USA
# *
# *  All comments concerning this program package may be sent to the
# *  e-mail address 'scipion@cnb.csic.es'
# *
# **************************************************************************

import os
import re
import importlib
import numpy as np
import math

import pyworkflow.utils as pwutils

import tomo.constants as const
from tomo.objects import SetOfCoordinates3D, SetOfSubTomograms, SetOfTiltSeries


def existsPlugin(plugin):
    return importlib.util.find_spec(plugin)


def _getUniqueFileName(pattern, filename, filePaths=None):
    if filePaths is None:
        filePaths = [re.split(r'[$*#?]', pattern)[0]]

    commPath = pwutils.commonPath(filePaths)
    return filename.replace(commPath + "/", "").replace("/", "_")


def _matchFileNames(originalName, importName):
    return os.path.basename(importName) in originalName


def normalFromMatrix(transformation):
    rotation = transformation[:3, :3]
    axis = np.array([0, 0, 1])
    normal = np.linalg.inv(rotation).dot(axis)
    return normal


def initDictVesicles(coordinates):
    tomos = coordinates.getPrecedents()
    volIds = coordinates.aggregate(["MAX"], "_volId", ["_volId"])
    volIds = [d['_volId'] for d in volIds]
    tomoNames = [pwutils.removeBaseExt(tomos[volId].getFileName()) for volId in volIds]
    dictVesicles = {tomoField: {'vesicles': [], 'normals': [], 'ids': [], 'volId': volIds[idt]}
                    for idt, tomoField in enumerate(tomoNames)}
    return dictVesicles, tomoNames


def extractVesicles(coordinates, dictVesicles, tomoName):
    # tomoId = list(dictVesicles.keys()).index(tomoName) + 1
    tomoId = dictVesicles[tomoName]['volId']
    groupIds = coordinates.aggregate(["MAX"], "_volId", ["_groupId", "_volId"])
    groupIds = [d['_groupId'] for d in groupIds if d['_volId'] == tomoId]
    if not dictVesicles[tomoName]['vesicles']:
        for idv in groupIds:
            vesicle = []
            normals = []
            ids = []
            for coord in coordinates.iterCoordinates(volume=coordinates.getPrecedents()[tomoId]):
                if coord.getGroupId() == idv:
                    vesicle.append(coord.getPosition(const.SCIPION))
                    trMat = coord.getMatrix()
                    normals.append(normalFromMatrix(trMat))
                    ids.append(coord.getObjId())
            dictVesicles[tomoName]['vesicles'].append(np.asarray(vesicle))
            dictVesicles[tomoName]['normals'].append(np.asarray(normals))
            dictVesicles[tomoName]['ids'].append(np.asarray(ids))
    return dictVesicles


def fit_ellipsoid(x, y, z):
    """ Fit ellipsoid in the form Ax^2 + By^2 + Cz^2 + 2Dxy + 2Exz + 2Fyz + 2Gx + 2Hy + 2Iz + J = 0
    and A + B + C = 3 constraint removing one extra parameter (from Matlab function "Fit Ellipsoid"). """

    # OUTPUT:
    # center: ellispoid center coordinates[xc, yc, zc]
    # radii: ellipsoid radii[a, b, c]
    # evecs: the radii directions as columns of the 3x3 matrix
    # v: the 10 parameters describing the ellipsoid algebraically:
    #     Ax^2 + By^2 + Cz^2 + 2Dxy + 2Exz + 2Fyz + 2Gx + 2Hy + 2Iz + J = 0
    # chi2: residual sum of squared errors(chi^2), in the coordinate frame in which the ellipsoid is a unit sphere

    D = np.array(
        [x * x + y * y - 2 * z * z, x * x + z * z - 2 * y * y, 2 * x * y, 2 * x * z, 2 * y * z, 2 * x, 2 * y, 2 * z,
         1 + 0 * x])
    D = D.transpose()

    # Solve the normal system of equations
    d2 = x * x + y * y + z * z  # The RHS of the llsq problem (y's)
    cD = D.conj().transpose()
    a = cD @ D
    b = cD @ d2
    u = np.linalg.lstsq(a, b, rcond=None)[0]  # Solution to the normal equations

    # Find the ellipsoid parameters
    # Convert back to the conventional algebraic form
    v = np.zeros(10)
    v[0] = u[0] + u[1] - 1
    v[1] = u[0] - 2 * u[1] - 1
    v[2] = u[1] - 2 * u[0] - 1
    v[3:10] = u[2:9]

    # Form the algebraic form of the ellipsoid
    A = np.array([[v[0], v[3], v[4], v[6]],
                  [v[3], v[1], v[5], v[7]],
                  [v[4], v[5], v[2], v[8]],
                  [v[6], v[7], v[8], v[9]]])

    # Find the center of the ellipsoid
    center = np.linalg.lstsq(-A[0:3, 0:3], v[6:9], rcond=None)[0]

    # Form the corresponding translation matrix
    T = np.eye(4)
    T[3, 0:3] = center.conj().transpose()

    # Translate to the center
    R = T * A * T.conj().transpose()

    # Solve the eigenproblem
    [evals, evecs] = np.linalg.eig(R[0:3, 0:3] / -R[3, 3])
    radii = np.sqrt(1 / abs(evals))
    sgns = np.sign(evals)
    radii = radii * sgns

    # Calculate difference of the fitted points from the actual data normalized by the conic radii
    d = np.array([x - center[0], y - center[1], z - center[2]])  # shift data to origin
    d = d.transpose() @ evecs  # Rotate to cardinal axes of the conic
    d = d.transpose()
    d = np.array([d[:, 0] / radii[0], d[:, 1] / radii[1], d[:, 2] / radii[2]])  # normalize to the conic radii
    chi2 = np.sum(
        np.abs(1 - np.sum(np.dot((d ** 2), np.tile(sgns.conj().transpose(), (d.shape[0], 1)).transpose()), 1)))

    if np.abs(v[-1]) > 1e-6:
        v = -v / v[-1]  # Normalize to the more conventional form with constant term = -1
    else:
        v = -np.sign(v[-1]) * v

    return center, radii, v, evecs, chi2


def generatePointCloud(v, tomoDim):
    ygrid = np.linspace(0, 1, 100, dtype=float)
    zgrid = np.linspace(0, 1, 100, dtype=float)

    pointCloud = []
    epsilon = 1e-6

    # a*x*x + b*y*y + c*z*z + 2*d*x*y + 2*e*x*z + 2*f*y*z + 2*g*x + 2*h*y + 2*i*z + j = 0

    if abs(v[0]) > epsilon:
        v = v / v[0]
        a = 1
        b = v[1]
        c = v[2]
        d = v[3]
        e = v[4]
        f = v[5]
        g = v[6]
        h = v[7]
        i = v[8]
        j = v[9]
        print('X^2')
        for z in zgrid:
            for y in ygrid:
                A = a
                B = (2 * d * y) + (2 * e * z) + (2 * g)
                C = (b * y * y) + (c * z * z) + (2 * f * y * z) + (2 * h * y) + (2 * i * z) + j
                D = B * B - (4 * A * C)
                if D == 0:
                    x = (-1) * B / 2 * A
                    pointCloud.append([int(x * tomoDim[0]), int(y * tomoDim[1]), int(z * tomoDim[2])])
                if D > 0:
                    sqrtD = np.sqrt(D)
                    x1 = ((-1) * B + sqrtD) / 2 * A
                    x2 = ((-1) * B - sqrtD) / 2 * A
                    pointCloud.append([int(x1 * tomoDim[0]), int(y * tomoDim[1]), int(z * tomoDim[2])])
                    pointCloud.append([int(x2 * tomoDim[0]), int(y * tomoDim[1]), int(z * tomoDim[2])])

    elif abs(v[3]) > epsilon:
        v = v / v[3]
        b = v[1]
        c = v[2]
        d = 1
        e = v[4]
        f = v[5]
        g = v[6]
        h = v[7]
        i = v[8]
        j = v[9]
        print('X')
        for z in zgrid:
            for y in ygrid:
                A = (2 * d * y) + (2 * e * z) + (2 * g)
                B = b * y * y + c * z * z + 2 * f * y * z + 2 * h * y + 2 * i * z + j
                x = (-1) * B / A
                pointCloud.append([int(x * tomoDim[0]), int(y * tomoDim[1]), int(z * tomoDim[2])])

    elif abs(v[4]) > epsilon:
        v = v / v[4]
        b = v[1]
        c = v[2]
        e = 1
        f = v[5]
        g = v[6]
        h = v[7]
        i = v[8]
        j = v[9]
        print('X')
        for z in zgrid:
            for y in ygrid:
                A = (2 * e * z) + (2 * g)
                B = b * y * y + c * z * z + 2 * f * y * z + 2 * h * y + 2 * i * z + j
                x = (-1) * B / A
                pointCloud.append([int(x * tomoDim[0]), int(y * tomoDim[1]), int(z * tomoDim[2])])

    elif abs(v[6]) > epsilon:
        v = v / v[6]
        b = v[1]
        c = v[2]
        f = v[5]
        g = 1
        h = v[7]
        i = v[8]
        j = v[9]
        print('X')
        for z in zgrid:
            for y in ygrid:
                A = 2 * g
                B = b * y * y + c * z * z + 2 * f * y * z + 2 * h * y + 2 * i * z + j
                x = (-1) * B / A
                pointCloud.append([int(x * tomoDim[0]), int(y * tomoDim[1]), int(z * tomoDim[2])])

    elif abs(v[1]) > epsilon:
        v = v / v[1]
        b = 1
        c = v[2]
        f = v[5]
        h = v[7]
        i = v[8]
        j = v[9]
        print('Y^2')
        for z in zgrid:
            A = b
            B = (2 * f * z) + (2 * h)
            C = (c * z * z) + (2 * i * z) + j
            D = B * B - (4 * A * C)
            if D > 0:
                sqrtD = np.sqrt(D)
                y1 = ((-1) * B + sqrtD) / 2 * A
                y2 = ((-1) * B - sqrtD) / 2 * A
                pointCloud.append([0, int(y1 * tomoDim[1]), int(z * tomoDim[2])])
                pointCloud.append([0, int(y2 * tomoDim[1]), int(z * tomoDim[2])])

    elif abs(v[5]) > epsilon:
        v = v / v[5]
        c = v[2]
        f = 1
        h = v[7]
        i = v[8]
        j = v[9]
        print('Y')
        for z in zgrid:
            A = (2 * f * z) + (2 * h)
            B = (c * z * z) + (2 * i * z) + j
            y = (-1) * B / A
            pointCloud.append([0, int(y * tomoDim[1]), int(z * tomoDim[2])])

    elif abs(v[7]) > epsilon:
        v = v / v[7]
        c = v[2]
        h = 1
        i = v[8]
        j = v[9]
        print('Y')
        for z in zgrid:
            A = 2 * h
            B = (c * z * z) + (2 * i * z) + j
            y = (-1) * B / A
            pointCloud.append([0, int(y * tomoDim[1]), int(z * tomoDim[2])])

    elif abs(v[2]) > epsilon:
        v = v / v[2]
        c = 1
        i = v[8]
        j = v[9]
        print('Z^2')  # if algDesc with z2 = 0 for z values, x=y=0
        for z in zgrid:
            result = c * z * z + 2 * i * z + j
            if result == 0:
                pointCloud.append([0, 0, int(z * tomoDim[2])])

    elif abs(v[8]) > epsilon:
        v = v / v[8]
        i = 1
        j = v[9]
        print('Z')  # if algDesc with z = 0 for z values, x=y=0
        for z in zgrid:
            result = 2 * i * z + j
            if result == 0:
                pointCloud.append([0, 0, int(z * tomoDim[2])])

    return pointCloud


def isMatchingByTsId(set1, set2):
    return True if getattr(set1.getFirstItem(), _getTsIdLabel(set1), None) and \
                   getattr(set2.getFirstItem(), _getTsIdLabel(set2), None) else False


def _getTsIdLabel(setObject):
    """This attribute is named tsId in all the tomography objects excepting in coordinates or subtomograms (via the
    corresponding coordinate)"""
    return '_tomoId' if type(setObject) in [SetOfCoordinates3D, SetOfSubTomograms] else '_tsId'


<<<<<<< HEAD
def recoverTSFromObj(child_obj, protocol):
=======
def _recoverObjFromRelations(sourceObj, protocol, stopSearchCallback):
>>>>>>> 1298e13c
    p = protocol.getProject()
    graph = p.getSourceGraph(False)  # Graph with all the relations
    sourceNode = graph.getNode(sourceObj.strId())  # Node corresponding to the source object
    # Climb up in the relations graph until the target condition provided in the callback input is fulfilled
    while not sourceNode.isRoot():
        relatedOutput = sourceNode.getParent().pointer.get()
        if stopSearchCallback(relatedOutput):
            return relatedOutput
        else:
            sourceNode = sourceNode.getParent()
    return None


<<<<<<< HEAD
def getRotationAngleAndShiftFromTM(ti):
    """ This method calculates que tilt image in-plane rotation angle and shifts from its associated transformation
    matrix."""

    tm = ti.getTransform().getMatrix()
    cosRotationAngle = tm[0][0]
    sinRotationAngle = tm[1][0]
    rotationAngle = math.degrees(math.atan(sinRotationAngle / cosRotationAngle))

    shifts = [tm[0][2], tm[0][2]]

    return rotationAngle, shifts
=======
def getNonInterpolatedTsFromRelations(sourceObj, prot):
    def stopSearchCallback(pObj):
        return type(pObj) == SetOfTiltSeries and pObj.getFirstItem().getFirstItem().hasTransform()
    return _recoverObjFromRelations(sourceObj, prot, stopSearchCallback)


def getObjFromRelation(sourceObj, prot, targetObj):
    def stopSearchCallback(pObj):
        return type(pObj) == targetObj
    return _recoverObjFromRelations(sourceObj, prot, stopSearchCallback)
>>>>>>> 1298e13c
<|MERGE_RESOLUTION|>--- conflicted
+++ resolved
@@ -35,6 +35,7 @@
 import pyworkflow.utils as pwutils
 
 import tomo.constants as const
+from pyworkflow.object import Pointer, RELATION_SOURCE, OBJECT_PARENT_ID
 from tomo.objects import SetOfCoordinates3D, SetOfSubTomograms, SetOfTiltSeries
 
 
@@ -338,11 +339,7 @@
     return '_tomoId' if type(setObject) in [SetOfCoordinates3D, SetOfSubTomograms] else '_tsId'
 
 
-<<<<<<< HEAD
-def recoverTSFromObj(child_obj, protocol):
-=======
 def _recoverObjFromRelations(sourceObj, protocol, stopSearchCallback):
->>>>>>> 1298e13c
     p = protocol.getProject()
     graph = p.getSourceGraph(False)  # Graph with all the relations
     sourceNode = graph.getNode(sourceObj.strId())  # Node corresponding to the source object
@@ -355,8 +352,18 @@
             sourceNode = sourceNode.getParent()
     return None
 
-
-<<<<<<< HEAD
+def getNonInterpolatedTsFromRelations(sourceObj, prot):
+    def stopSearchCallback(pObj):
+        return type(pObj) == SetOfTiltSeries and pObj.getFirstItem().getFirstItem().hasTransform()
+    return _recoverObjFromRelations(sourceObj, prot, stopSearchCallback)
+
+
+def getObjFromRelation(sourceObj, prot, targetObj):
+    def stopSearchCallback(pObj):
+        return type(pObj) == targetObj
+    return _recoverObjFromRelations(sourceObj, prot, stopSearchCallback)
+
+
 def getRotationAngleAndShiftFromTM(ti):
     """ This method calculates que tilt image in-plane rotation angle and shifts from its associated transformation
     matrix."""
@@ -368,16 +375,4 @@
 
     shifts = [tm[0][2], tm[0][2]]
 
-    return rotationAngle, shifts
-=======
-def getNonInterpolatedTsFromRelations(sourceObj, prot):
-    def stopSearchCallback(pObj):
-        return type(pObj) == SetOfTiltSeries and pObj.getFirstItem().getFirstItem().hasTransform()
-    return _recoverObjFromRelations(sourceObj, prot, stopSearchCallback)
-
-
-def getObjFromRelation(sourceObj, prot, targetObj):
-    def stopSearchCallback(pObj):
-        return type(pObj) == targetObj
-    return _recoverObjFromRelations(sourceObj, prot, stopSearchCallback)
->>>>>>> 1298e13c
+    return rotationAngle, shifts