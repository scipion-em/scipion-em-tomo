[PROTOCOLS]
Tomography = [
	{"tag": "section", "text": "Imports", "icon": "bookmark.png", "children": [
        {"tag": "protocol", "value": "ProtImportTs",      "text": "default"},
        {"tag": "protocol", "value": "ProtImportTsMovies",      "text": "default"},
        {"tag": "protocol", "value": "ProtImportTomograms",      "text": "default"},
        {"tag": "protocol", "value": "ProtImportSubTomograms",      "text": "default"},
        {"tag": "protocol", "value": "ProtImportCoordinates3D",      "text": "default"},
        {"tag": "section", "text": "more", "openItem": "False", "children": [
            {"tag": "protocol", "value": "ProtImportVolumes",     "text": "import volumes"},
            {"tag": "protocol", "value": "ProtImportAverages",    "text": "import averages"},
            {"tag": "protocol", "value": "ProtImportMask",        "text": "import masks"},
            {"tag": "protocol", "value": "ProtEmxExport",         "text": "export to EMX"}
	    ]}
	]},
	{"tag": "section", "text": "Tilt-series movies", "children": [
	    {"tag": "protocol", "value": "ProtTsAverage",      "text": "default"}
	]},
	{"tag": "section", "text": "Tilt-series", "children": [
		{"tag": "protocol_group", "text": "Tilt-series preprocess", "openItem": "False", "children": []},
		{"tag": "protocol_group", "text": "CTF", "openItem": "False", "children": []},
<<<<<<< HEAD
		{"tag": "protocol_group", "text": "Alignment", "openItem": "False", "children": []},
		{"tag": "protocol_group", "text": "Coordinates", "openItem": "False", "children": [
		    {"tag": "protocol", "value": "ProtTsConvertCoordinates3d", "text": "tomo - Convert TS coordinates to 3D"}
=======
		{"tag": "protocol_group", "text": "Alignment", "openItem": "False", "children": [
		    {"tag": "protocol", "value": "ProtConsensusAlignmentTS", "text": "tomo - alignment consensus"}
>>>>>>> 37b8a67c
		]}
	]},
	{"tag": "section", "text": "Tomograms", "children": [
		{"tag": "protocol_group", "text": "Preprocess", "openItem": "False", "children": []},
		{"tag": "protocol_group", "text": "Tomogram Reconstruction", "openItem": "False", "children": []},
		{"tag": "protocol_group", "text": "Quality Analysis", "openItem": "False", "children": []},
		{"tag": "protocol_group", "text": "Denoise", "openItem": "False", "children": []},
		{"tag": "protocol_group", "text": "Segmentation", "openItem": "False", "children": []}
	]},
	{"tag": "section", "text": "Particles", "children": [
	    {"tag": "protocol_group", "text": "Picking", "openItem": "False", "children": [
            {"tag": "protocol", "value": "ProtTomoExtractCoords",   "text": "default"}]}
	]},
	{"tag": "section", "text": "Subtomogram averaging", "children": [
		{"tag": "section", "text": "Preprocessing", "children": [
		    {"tag": "protocol", "value": "ProtAssignTomo2Subtomo",   "text": "default"},
	   	    {"tag": "protocol", "value": "ProtAssignTransformationMatrixTiltSeries", "text": "default"},
        	    {"tag": "protocol", "value": "ProtSplitEvenOddTomoSet", "text": "default"},
		    {"tag": "protocol", "value": "ProtAlignmentAssignSubtomo",      "text": "default"}
		]},
		{"tag": "section", "text": "Classification and Alignment", "children": [
		    {"tag": "protocol", "value": "ProtConsensusClassesSubtomo",   "text": "default"}
		]},
		{"tag": "section", "text": "Particle per Tilt", "children": [
		]},
		{"tag": "section", "text": "PostProcessing", "children": [
		]}
	]},
        {"tag": "section", "text": "Test", "children": []}
 ]<|MERGE_RESOLUTION|>--- conflicted
+++ resolved
@@ -19,14 +19,10 @@
 	{"tag": "section", "text": "Tilt-series", "children": [
 		{"tag": "protocol_group", "text": "Tilt-series preprocess", "openItem": "False", "children": []},
 		{"tag": "protocol_group", "text": "CTF", "openItem": "False", "children": []},
-<<<<<<< HEAD
 		{"tag": "protocol_group", "text": "Alignment", "openItem": "False", "children": []},
+		    {"tag": "protocol", "value": "ProtConsensusAlignmentTS", "text": "tomo - alignment consensus"}
 		{"tag": "protocol_group", "text": "Coordinates", "openItem": "False", "children": [
 		    {"tag": "protocol", "value": "ProtTsConvertCoordinates3d", "text": "tomo - Convert TS coordinates to 3D"}
-=======
-		{"tag": "protocol_group", "text": "Alignment", "openItem": "False", "children": [
-		    {"tag": "protocol", "value": "ProtConsensusAlignmentTS", "text": "tomo - alignment consensus"}
->>>>>>> 37b8a67c
 		]}
 	]},
 	{"tag": "section", "text": "Tomograms", "children": [
