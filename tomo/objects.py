# -*- coding: utf-8 -*-
#  **************************************************************************
# *
# * Authors:     J.M. De la Rosa Trevin (delarosatrevin@scilifelab.se) [1]
# *
# * [1] SciLifeLab, Stockholm University
# *
# * This program is free software; you can redistribute it and/or modify
# * it under the terms of the GNU General Public License as published by
# * the Free Software Foundation; either version 2 of the License, or
# * (at your option) any later version.
# *
# * This program is distributed in the hope that it will be useful,
# * but WITHOUT ANY WARRANTY; without even the implied warranty of
# * MERCHANTABILITY or FITNESS FOR A PARTICULAR PURPOSE.  See the
# * GNU General Public License for more details.
# *
# * You should have received a copy of the GNU General Public License
# * along with this program; if not, write to the Free Software
# * Foundation, Inc., 59 Temple Place, Suite 330, Boston, MA
# * 02111-1307  USA
# *
# *  All comments concerning this program package may be sent to the
# *  e-mail address 'scipion@cnb.csic.es'
# *
# **************************************************************************

import os
from datetime import datetime
import threading
from collections import OrderedDict
import numpy as np
import math
import statistics
import csv

from pyworkflow.object import Integer, Float, String, Pointer, Boolean, CsvList
from pwem.objects import Transform
import pyworkflow.utils.path as path
import pwem.objects.data as data
from pwem.convert.transformations import euler_matrix
from pwem.emlib.image import ImageHandler

import tomo.constants as const


def convertMatrix(M, convention=None, direction=None):
    """
            Parameters:
                - M --> Transformation matrix
                - convention --> One of the valid conventions to convert M. It can be:
                    * None         : Return the matrix stored in the metadata (Scipion convention).
                    * relion (str) : Relion matrix convention
                    * eman (str)   : Eman matrix convention
                - direction --> Determine how to perform the conversion (not considered if convention is None):
                    * 'get' (str)   : Convert the matrix stored in metadata (Scipion definition) to the given 'convention'
                    * 'set' (str)   : Convert the matrix from the given 'convention' to Scipion definition

            Scipion transformation matrix definition is described in detailed below:

               Notation:
                    - r      --> A 3D position vector
                    - f'(r)  --> Moved map
                    - f(r)   --> Reference
                    - M      --> Matrix to be stored by Scipion
                    - @      --> Matrix product

               Definition:

                   f'(r) = f(M@r)

               Example:

                   If r = (0,0,0,1) = o (origin vector) and M is a translation only transformation matrix
                   of the form:

                        M = [[1,0,0,0],[0,1,0,0],[0,0,0,1],[-dx,-dy,-dz,1]]

                   Being dx, dy, and dz a infinitesimally small displacement, then our transformation
                   verifies that:

                        f'(o) = f(M@o) = [-dx,-dy,-dz,1]

            We include conversions to the following matrix conventions:

                - Eman: Same as Scipion convention

                - Relion:
                    Notation:
                        - X'  -->  inverse of a matrix
                        - T   -->  translation matrix
                        - R   ---> rotation matrix
                        - M   -->  Scipion transformation matrix
                        - N   -->  Relion transformation matrix
                        - @   -->  Matrix multiplication

                    Conversion Scipion --> Relion
                        M = R@T' => T = M'@R
                        *** N = T@R = M'@R@R ***

                    Conversion Relion --> Scipion
                        N = M'@R@R => M' = N@R'@R' => *** M = R@R@N' ***
            """

    if convention is None or convention == "eman":
        return M
    elif direction == 'get' and convention == 'relion':
        # Rotation matrix. Remove translation from the Scipion matrix
        R = np.eye(4)
        R[:3, :3] = M[:3, :3]
        Mi = np.linalg.inv(M)
        return Mi @ R @ R
    elif direction == 'set' and convention == 'relion':
        # Rotation matrix. Remove translation from the Scipion matrix
        R = np.eye(4)
        R[:3, :3] = M[:3, :3]
        Mi = np.linalg.inv(M)
        return R @ R @ Mi


class TiltImageBase:
    """ Base class for TiltImageM and TiltImage. """

    def __init__(self, tsId=None, tiltAngle=None, acquisitionOrder=None, **kwargs):
        self._tiltAngle = Float(tiltAngle)
        self._tsId = String(tsId)
        self._acqOrder = Integer(acquisitionOrder)

    def getTsId(self):
        """ Get unique TiltSerie ID, usually retrieved from the
        file pattern provided by the user at the import time.
        """
        return self._tsId.get()

    def setTsId(self, value):
        self._tsId.set(value)

    def getTiltAngle(self):
        return self._tiltAngle.get()

    def setTiltAngle(self, value):
        self._tiltAngle.set(value)

    def getAcquisitionOrder(self):
        return self._acqOrder.get()

    def setAcquisitionOrder(self, value):
        self._acqOrder.set(value)

    def copyInfo(self, other, copyId=False, copyTM=True):
        self.copyAttributes(other, '_tiltAngle', '_tsId', '_acqOrder')
        if copyId:
            self.copyObjId(other)
        if copyTM and other.hasTransform():
            self.copyAttributes(other, '_transform')


class TiltImage(data.Image, TiltImageBase):
    """ Tilt image """

    def __init__(self, location=None, **kwargs):
        data.Image.__init__(self, location, **kwargs)
        TiltImageBase.__init__(self, **kwargs)

    def copyInfo(self, other, copyId=False, copyTM=True):
        data.Image.copyInfo(self, other)
        TiltImageBase.copyInfo(self, other, copyId=copyId, copyTM=copyTM)

    def parseFileName(self, suffix="", extension=None):
        """
        This method returns the filename of the Tilt-Image adding a specified suffix and changing its extension.
        :param suffix: String to be added at the end of the location path (before extension).
        :param extension: String containing the new extension of the filename.
        :return: String containing the parsed filename with the specified suffix and extension.
        """

        fileName = os.path.basename(self.getFileName())
        fileName, fileExtension = os.path.splitext(fileName)

        if extension is not None:
            fileExtension = extension

        return fileName + suffix + fileExtension


class TiltSeriesBase(data.SetOfImages):
    def __init__(self, **kwargs):
        data.SetOfImages.__init__(self, **kwargs)
        self._tsId = String(kwargs.get('tsId', None))
        # TiltSeries will always be used inside a SetOfTiltSeries
        # so, let's do no store the mapper path by default
        self._mapperPath.setStore(False)
        self._acquisition = TomoAcquisition()
        self._origin = Transform()
        self._anglesCount = Integer()

    def getAnglesCount(self):
        return self._anglesCount

    def setAnglesCount(self, value):
        self._anglesCount = value

    def getTsId(self):
        """ Get unique TiltSerie ID, usually retrieved from the
        file pattern provided by the user at the import time.
        """
        return self._tsId.get()

    def setTsId(self, value):
        self._tsId.set(value)

    def copyInfo(self, other, copyId=False):
        """ Copy basic information (id and other properties) but
        not _mapperPath or _size from other set of tomograms to current one.
        """
        self.copy(other, copyId=copyId, ignoreAttrs=['_mapperPath', '_size'])
        # self.copyAttributes(other, ['_tsId', '_anglesCount'])

    def append(self, tiltImage):
        tiltImage.setTsId(self.getTsId())
        data.SetOfImages.append(self, tiltImage)

    def clone(self, ignoreAttrs=('_mapperPath', '_size')):
        clone = self.getClass()()
        clone.copy(self, ignoreAttrs=ignoreAttrs)
        return clone

    def close(self):
        # Do nothing on close, since the db will be closed by SetOfTiltSeries
        pass

    def getScannedPixelSize(self):
        mag = self._acquisition.getMagnification()
        return self._samplingRate.get() * 1e-4 * mag

    def generateTltFile(self, tltFilePath, reverse=False):
        """ Generates an angle file in .tlt format in the specified location. If reverse is set to true the angles in
        file are sorted in the opposite order.
        :param tltFilePath: String containing the path where the file is created.
        :param reverse: Boolean indicating if the angle list must be reversed.
        """

        angleList = []

        for ti in self.iterItems(orderBy="_tiltAngle"):
            angleList.append(ti.getTiltAngle())

        if reverse:
            angleList.reverse()

        with open(tltFilePath, 'w') as f:
            f.writelines("%s\n" % angle for angle in angleList)

    def hasOrigin(self):
        """ Method indicating if the TiltSeries object has a defined origin. """

        return self._origin is not None

    def setOrigin(self, newOrigin):
        """ Method to set the origin of the TiltSeries object.
        :param newOrigin: Scipion Transform object indicating the origin to be set to the TiltSeries.
        """

        self._origin = newOrigin

    def getOrigin(self, force=False):
        """ Method to get the origin associated to the TiltSeries. If there is no origin associated to the the object
        it may create a default one.
        :param force: Boolean indicating if the method must return a default origin in case the object has no one
        associated.
        """

        if self.hasOrigin():
            return self._origin
        else:
            if force:
                return self._getDefaultOrigin()
            else:
                return None

    def _getDefaultOrigin(self):
        sampling = self.getSamplingRate()
        t = Transform()
        x, y, z = self.getDim()
        if z > 1:
            z /= -2.
        print(t)
        t.setShifts(x / -2. * sampling, y / -2. * sampling, z * sampling)
        return t  # The identity matrix

    def getShiftsFromOrigin(self):
        """ Method to return the origin shift from the Scipion Transform object. """

        origin = self.getOrigin(force=True).getShifts()
        x = origin[0]
        y = origin[1]
        z = origin[2]
        return x, y, z
        # x, y, z are floats in Angstroms

    def updateOriginWithResize(self, resizeFactor):
        """ Method to update the origin after resizing the TiltSeries. """

        origin = self.getOrigin()

        xOri, yOri, zOri = self.getShiftsFromOrigin()

        origin.setShifts(xOri * resizeFactor,
                         yOri * resizeFactor,
                         zOri * resizeFactor)

        self.setOrigin(origin)
        # x, y, z are floats in Angstroms


class TiltSeries(TiltSeriesBase):
    ITEM_TYPE = TiltImage

    def applyTransform(self, outputFilePath, swapXY=False):
        ih = ImageHandler()
        inputFilePath = self.getFirstItem().getFileName()
        newStack = True
        # TODO: Handle output tilt-series datatype format
        if self.getFirstItem().hasTransform():
            for index, ti in enumerate(self):
                if ti.hasTransform():
                    if newStack:
                        if swapXY:
                            ih.createEmptyImage(fnOut=outputFilePath,
                                                xDim=ti.getYDim(),
                                                yDim=ti.getXDim(),
                                                nDim=self.getSize())
                            newStack = False
                        else:
                            ih.createEmptyImage(fnOut=outputFilePath,
                                                xDim=ti.getXDim(),
                                                yDim=ti.getYDim(),
                                                nDim=self.getSize())
                            newStack = False
                    transform = ti.getTransform().getMatrix()
                    transformArray = np.array(transform)
                    if swapXY:
                        ih.applyTransform(inputFile=str(index + 1) + ':mrcs@' + inputFilePath,
                                          outputFile=str(index + 1) + '@' + outputFilePath,
                                          transformMatrix=transformArray,
                                          shape=(ti.getXDim(), ti.getYDim()))
                    else:
                        ih.applyTransform(inputFile=str(index + 1) + ':mrcs@' + inputFilePath,
                                          outputFile=str(index + 1) + '@' + outputFilePath,
                                          transformMatrix=transformArray,
                                          shape=(ti.getYDim(), ti.getXDim()))
                else:
                    raise Exception('ERROR: Some tilt-image is missing from transform object associated.')
        else:
            path.createAbsLink(os.path.abspath(inputFilePath), outputFilePath)

    def _dimStr(self):
        """ Return the string representing the dimensions. """

        return '%s x %s' % (self._firstDim[0],
                            self._firstDim[1])

    def writeNewstcomFile(self, ts_folder, **kwargs):
        """Writes an artificial newst.com file"""
        newstcomPath = ts_folder + '/newst.com'
        pathi = self.getTsId()
        taperAtFill = kwargs.get('taperAtFill', (1, 0))
        offsetsInXandY = kwargs.get('offsetsInXandY', (0.0, 0.0))
        imagesAreBinned = kwargs.get('imagesAreBinned', 1.0)
        binByFactor = kwargs.get('binByFactor', 1)

        with open(newstcomPath, 'w') as f:
            f.write('$newstack -StandardInput\n\
InputFile {}.st\n\
OutputFile {}.ali\n\
TransformFile {}.xf\n\
TaperAtFill	{},{}\n\
AdjustOrigin\n\
OffsetsInXandY {},{}\n\
#DistortionField	.idf\n\
ImagesAreBinned	{}\n\
BinByFactor	{}\n\
#GradientFile {}.maggrad\n\
$if (-e ./savework) ./savework'.format(pathi, pathi, pathi,
                                       taperAtFill[0],
                                       taperAtFill[1], offsetsInXandY[0],
                                       offsetsInXandY[1], imagesAreBinned,
                                       binByFactor, pathi))

        return newstcomPath

    def writeTiltcomFile(self, ts_folder, **kwargs):
        """Writes an artificial tilt.com file"""
        tiltcomPath = ts_folder + '/tilt.com'
        pathi = self.getTsId()
        thickness = kwargs.get('thickness', 500)
        binned = kwargs.get('binned', 1)
        offset = kwargs.get('offset', 0.0)
        shift = kwargs.get('shift', (0.0, 0.0))
        radial = kwargs.get('radial', (0.35, 0.035))
        xAxisTill = kwargs.get('xAxisTill', 0.0)
        log = kwargs.get('log', 0.0)
        scale = kwargs.get('scale', (0.0, 1000.0))
        mode = kwargs.get('mode', 2)
        subsetStart = kwargs.get('subsetStart', (0, 0))
        actionIfGPUFails = kwargs.get('actionIfGPUFails', (1, 2))

        dims = (self.getDim()[0], self.getDim()[1])
        if kwargs.get('swapDims', False):
            dims = (dims[1], dims[0])

        with open(tiltcomPath, 'w') as f:
            f.write('$tilt -StandardInput\n\
InputProjections {}.ali\n\
OutputFile {}.rec\n\
IMAGEBINNED {} \n\
TILTFILE {}.tlt\n\
THICKNESS {}\n\
RADIAL {} {}\n\
FalloffIsTrueSigma 1\n\
XAXISTILT {}\n\
LOG	{}\n\
SCALE {} {}\n\
PERPENDICULAR\n\
MODE {}\n\
FULLIMAGE {} {}\n\
SUBSETSTART {} {}\n\
AdjustOrigin\n\
ActionIfGPUFails {},{}\n\
XTILTFILE {}.xtilt\n\
OFFSET {}\n\
SHIFT {} {}\n\
$if (-e ./savework) ./savework'.format(pathi, pathi, binned, pathi, thickness,
                                       radial[0], radial[1], xAxisTill, log,
                                       scale[0], scale[1], mode,
                                       dims[0], dims[1],
                                       subsetStart[0], subsetStart[1],
                                       actionIfGPUFails[0], actionIfGPUFails[1],
                                       pathi, offset, shift[0], shift[1]))

        return tiltcomPath

    def writeTltFile(self, ts_folder):
        xtiltPath = ts_folder + '/%s.tlt' % self.getTsId()
        with open(xtiltPath, 'w') as f:
            for ti in self:
                f.write(str(ti.getTiltAngle()) + '\n')

    def writeXtiltFile(self, ts_folder):
        xtiltPath = ts_folder + '/%s.xtilt' % self.getTsId()
        with open(xtiltPath, 'w') as f:
            for ti in self:
                f.write('0.00\n')

    def writeXfFile(self, transformFilePath):
        """ This method takes a tilt series and the output transformation file
        path and creates an IMOD-based transform
        file in the location indicated. """

        tsMatrixTransformList = []

        for ti in self:
            transform = ti.getTransform().getMatrix().flatten()
            transformIMOD = ['%.7f' % transform[0],
                             '%.7f' % transform[1],
                             '%.7f' % transform[3],
                             '%.7f' % transform[4],
                             '%.3f' % transform[2],
                             '%.3f' % transform[5]]
            tsMatrixTransformList.append(transformIMOD)

        with open(transformFilePath, 'w') as f:
            csvW = csv.writer(f, delimiter='\t')
            csvW.writerows(tsMatrixTransformList)

    def writeImodFiles(self, folderName, **kwargs):
        # Create a newst.com file
        self.writeNewstcomFile(folderName, **kwargs)
        # Create a tilt.com file
        self.writeTiltcomFile(folderName, **kwargs)
        # Create a .tlt file
        self.writeTltFile(folderName)
        # Create a .xtilt file
        self.writeXtiltFile(folderName)
        # Create a .xf file
        transformFilePath = folderName + '/%s.xf' % self.getTsId()
        self.writeXfFile(transformFilePath)


class SetOfTiltSeriesBase(data.SetOfImages):
    EXPOSE_ITEMS = True
    USE_CREATE_COPY_FOR_SUBSET = True

    """ Base class for SetOfTiltImages and SetOfTiltImagesM.
    """

    def __init__(self, **kwargs):
        data.SetOfImages.__init__(self, **kwargs)
        self._anglesCount = Integer()
        self._acquisition = TomoAcquisition()

    def getAnglesCount(self):
        return self._anglesCount.get()

    def setAnglesCount(self, value):
        self._anglesCount.set(value)

    def copyInfo(self, other):
        """ Copy information (sampling rate and ctf)
        from other set of images to current one"""
        super().copyInfo(other)
        self.copyAttributes(other, '_anglesCount')

    def iterClassItems(self, iterDisabled=False):
        """ Iterate over the images of a class.
        Params:
            iterDisabled: If True, also include the disabled items. """
        for cls in self.iterItems():
            if iterDisabled or cls.isEnabled():
                for img in cls:
                    if iterDisabled or img.isEnabled():
                        yield img

    def _setItemMapperPath(self, item):
        """ Set the mapper path of this class according to the mapper
        path of the SetOfClasses and also the prefix according to class id
        """
        item._mapperPath.set('%s,%s' % (self.getFileName(), item.getTsId()))
        item.load()

    def _insertItem(self, item):
        """ Create the SetOfImages assigned to a class.
        If the file exists, it will load the Set.
        """
        self._setItemMapperPath(item)
        data.EMSet._insertItem(self, item)
        item.write(properties=False)  # Set.write(self)

    def __getitem__(self, itemId):
        """ Setup the mapper classes before returning the item. """
        classItem = data.SetOfImages.__getitem__(self, itemId)
        self._setItemMapperPath(classItem)
        return classItem

    def getFirstItem(self):
        classItem = data.EMSet.getFirstItem(self)
        self._setItemMapperPath(classItem)
        return classItem

    def iterItems(self, **kwargs):
        for item in data.EMSet.iterItems(self, **kwargs):
            self._setItemMapperPath(item)
            yield item

    def copyItems(self, inputTs,
                  orderByTs='id', updateTsCallback=None,
                  orderByTi='id', updateTiCallback=None):
        """ Copy items (TiltSeries and TiltImages) from the input Set.
         Params:
            inputTs: input TiltSeries (or movies) from where to copy elements.
            orderByTs: optional orderBy value for iterating over TiltSeries
            updateTsCallback: optional callback after TiltSeries is created
            orderByTi: optional orderBy value for iterating over TiltImages
            updateTiCallback: optional callback after TiltImage is created
        """
        for i, ts in enumerate(inputTs.iterItems(orderBy=orderByTs)):
            if ts.isEnabled():
                tsOut = self.ITEM_TYPE()
                tsOut.copyInfo(ts)
                tsOut.copyObjId(ts)
                if updateTsCallback:
                    updateTsCallback(i, ts, tsOut)
                self.append(tsOut)
                for j, ti in enumerate(ts.iterItems(orderBy=orderByTi)):
                    tiOut = tsOut.ITEM_TYPE()
                    tiOut.copyInfo(ti)
                    tiOut.copyObjId(ti)
                    tiOut.setLocation(ti.getLocation())
                    if updateTiCallback:
                        updateTiCallback(j, ts, ti, tsOut, tiOut)
                    tsOut.append(tiOut)

                self.update(tsOut)

    def updateDim(self):
        """ Update dimensions of this set base on the first element. """
        firstItem = self.getFirstItem()
        self.setDim(firstItem.getDim())
        self._anglesCount.set(firstItem.getSize())

    def getScannedPixelSize(self):
        mag = self._acquisition.getMagnification()
        return self._samplingRate.get() * 1e-4 * mag


class SetOfTiltSeries(SetOfTiltSeriesBase):
    ITEM_TYPE = TiltSeries

    def _dimStr(self):
        """ Return the string representing the dimensions. """

        return '%s x %s x %s' % (self._anglesCount, self._firstDim[0],
                                 self._firstDim[1])


class TiltImageM(data.Movie, TiltImageBase):
    """ Tilt movie. """

    def __init__(self, location=None, **kwargs):
        data.Movie.__init__(self, location, **kwargs)
        TiltImageBase.__init__(self, **kwargs)

    def copyInfo(self, other, copyId=False, copyTM=True):
        data.Movie.copyInfo(self, other)
        TiltImageBase.copyInfo(self, other, copyId=copyId, copyTM=copyTM)


class TiltSeriesM(TiltSeriesBase):
    ITEM_TYPE = TiltImageM


class SetOfTiltSeriesM(SetOfTiltSeriesBase):
    ITEM_TYPE = TiltSeriesM

    def __init__(self, **kwargs):
        SetOfTiltSeriesBase.__init__(self, **kwargs)
        self._gainFile = String()
        self._darkFile = String()
        # Store the frames range to avoid loading the items
        self._firstFramesRange = data.FramesRange()

    def setGain(self, gain):
        self._gainFile.set(gain)

    def getGain(self):
        return self._gainFile.get()

    def setDark(self, dark):
        self._darkFile.set(dark)

    def getDark(self):
        return self._darkFile.get()

    def getFramesRange(self):
        return self._firstFramesRange

    def setFramesRange(self, value):
        self._firstFramesRange.set(value)

    def copyInfo(self, other):
        """ Copy SoM specific information plus inherited """
        SetOfTiltSeriesBase.copyInfo(self, other)
        self._gainFile.set(other.getGain())
        self._darkFile.set(other.getDark())
        # self._firstFramesRange.set(other.getFramesRange())

    def _dimStr(self):
        """ Return the string representing the dimensions. """

        return '%s x %s' % (self._anglesCount, self._firstDim)


class TiltSeriesDict:
    """ Helper class that to store TiltSeries and TiltImage but
    using dictionaries for quick access.
    This class also contains some logic related to the streaming:
    - Check for new input items that needs to be processed
    - Check for items already done that needs to be saved.
    """

    def __init__(self, inputSet=None, outputSet=None,
                 newItemsCallback=None,
                 doneItemsCallback=None):
        """
        Initialize the dict.
        :param inputSet: The set with input items. It will be monitored
            for new items from streaming.
        :param newItemsCallback: When new items are discovered, this
            function will be called
        :param doneItemsCallback: When some items are done, this function
            will be called.
        """
        self.__dict = OrderedDict()
        self.__inputSet = inputSet
        if inputSet is not None:
            self.__inputClosed = inputSet.isStreamClosed()
        self.__lastCheck = None
        self.__finalCheck = False
        self.__newItemsCallback = newItemsCallback
        self.__doneItemsCallback = doneItemsCallback

        self.__new = set()
        self.__finished = set()  # Reported as finished tasks, but not saved
        self.__done = set()  # Finished and saved tasks
        self.__lock = threading.Lock()

        if outputSet is not None:
            for ts in outputSet:
                # We don't need tilt-images for done items
                self.addTs(ts, includeTi=False)
                self.__done.add(ts.getTsId())

    def addTs(self, ts, includeTi=False):
        """ Add a clone of the tiltseries. """
        self.__dict[ts.getTsId()] = (ts.clone(), OrderedDict())
        if includeTi:
            for ti in ts:
                self.addTi(ti)

    def hasTs(self, tsId):
        return tsId in self.__dict

    def getTs(self, tsId):
        return self.__dict[tsId][0]

    def addTi(self, ti):
        self.getTiDict(ti.getTsId())[ti.getObjId()] = ti.clone()

    def getTi(self, tsId, tiObjId):
        return self.getTiDict(tsId)[tiObjId]

    def getTiDict(self, tsId):
        return self.__dict[tsId][1]

    def getTiList(self, tsId):
        return list(self.getTiDict(tsId).values())

    def __iter__(self):
        for ts, d in self.__dict.values():
            yield ts

    # ---- Streaming related methods -------------
    def update(self):
        self._checkNewInput()
        self._checkNewOutput()

    def _checkNewInput(self):
        # print(">>> DEBUG: _checkNewInput ")

        inputSetFn = self.__inputSet.getFileName()
        mTime = datetime.fromtimestamp(os.path.getmtime(inputSetFn))
        # if self.__lastCheck:
        # print('Last check: %s, modification: %s'
        #       % (pwutils.prettyTime(self.__lastCheck),
        #          pwutils.prettyTime(mTime)))

        if self.__lastCheck is None or self.__lastCheck <= mTime:
            updatedSet = self.__inputSet.getClass()(filename=inputSetFn)
            updatedSet.loadAllProperties()
            newItems = []
            for ts in updatedSet:
                if not self.hasTs(ts.getTsId()):
                    self.addTs(ts, includeTi=True)
                    newItems.append(ts.getTsId())
            self.__inputClosed = updatedSet.isStreamClosed()
            updatedSet.close()
            if newItems:
                self.__newItemsCallback(newItems)
        self.__lastCheck = datetime.now()

    def _checkNewOutput(self):
        # print(">>> DEBUG: _checkNewInput ")
        # First check that we have some items in the finished
        self.__lock.acquire()
        doneItems = list(self.__finished)
        self.__finished.clear()
        self.__lock.release()

        if doneItems or (self.allDone() and not self.__finalCheck):
            self.__done.update(doneItems)
            self.__doneItemsCallback(doneItems)
            if self.allDone():
                self.__finalCheck = True

    def setFinished(self, *tsIdList):
        """ Notify that all TiltSeries in the list of ids are finished. """
        self.__lock.acquire()
        self.__finished.update(tsIdList)
        self.__lock.release()

    def allDone(self):
        """ Return True if input stream is closed and all task are done. """
        # print(">>> DEBUG: allDone\n"
        #       "    inputClosed: %s\n"
        #       "    len(dict):   %s\n"
        #       "    len(done):   %s" % (self.__inputClosed, len(self.__dict),
        #                                len(self.__done)))
        return self.__inputClosed and len(self.__dict) == len(self.__done)


class TomoAcquisition(data.Acquisition):
    def __init__(self, angleMin=None, angleMax=None, step=None, angleAxis1=None,
                 angleAxis2=None, accumDose=None, tiltAxisAngle=None, **kwargs):
        data.Acquisition.__init__(self, **kwargs)
        self._angleMin = Float(angleMin)
        self._angleMax = Float(angleMax)
        self._step = Float(step)
        self._angleAxis1 = Float(angleAxis1)
        self._angleAxis2 = Float(angleAxis2)
        self._accumDose = Float(accumDose)
        self._tiltAxisAngle = Float(tiltAxisAngle)

    def getTiltAxisAngle(self):
        return self._tiltAxisAngle.get()

    def setTiltAxisAngle(self, value):
        self._tiltAxisAngle.set(value)

    def getAngleMax(self):
        return self._angleMax.get()

    def setAngleMax(self, value):
        self._angleMax.set(value)

    def getAngleMin(self):
        return self._angleMin.get()

    def setAngleMin(self, value):
        self._angleMin.set(value)

    def getStep(self):
        return self._step.get()

    def setStep(self, value):
        return self._step.set(value)

    def getAngleAxis1(self):
        return self._angleAxis1.get()

    def setAngleAxis1(self, value):
        self._angleAxis1.set(value)

    def getAngleAxis2(self):
        return self._angleAxis2.get()

    def setAngleAxis2(self, value):
        self._angleAxis2.set(value)

    def getAccumDose(self):
        return self._accumDose.get()

    def setAccumDose(self, value):
        self._accumDose.set(value)


class Tomogram(data.Volume):
    """ Class to hold the tomogram abstraction inside Scipion. The origin (self._origin) of the volume is set as the
    location of the first coordinate loaded from the binary file. The volume may be displaced by setting a different
    origin using the methods implemented in the inherited class data.Image in scipion-em plugin.
    """

    def __init__(self, **kwargs):
        data.Volume.__init__(self, **kwargs)
        self._acquisition = None
        self._tsId = String(kwargs.get('tsId', None))
        self._dim = None

    def getTsId(self):
        """ Get unique TiltSeries ID, usually retrieved from the
        file pattern provided by the user at the import time.
        """
        return self._tsId.get()

    def setTsId(self, value):
        self._tsId.set(value)

    def getAcquisition(self):
        return self._acquisition

    def setAcquisition(self, acquisition):
        self._acquisition = acquisition

    def hasAcquisition(self):
        return (self._acquisition is not None
                and self._acquisition.getAngleMin() is not None
                and self._acquisition.getAngleMax() is not None)

    def getDim(self):
        """Return image dimensions as tuple: (Xdim, Ydim, Zdim)"""
        if self._dim is None:
            from pwem.emlib.image import ImageHandler

            fn = self.getFileName()
            if fn is not None and os.path.exists(fn.replace(':mrc', '')):
                x, y, z, n = ImageHandler().getDimensions(self)

                # Some volumes in mrc format can have the z dimension
                # as n dimension, so we need to consider this case.
                if z > 1:
                    self._dim = (x, y, z)
                    return x, y, z
                else:
                    self._dim = (x, y, n)
                    return x, y, n
        else:
            return self._dim
        return None

    def copyInfo(self, other):
        """ Copy basic information """
        super().copyInfo(other)
        self.copyAttributes(other, '_acquisition', '_tsId', '_origin')


class SetOfTomograms(data.SetOfVolumes):
    ITEM_TYPE = Tomogram
    EXPOSE_ITEMS = True

    def __init__(self, *args, **kwargs):
        data.SetOfVolumes.__init__(self, **kwargs)
        self._acquisition = TomoAcquisition()

    def updateDim(self):
        """ Update dimensions of this set base on the first element. """
        self.setDim(self.getFirstItem().getDim())


class TomoMask(Tomogram):
    """ Object used to represent segmented tomograms
    """

    def __init__(self, **kwargs):
        Tomogram.__init__(self, **kwargs)
        self._volName = String()

    def getVolName(self):
        """ Get the reference tomogram file for the current tomoMask.
        """
        return self._volName.get()

    def setVolName(self, tomoName):
        """ Set the reference tomogram file for the current tomoMask.
        """
        self._volName.set(tomoName)

    def getTomogram(self):
        """ Generate the reference tomogram object for the current tomoMask.
        """
        tomo = Tomogram()
        tomo.setLocation(self.getVolName())
        tomo.setSamplingRate(self.getSamplingRate())
        tomo.setAcquisition(self.getAcquisition())
        return tomo


class SetOfTomoMasks(SetOfTomograms):
    ITEM_TYPE = TomoMask
    EXPOSE_ITEMS = True


class Coordinate3D(data.EMObject):
    """This class holds the (x,y,z) position and other information
    associated with a coordinate"""

    def __init__(self, **kwargs):
        data.EMObject.__init__(self, **kwargs)
        self._volumePointer = Pointer(objDoStore=False)
        self._x = Float()
        self._y = Float()
        self._z = Float()
        self._volId = Integer()
        self._eulerMatrix = data.Transform()
        self._groupId = Integer()  # This may refer to a mesh, ROI, vesicle or any group of coordinates
        self._tomoId = String(kwargs.get('tomoId', None))  # Used to access to the corresponding tomogram from each
        # coord (it's the tsId)

    def _getOffset(self, dim, originFunction=const.SCIPION):
        """ Returns the offset to apply to a one of the coordinates
        :param dim integer to get the dimension from (X=0, Y=1, Z=2)
        :param originFunction function to call to do the conversion
        """
        if originFunction == const.SCIPION:
            return 0

        origin_Scipion = self.getVolumeOrigin()[dim]
        aux = originFunction(self.getVolume().getDim())
        origin = aux[dim] if aux is not None else -origin_Scipion
        return origin + origin_Scipion

    def getX(self, originFunction):
        """ See getPosition method for a full description of how "originFunction"
        works"""
        return self._x.get() - self._getOffset(0, originFunction)

    def setX(self, x, originFunction):
        """ See setPosition method for a full description of how "originFunction"
        works"""
        self._x.set(x + self._getOffset(0, originFunction))

    def shiftX(self, shiftX):
        self._x.sum(shiftX)

    def getY(self, originFunction):
        """ See getPosition method for a full description of how "originFunction"
        works"""

        return self._y.get() - self._getOffset(1, originFunction)

    def setY(self, y, originFunction):
        """ See setPosition method for a full description of how "originFunction"
        works"""

        self._y.set(y + self._getOffset(1, originFunction))

    def shiftY(self, shiftY):
        self._y.sum(shiftY)

    def getZ(self, originFunction):
        """ See getPosition method for a full description of how "originFunction"
        works"""
        return self._z.get() - self._getOffset(2, originFunction)

    def setZ(self, z, originFunction):
        """ See setPosition method for a full description of how "originFunction"
        works"""
        self._z.set(z + self._getOffset(2, originFunction))

    def shiftZ(self, shiftZ):
        self._z.sum(shiftZ)

    def setMatrix(self, matrix, convention=None):
        self._eulerMatrix.setMatrix(convertMatrix(matrix, direction=const.SET, convention=convention))

    def getMatrix(self, convention=None):
        return convertMatrix(self._eulerMatrix.getMatrix(), direction=const.GET, convention=convention)

    def hasTransform(self):
        return self._eulerMatrix is not None

    def euler2Matrix(self, r, p, y):
        # FIXME: Queremos mantener esta conversion? Puede ser muy lioso
        self._eulerMatrix.setMatrix(euler_matrix(r, p, y))

    def eulerAngles(self):
        R = self.getMatrix()
        sy = math.sqrt(R[0, 0] * R[0, 0] + R[1, 0] * R[1, 0])
        singular = sy < 1e-6
        if not singular:
            x = math.atan2(R[2, 1], R[2, 2])
            y = math.atan2(-R[2, 0], sy)
            z = math.atan2(R[1, 0], R[0, 0])

        else:
            x = math.atan2(-R[1, 2], R[1, 1])
            y = math.atan2(-R[2, 0], sy)
            z = 0

        return np.array([x, y, z])

    def scale(self, factor):
        """ Scale x, y and z coordinates by a given factor.
        """
        self._x.multiply(factor)
        self._y.multiply(factor)
        self._z.multiply(factor)

    def getPosition(self, originFunction):
        """Get the position a Coordinate3D refered to a given origin defined by originFunction.
        The input of the method is a funtion (originFunction) which moves the coordinate
        position refered to the bottom left corner to other origin (retrieved by originFunction) in the grid.

        Parameters:

            :param function originFunction: Function to return a Vector to refer a coordinate to the bottom left corner
                                            from a given convention.

        Example:

            >>> origin = originFunction((Lx, Ly, Lz))
            >>> (vx, vy, vz)  # Vector to refer (x,y,z) coordinate to an origin from the bottom left corner

        Firstly, the Scipion origin vector stored in the Tomogram associated to the Coordinate3D
        will be applied to refer the current coordinate to the bottom left coordinate of the Tomogram.
        """
        return self.getX(originFunction), self.getY(originFunction), self.getZ(originFunction)

    def setPosition(self, x, y, z, originFunction):
        """Set the position of the coordinate to be saved in the Coordinate3D object.
        The inputs of the method are the (x,y,z) position of the coordinate and a
        funtion (originFunction) which moves the current position to the bottom left
        corner of the Tomogram with dimensions Lx, Ly, Lz.

        Parameters:

            :param int x: Position of the coordinate in the X axis
            :param int y: Position of the coordinate in the Y axis
            :param int z: Position of the coordinate in the Z axis
            :param function originFunction: Function to return a Vector to refer a coordinate to the bottom left corner from a
                                            given convention.

        Example:

            >>> origin = originFunction((Lx, Ly, Lz))
            >>> (vx, vy, vz)  # Vector to refer (x,y,z) coordinate to the bottom left corner

        In this way, it is possible to apply the Scipion origin vector stored in the
        Tomogram associated to the Coordinate3D which moves the positions referred to
        the bottom left corner of a grid to the center of gravity of the grid (or any
        other origin specified by the user).

        IMPORTANT NOTE: For this method to work properly, it is needed to associate the Tomogram
        before doing a call to this method.

        Example:

            >>> coord = Coordinate3D()
            >>> coord.setPosition(x, y, z, originFunction)
            >>> Error: Tomogram is still NoneType
            >>> coord.setVolume(Tomogram)
            >>> coord.setPosition(x, y, z, originFunction)
            >>> Exit: Everything runs normally

        This requirement is only needed for "setPostion" method. The remaining attributes of the object
        can be set either before or after calling "setVolume" method.
        """
        self.setX(x, originFunction)
        self.setY(y, originFunction)
        self.setZ(z, originFunction)

    def getVolume(self):
        """ Return the micrograph object to which
        this coordinate is associated.
        """
        return self._volumePointer.get()

    def setVolume(self, volume):
        """ Set the micrograph to which this coordinate belongs. """
        self._volumePointer.set(volume)
        self._volId.set(volume.getObjId())
        if volume.getTsId():  # See getCoordinate3D() --> as a tomo is necessary to be created, the tomoId (tsId),
            # which may have been previously stored is deleted when calling setVolume
            self.setTomoId(volume.getTsId())

    def copyInfo(self, coord):
        """ Copy information from other coordinate. """
        self.setPosition(*coord.getPosition(const.CENTER_GRAVITY))
        self.setObjId(coord.getObjId())
        self.setBoxSize(coord.getBoxSize())

    def setBoxSize(self, boxSize):
        self._boxSize = boxSize

    def getBoxSize(self):
        return self._boxSize

    def getVolId(self):
        return self._volId.get()

    def setVolId(self, volId):
        self._volId.set(volId)

    def invertY(self):
        if not self.getVolume() is None:
            dims = self.getVolume().getDim()
            height = dims[1]
            self.setY(height - self.getY(const.SCIPION), const.SCIPION)
        # else: error TODO

    def getVolName(self):
        return self.getVolume().getFileName()

    def getGroupId(self):
        return self._groupId.get()

    def setGroupId(self, groupId):
        self._groupId.set(groupId)

    def hasGroupId(self):
        return self._groupId is not None

    def getVolumeOrigin(self, angstrom=False):
        """Return the a vector that can be used to move the position of the Coordinate3D
        (referred to the center of the Tomogram or other origin specified by the user)
        to the bottom left corner of the Tomogram
        """
        vol = self.getVolume()
        if not vol:
            raise Exception("3D coordinate must be referred to a volume to get its origin.")
        if angstrom:
            return vol.getShiftsFromOrigin()
        else:
            sr = vol.getSamplingRate()
            origin = vol.getShiftsFromOrigin()
            return origin[0] / sr, origin[1] / sr, origin[2] / sr

    def getTomoId(self):
        return self._tomoId.get()

    def setTomoId(self, tomoId):
        self._tomoId.set(tomoId)


class SetOfCoordinates3D(data.EMSet):
    """ Encapsulate the logic of a set of volumes coordinates.
    Each coordinate has a (x,y,z) position and is related to a Volume
    The SetOfCoordinates3D can also have information about TiltPairs.
    """
    ITEM_TYPE = Coordinate3D

    def __init__(self, **kwargs):
        data.EMSet.__init__(self, **kwargs)
        self._boxSize = Integer()
        self._samplingRate = Float()
        self._precedentsPointer = Pointer()

    def getBoxSize(self):
        """ Return the box size of the particles.
        """
        return self._boxSize.get()

    def setBoxSize(self, boxSize):
        """ Set the box size of the particles. """
        self._boxSize.set(boxSize)

    def getSamplingRate(self):
        """ Return the sampling rate of the particles. """
        return self._samplingRate.get()

    def setSamplingRate(self, sampling):
        """ Set the sampling rate of the particles. """
        self._samplingRate.set(sampling)

    def iterVolumes(self):
        """ Iterate over the objects set associated with this
        set of coordinates.
        """
        return self.getPrecedents()

    def iterVolumeCoordinates(self, volume):
        """ Iterates over the set of coordinates belonging to that micrograph.
        """
        pass

    def iterCoordinates(self, volume=None, orderBy='id'):
        """ Iterate over the coordinates associated with a tomogram.
        If volume=None, the iteration is performed over the whole
        set of coordinates.

        IMPORTANT NOTE: During the storing process in the database, Coordinates3D will lose their
        pointer to ther associated Tomogram. This method overcomes this problem by retrieving and
        relinking the Tomogram as if nothing would ever happened.

        It is recommended to use this method when working with Coordinates3D, being the common
        "iterItems" deprecated for this set.

        Example:

            >>> for coord in coordSet.iterItems()
            >>>     print(coord.getVolName())
            >>>     Error: Tomogram associated to Coordinate3D is NoneType (pointer lost)
            >>> for coord in coordSet.iterCoordinates()
            >>>     print(coord.getVolName())
            >>>     '/path/to/Tomo.file' retrieved correctly

        """
        if volume is None:
            volId = None
        elif isinstance(volume, int):
            volId = volume
        elif isinstance(volume, data.Volume):
            volId = volume.getObjId()
        else:
            raise Exception('Invalid input tomogram of type %s'
                            % type(volume))

        # Iterate over all coordinates if tomoId is None,
        # otherwise use tomoId to filter the where selection
        coordWhere = '1' if volId is None else '_volId=%d' % int(volId)

        for coord in self.iterItems(where=coordWhere, orderBy=orderBy):
            coord.setVolume(self.getPrecedents()[coord.getVolId()])
            yield coord

    def getPrecedents(self):
        """ Returns the SetOfTomograms or Tilt Series associated with
                this SetOfCoordinates"""
        return self._precedentsPointer.get()

    def setPrecedents(self, precedents):
        """ Set the tomograms  or Tilt Series associated with this set of coordinates.
                Params:
                    tomograms: Either a SetOfTomograms or Tilt Series object or a pointer to it.
                """
        if precedents.isPointer():
            self._precedentsPointer.copy(precedents)
        else:
            self._precedentsPointer.set(precedents)

    def getFiles(self):
        filePaths = set()
        filePaths.add(self.getFileName())
        return filePaths

    def getSummary(self):
        summary = []
        summary.append("Number of particles picked: %s" % self.getSize())
        summary.append("Particle size: %s" % self.getBoxSize())
        return "\n".join(summary)

    def copyInfo(self, other):
        """ Copy basic information (id and other properties) but not _mapperPath or _size
        from other set of objects to current one.
        """
        self.setBoxSize(other.getBoxSize())
        self.setSamplingRate(other.getSamplingRate())
        self.setPrecedents(other.getPrecedents())

    def __str__(self):
        """ String representation of a set of coordinates. """
        if self._boxSize.hasValue():
            boxSize = self._boxSize.get()
            boxStr = ' %d x %d x %d' % (boxSize, boxSize, boxSize)
        else:
            boxStr = 'No-Box'
        s = "%s (%d items, %s%s)" % (self.getClassName(), self.getSize(),
                                     boxStr, self._appendStreamState())

        return s

    def getFirstItem(self):
        coord = data.EMSet.getFirstItem(self)
        coord.setVolume(self.getPrecedents()[coord.getVolId()])
        return coord

    def __getitem__(self, itemId):
        """Add a pointer to a Tomogram before returning the Coordinate3D"""
        coord = data.EMSet.__getitem__(self, itemId)
        # In case pointer is lost in a for loop
        # clone = self.getPrecedents().getClass()()
        # clone.copy(self)
        # coord.setVolume(clone[coord.getVolId()])
        coord.setVolume(self.getPrecedents()[coord.getVolId()])
        return coord


class SubTomogram(data.Volume):
    def __init__(self, **kwargs):
        data.Volume.__init__(self, **kwargs)
        self._acquisition = None
        self._coordinate = None
        self._volId = Integer()
        self._volName = String()

    def hasCoordinate3D(self):
        return self._coordinate is not None

    def setCoordinate3D(self, coordinate):
        self._coordinate = coordinate

    def getCoordinate3D(self):
        """Since the object Coordinate3D needs a volume, use the information stored in the
        SubTomogram to reconstruct the corresponding Tomogram associated to its Coordinate3D"""
        # We do not do this here but in the set iterator tha will "plug" the volume (tomogram) is exists
        # tomo = Tomogram()
        # subtomoOrigin = self.getOrigin()
        # if subtomoOrigin:
        #     tomo.setOrigin(subtomoOrigin)
        # tomo.setLocation(self.getVolName())
        # tomo.setSamplingRate(self.getSamplingRate())
        # coord = self._coordinate
        # coord.setVolume(tomo)
        # return coord
        return self._coordinate

    def getAcquisition(self):
        return self._acquisition

    def setAcquisition(self, acquisition):
        self._acquisition = acquisition

    def hasAcquisition(self):
        return self._acquisition is not None and \
               self._acquisition.getAngleMin() is not None and \
               self._acquisition.getAngleMax() is not None

    def getVolId(self):
        """ Return the tomogram id if the coordinate is not None.
        or have set the _volId property.
        """
        if self._volId.hasValue():
            return self._volId.get()
        if self.hasCoordinate3D():
            return self.getCoordinate3D().getVolId()

        return None

    def setVolId(self, volId):
        self._volId.set(volId)

    def getVolName(self):
        """ Return the tomogram filename if the coordinate is not None.
        or have set the _volName property.
        """
        if self._volName.hasValue():
            return self._volName.get()
        # getVolume does not exists!
        # if self.getVolume():
        #     return self.getVolume().getFileName()

        return "Missing"

    def setVolName(self, volName):
        self._volName.set(volName)

    def getVolumeOrigin(self, angstrom=False):
        """Return the a vector that can be used to move the position of the Coordinate3D
        associated to the SubTomogram (referred to the center of the Tomogram or other
        origin specified by the user) to the bottom left corner of the Tomogram
        """
        if angstrom:
            return self.getShiftsFromOrigin()
        else:
            sr = self.getSamplingRate()
            origin = self.getShiftsFromOrigin()
            return int(origin[0] / sr), int(origin[1] / sr), int(origin[2] / sr)

    def setTransform(self, newTransform, convention=None):
        if newTransform is None:
            newTransform = Transform()
            matrix = np.eye(4)
        else:
            matrix = newTransform.getMatrix()
        newTransform.setMatrix(convertMatrix(matrix, direction=const.SET, convention=convention))
        self._transform = newTransform

    def getTransform(self, convention=None):
        matrix = self._transform.getMatrix()
        return Transform(convertMatrix(matrix, direction=const.GET, convention=convention))


class SetOfSubTomograms(data.SetOfVolumes):
    ITEM_TYPE = SubTomogram
    REP_TYPE = SubTomogram

    def __init__(self, **kwargs):
        super().__init__(**kwargs)
        self._acquisition = TomoAcquisition()
        self._coordsPointer = Pointer()
        self._tomos = dict()

    def copyInfo(self, other):
        """ Copy basic information (sampling rate and ctf)
        from other set of images to current one"""
        super().copyInfo(other)
        if hasattr(other, '_coordsPointer'):  # Like the vesicles in pyseg
            self.copyAttributes(other, '_coordsPointer')

    def hasCoordinates3D(self):
        return self._coordsPointer.hasValue()

    def getCoordinates3D(self):
        """ Returns the SetOfCoordinates associated with
        this SetOfSubTomograms"""
        return self._coordsPointer.get()

    def setCoordinates3D(self, coordinates):
        """ Set the SetOfCoordinates associates with
        this set of particles.
         """
        if isinstance(coordinates, Pointer):
            self._coordsPointer = coordinates
        else:
            self._coordsPointer.set(coordinates)

    def iterSubtomos(self, volume=None, orderBy='id'):
        """ Iterates over the sutomograms, enriching them with the related tomogram if apply so coordinate getters and setters will work
        If volume=None, the iteration is performed over the whole
        set of subtomograms.

        IMPORTANT NOTE: During the storing process in the database, Coordinates3D will lose their
        pointer to the associated Tomogram. This method overcomes this problem by retrieving and
        relinking the Tomogram as if nothing would ever happened.

        It is recommended to use this method when working with subtomograms, anytime you want to properly use
        its coordinate3D attached object.

        Example:

            >>> for subtomo in subtomos.iterItems()
            >>>     print(subtomo.getCoordinate3D().getX(SCIPION))
            >>>     Error: Tomogram associated to Coordinate3D is NoneType (pointer lost)
            >>> for subtomo in subtomos.iterSubtomos()
            >>>     print(subtomo.getCoordinate3D().getX(SCIPION))
            >>>     330 retrieved correctly

        """
        if volume is None:
            volId = None
        elif isinstance(volume, int):
            volId = volume
        elif isinstance(volume, data.Volume):
            volId = volume.getObjId()
        else:
            raise Exception('Invalid input tomogram of type %s'
                            % type(volume))

        # Iterate over all coordinates if tomoId is None,
        # otherwise use tomoId to filter the where selection
        subtomoWhere = '1' if volId is None else '_volId=%d' % int(volId)

        for subtomo in self.iterItems(where=subtomoWhere, orderBy=orderBy):
            if subtomo.hasCoordinate3D():
                subtomo.getCoordinate3D().setVolume(self.getTomogram(subtomo))
            yield subtomo

    def getTomogram(self, subtomo):
        """ returns and caches the tomogram related with a subtomogram.
        If the subtomograms were imported and not associated to any tomogram returns None."""

        # Tomogram is stored with the coordinate data
        coord = subtomo.getCoordinate3D()

        # If there is no coordinate associated
        if coord is None:
            return None

        # Else, there are coordinates
        tomoId = coord.getVolId()

        # If not cached
        if tomoId not in self._tomos:
            tomo = self.getCoordinates3D().getPrecedents()[subtomo.getVolId()]
            self._tomos[tomoId] = tomo

        return self._tomos[tomoId]


class AverageSubTomogram(SubTomogram):
    """Represents a Average SubTomogram.
        It is a SubTomogram but it is useful to differentiate outputs."""

    def __init__(self, **kwargs):
        SubTomogram.__init__(self, **kwargs)


class SetOfAverageSubTomograms(SetOfSubTomograms):
    """Represents a set of Averages.
    It is a SetOfSubTomograms but it is useful to differentiate outputs."""
    ITEM_TYPE = AverageSubTomogram
    REP_TYPE = AverageSubTomogram

    def __init__(self, **kwargs):
        SetOfSubTomograms.__init__(self, **kwargs)


class ClassSubTomogram(SetOfSubTomograms):
    """ Represent a Class that groups SubTomogram objects.
    The representative of the class is an AverageSubTomogram.
    """
    REP_TYPE = AverageSubTomogram

    def copyInfo(self, other):
        """ Copy basic information (id and other properties) but not
        _mapperPath or _size from other set of SubTomograms to current one.
        """
        self.copy(other, copyId=False, ignoreAttrs=['_mapperPath', '_size'])

    def clone(self):
        clone = self.getClass()()
        clone.copy(self, ignoreAttrs=['_mapperPath', '_size'])
        return clone

    def close(self):
        # Do nothing on close, since the db will be closed by SetOfClasses
        pass


class SetOfClassesSubTomograms(data.SetOfClasses):
    """ Store results from a subtomogram averaging method. """
    ITEM_TYPE = ClassSubTomogram
    REP_TYPE = AverageSubTomogram


class LandmarkModel(data.EMObject):
    """Represents the set of landmarks belonging to an specific tilt-series."""

    def __init__(self, tsId=None, fileName=None, modelName=None, **kwargs):
        data.EMObject.__init__(self, **kwargs)
        self._tsId = String(tsId)
        self._fileName = String(fileName)
        self._modelName = String(modelName)
        self._tiltSeries = Pointer(objDoStore=False)

    def getTiltSeries(self):
        """ Return the tilt-series associated with this landmark model. """

        return self._tiltSeries.get()

    def setTiltSeries(self, tiltSeries):
        """ Set the tilt-series from which this landmark model were calculated.
        :param tiltSeries: Either a TiltSeries object or a pointer to it.
        """

        if tiltSeries.isPointer():
            self._tiltSeries.copy(tiltSeries)

        else:
            self._tiltSeries.set(tiltSeries)

    def getTsId(self):
        return str(self._tsId)

    def getFileName(self):
        return str(self._fileName)

    def getModelName(self):
        return str(self._modelName)

    def setTsId(self, tsId):
        self._tsId = String(tsId)

    def setFileName(self, fileName):
        self._fileName = String(fileName)

    def setModelName(self, modelName):
        self._modelName = String(modelName)

    def addLandmark(self, xCoor, yCoor, tiltIm, chainId, xResid, yResid):
        fieldNames = ['xCoor', 'yCoor', 'tiltIm', 'chainId', 'xResid', 'yResid']

        mode = "a" if os.path.exists(self.getFileName()) else "w"

        with open(self.getFileName(), mode) as f:
            writer = csv.DictWriter(f, delimiter='\t', fieldnames=fieldNames)
            if mode == "w":
                writer.writeheader()
            writer.writerow({'xCoor': xCoor,
                             'yCoor': yCoor,
                             'tiltIm': tiltIm,
                             'chainId': chainId,
                             'xResid': xResid,
                             'yResid': yResid})

    def retrieveInfoTable(self):
        """ This methods return a table containing the information of the lankmark model. One landmark pero line
        specifying in order: xCoor, YCoor, tiltIm, chainId, xResid, yResid"""

        fileName = self.getFileName()

        outputInfo = []

        with open(fileName) as f:
            reader = csv.reader(f)

            # Ignore header
            next(reader)

            for line in reader:
                vector = line[0].split()
                outputInfo.append(vector)

        return outputInfo


class SetOfLandmarkModels(data.EMSet):
    """Represents a class that groups a set of landmark models."""
    ITEM_TYPE = LandmarkModel

    def __init__(self, **kwargs):
        super().__init__(**kwargs)
        self._setOfTiltSeriesPointer = Pointer()

    def __getitem__(self, itemId):
        """Add a pointer to a tilt-series before returning the landmark model"""

        lm = super().__getitem__(itemId)

        return self.completeLandmarkModel(lm)

    def completeLandmarkModel(self, lm):
        """This method completes a landmark model object setting in execution time the tilt-series associated to it,
        since it is not possible to save pointers in the item classes of the set.

        IMPORTANT: this method must be implement every time it is necesary to retrive information from the tilt-series
        associated to the landmark models that compose the set."""

        tsId = lm.getTsId()

        # Check for tilt series in set with coincident tsId
        for ts in self.getSetOfTiltSeries().iterItems(where="_tsId=='%s'" % tsId):
            lm.setTiltSeries(ts)

        return lm

    def getLandmarkModelFromTsId(self, tsId):
        """ This method return the landmark model belonging to the set that has a coincident input tsId.

        :param tsId: tilt-series ID to search the landmark model into the set."""

        for lm in self.iterItems(where="_tsId=='%s'" % tsId):
            return lm

    def getSetOfTiltSeries(self, pointer=False):
        """ Return the set of tilt-series associated with this set of landmark models. """

        if pointer:
            return self._setOfTiltSeriesPointer

        else:
            return self._setOfTiltSeriesPointer.get()

    def setSetOfTiltSeries(self, setOfTiltSeries):
        """ Set the set of tilt-series from which this set of landmark models were calculted.
        :param tiltSeries: Either a TiltSeries object or a pointer to it.
        """

        if setOfTiltSeries.isPointer():
            self._setOfTiltSeriesPointer.copy(setOfTiltSeries)

        else:
            self._setOfTiltSeriesPointer.set(setOfTiltSeries)


class MeshPoint(Coordinate3D):
    """Mesh object: it stores the coordinates of the points (specified by the user) needed to define
    the triangulation of a volume.
    A Mesh object can be consider as a point cloud in 3D containing the coordinates needed to divide a given region of
    space into planar triangles interconnected that will result in a closed surface."""

    def __init__(self, **kwargs):
        Coordinate3D.__init__(self, **kwargs)
        self._volumeName = String()
        self._description = None  # Algebraic description of fitted mesh

    def getVolumeName(self):
        return self._volumeName

    def setVolumeName(self, volName):
        self._volumeName.set(volName)

    def getDescription(self):
        return self._description

    def setDescription(self, description):
        self._description = description

    def hasDescription(self):
        return self._description is not None


class SetOfMeshes(SetOfCoordinates3D):
    """ Store a series of meshes. """
    ITEM_TYPE = MeshPoint

    def __init__(self, **kwargs):
        SetOfCoordinates3D.__init__(self, **kwargs)
        self._numberOfMeshes = Integer()  # Indicates how many meshes are in the set

    def getNumberOfMeshes(self):
        return self._numberOfMeshes.get()

    def setNumberOfMeshes(self, n):
        self._numberOfMeshes.set(n)


class Ellipsoid(data.EMObject):
    """This class represent an ellipsoid. This is an instance class of description attribute of object MeshPoint"""

    def __init__(self, **kwargs):
        data.EMObject.__init__(self, **kwargs)
        self._center = String()
        self._radii = String()
        self._algebraicDesc = String()

    def getCenter(self):
        return self._center.get()

    def setCenter(self, center):
        self._center.set(center)

    def getRadii(self):
        return self._radii.get()

    def setRadii(self, radii):
        self._radii.set(radii)

    def getAlgebraicDesc(self):
        return self._center.get()

    def setAlgebraicDesc(self, algebraicDesc):
        self._algebraicDesc.set(algebraicDesc)

    def hasAlgebraicDesc(self):
        return self._algebraicDesc is not None


class CTFTomo(data.CTFModel):
    """ Represents a generic CTF model for a tilt-image. """

    def __init__(self, **kwargs):
        data.CTFModel.__init__(self, **kwargs)
        self._index = Integer(kwargs.get('index', None))
        self._defocusUDeviation = Float()
        self._isDefocusUDeviationInRange = Boolean(True)
        self._defocusVDeviation = Float()
        self._isDefocusVDeviationInRange = Boolean(True)

    def copyInfo(self, other, copyId=False):
        self.copyAttributes(other, '_defocusU', '_defocusV', '_defocusAngle', '_defocusRatio', '_psdFile',
                            '_resolution', '_fitQuality', '_index', '_defocusUDeviation', '_defocusVDeviation')

        self.setEnabled(other.isEnabled())

        self.setIsDefocusUDeviationInRange(other.getIsDefocusUDeviationInRange())
        self.setIsDefocusVDeviationInRange(other.getIsDefocusVDeviationInRange())

        if other.hasPhaseShift():
            self.setPhaseShift(other.getPhaseShift())

        if other.hasEstimationInfoAsList():
            if other.hasAstigmatismInfoAsList():
                self._defocusUList = CsvList(pType=float)
                self._defocusVList = CsvList(pType=float)
                self._defocusAngleList = CsvList(pType=float)
                self.setDefocusUList(other.getDefocusUList())
                self.setDefocusVList(other.getDefocusVList())
                self.setDefocusAngleList(other.getDefocusAngleList())

            else:
                self._defocusUList = CsvList(pType=float)
                self.setDefocusUList(other.getDefocusUList())

        if other.hasPhaseShiftInfoAsList():
            self._phaseShiftList = CsvList(pType=float)
            self.setPhaseShiftList(other.getPhaseShiftList())

        if other.hasCutOnFrequncyInfoAsList():
            self._cutOnFreqList = CsvList(pType=float)
            self.setCutOnFreqList(other.getCutOnFreqList())
            self.setCutOnFreq(other.getCutOnFreq())

        if copyId:
            self.copyObjId(other)

    @staticmethod
    def ctfModelToCtfTomo(ctfModel):
        newCTFTomo = CTFTomo()
        newCTFTomo.copyAttributes(ctfModel, '_defocusU', '_defocusV',
                                  '_defocusAngle', '_defocusRatio', '_psdFile',
                                  '_resolution', '_fitQuality')
        return newCTFTomo

    def getIndex(self):
        return self._index

    def setIndex(self, value):
        self._index = Integer(value)

    def getdefocusUDeviation(self):
        return self._defocusUDeviation

    def setIsDefocusUDeviationInRange(self, value):
        self._isDefocusUDeviationInRange = Boolean(value)

    def getIsDefocusUDeviationInRange(self):
        return self._isDefocusUDeviationInRange

    def getdefocusVDeviation(self):
        return self._defocusVDeviation

    def setIsDefocusVDeviationInRange(self, value):
        self._isDefocusVDeviationInRange = Boolean(value)

    def getIsDefocusVDeviationInRange(self):
        return self._isDefocusVDeviationInRange

    def getCutOnFreq(self):
        return self._cutOnFreq

    def setCutOnFreq(self, value):
        self._cutOnFreq = Float(value)

    " List data methods allow compatibility with IMOD metadata. "

    def getDefocusUList(self):
        return self._defocusUList.get()

    def setDefocusUList(self, defList):
        self._defocusUList.set(defList)

    def appendDefocusUList(self, value):
        self._defocusUList.append(value)

    def getDefocusVList(self):
        return self._defocusVList.get()

    def setDefocusVList(self, defList):
        self._defocusVList.set(defList)

    def appendDefocusVList(self, value):
        self._defocusVList.append(value)

    def getDefocusAngleList(self):
        return self._defocusAngleList.get()

    def setDefocusAngleList(self, defList):
        self._defocusAngleList.set(defList)

    def appendDefocusAngleList(self, value):
        self._defocusAngleList.append(value)

    def getPhaseShiftList(self):
        return self._phaseShiftList.get()

    def setPhaseShiftList(self, defList):
        self._phaseShiftList.set(defList)

    def appendPhaseShiftList(self, value):
        self._phaseShiftList.append(value)

    def getCutOnFreqList(self):
        return self._cutOnFreqList.get()

    def setCutOnFreqList(self, cutOnFreqList):
        self._cutOnFreqList.set(cutOnFreqList)

    def appendCutOnFreqList(self, value):
        self._cutOnFreqList.append(value)

    def hasEstimationInfoAsList(self):
        """ This method checks if the CTFTomo object contains estimation information in the form of a list. """

        if hasattr(self, "_defocusUList") or hasattr(self, "_defocusUList"):
            return True
        else:
            return False

    def hasAstigmatismInfoAsList(self):
        """ This method checks if the CTFTomo object contains astigmatism information in the form of a list. """

        if hasattr(self, "_defocusUList") and hasattr(self, "_defocusVList"):
            return True
        else:
            return False

    def hasPhaseShiftInfoAsList(self):
        """ This method checks if the CTFTomo object contains phase shift information in the form of a list. """

        if hasattr(self, "_phaseShiftList"):
            return True
        else:
            return False

    def hasCutOnFrequncyInfoAsList(self):
        """ This method checks if the CTFTomo object contains cut-on frequency information in the form of a list. """

        if hasattr(self, "_cutOnFreqList"):
            return True
        else:
            return False

    def completeInfoFromList(self):
        """ This method will set the _defocusU, _defocusV and _defocusAngle attributes from the provided CTF estimation
        information lists.

        Based on the IMOD program ctfphaseflip: "The program  will assign that defocus value to the midpoint of the
        range of views.  For a view at a given tilt angle, it will find the defocus either by interpolating between
        two surrounding midpoint angles, if there are such angles, or by taking the nearest defocus value, if the
        angle is beyond the range of the available midpoint angles. "
        - From IMOD documentation https://bio3d.colorado.edu/imod/doc/man/ctfphaseflip.html

        This method will assign as the defocus value and angle the median of the estimation list. """

        " DEFOCUS INFORMATION -----------------------------------------------------------------------------------------"

        " Check that at least one list is provided "
        if not self.hasEstimationInfoAsList():
            raise Exception("CTFTomo object has no _defocusUList neither _defocusUList argument initialized. No "
                            "list information available.")

        " Get the number of provided list (1 or 2) "
        numberOfProvidedList = 2 if (hasattr(self, "_defocusUList") and hasattr(self, "_defocusVList")) else 1

        " No astigmatism is estimated (only one list provided) "
        if numberOfProvidedList == 1:
            providedDefocusUList = self.getDefocusUList() if hasattr(self, "_defocusUList") else self.getDefocusVList()
            providedDefocusUList = providedDefocusUList.split(",")

            " DefocusAngle is set to 0 degrees "
            self.setDefocusAngle(0)

            " DefocusU and DefocusV are set at the same value, equal to the middle estimation of the list "
            middlePoint = math.trunc(len(providedDefocusUList) / 2)

            " If the size of the defocus list is even, mean the 2 centre values "
            if len(providedDefocusUList) % 2 == 0:
                value = (float(providedDefocusUList[middlePoint]) + float(providedDefocusUList[middlePoint - 1])) / 2

                self.setDefocusU(value)
                self.setDefocusV(value)

            else:
                " If the size of defocus estimation is odd, get the centre value "

                value = providedDefocusUList[middlePoint]

                self.setDefocusU(value)
                self.setDefocusV(value)

        else:
            " Astigmatism is estimated (two lists are provided) "

            providedDefocusUList = self.getDefocusUList()
            providedDefocusUList = providedDefocusUList.split(",")

            providedDefocusVList = self.getDefocusVList()
            providedDefocusVList = providedDefocusVList.split(",")

            providedDefocusAngleList = self.getDefocusAngleList()
            providedDefocusAngleList = providedDefocusAngleList.split(",")

            " Check that the three list are equally long "
            if len(providedDefocusUList) != len(providedDefocusVList) or \
                    len(providedDefocusUList) != len(providedDefocusAngleList) or \
                    len(providedDefocusVList) != len(providedDefocusAngleList):
                raise Exception("DefocusUList, DefocusVList and DefocusAngleList lengths must be equal.")

            " DefocusU, DefocusV and DefocusAngle are set equal to the middle estimation of the list "
            middlePoint = math.trunc(len(providedDefocusUList) / 2)

            " If the size of the defocus list is even, mean the 2 centre values "
            if len(providedDefocusUList) % 2 == 0:
                defocusU = (float(providedDefocusUList[middlePoint]) +
                            float(providedDefocusUList[middlePoint - 1])) / 2
                defocusV = (float(providedDefocusVList[middlePoint]) +
                            float(providedDefocusVList[middlePoint - 1])) / 2
                defocusAngle = (float(providedDefocusAngleList[middlePoint]) +
                                float(providedDefocusAngleList[middlePoint - 1])) / 2

                self.setDefocusU(defocusU)
                self.setDefocusV(defocusV)
                self.setDefocusAngle(defocusAngle)

            else:
                " If the size of defocus estimation list is odd, get the centre value "

                defocusU = providedDefocusUList[middlePoint]
                defocusV = providedDefocusVList[middlePoint]
                defocusAngle = providedDefocusAngleList[middlePoint]

                self.setDefocusU(defocusU)
                self.setDefocusV(defocusV)
                self.setDefocusAngle(defocusAngle)

        " PHASE SHIFT INFORMATION -------------------------------------------------------------------------------------"

        " Check if phase shift information is also available "
        if hasattr(self, "_phaseShiftList"):
            providedPhaseShiftList = self.getPhaseShiftList()
            providedPhaseShiftList = providedPhaseShiftList.split(",")

            " Check that all the lists are equally long "
            if len(providedDefocusUList) != len(providedPhaseShiftList):
                raise Exception("PhaseShiftList length must be equal to DefocusUList, DefocusVList and "
                                "DefocusAngleList lengths.")

            " PhaseShift is set equal to the middle estimation of the list "
            middlePoint = math.trunc(len(providedPhaseShiftList) / 2)

            " If the size of the phase shift list is even, mean the 2 centre values "
            if len(providedPhaseShiftList) % 2 == 0:
                phaseShift = (float(providedPhaseShiftList[middlePoint]) +
                              float(providedPhaseShiftList[middlePoint - 1])) / 2

                self.setPhaseShift(phaseShift)

            else:
                " If the size of phase shift list estimation is odd, get the centre value "

                phaseShift = providedPhaseShiftList[middlePoint]

                self.setPhaseShift(phaseShift)

        " CUT-ON FREQUENCY INFORMATION --------------------------------------------------------------------------------"

        " Check if cut-on frequency information is also available "
        if hasattr(self, "_cutOnFreqList"):
            providedCutOnFreqList = self.getCutOnFreqList()
            providedCutOnFreqList = providedCutOnFreqList.split(",")

            " Check that all the lists are equally long "
            if len(providedPhaseShiftList) != len(providedCutOnFreqList):
                raise Exception("CutOnFreqList length must be equal to PhaseShiftList, DefocusUList, DefocusVList and "
                                "DefocusAngleList lengths.")

            " Cut-on frequency is set equal to the middle estimation of the list "
            middlePoint = math.trunc(len(providedCutOnFreqList) / 2)

            " If the size of the cut-on frequency shift list is even, mean the 2 centre values "
            if len(providedCutOnFreqList) % 2 == 0:
                cutOnFreq = (float(providedCutOnFreqList[middlePoint]) +
                             float(providedCutOnFreqList[middlePoint - 1])) / 2

                self.setCutOnFreq(cutOnFreq)

            else:
                " If the size of the cut-on frequency list estimation is odd, get the centre value "

                cutOnFreq = providedCutOnFreqList[middlePoint]

                self.setCutOnFreq(cutOnFreq)

        " Standardize the input values "
        self.standardize()

    def getDefocusUDeviation(self, mean):
        return abs(self.getDefocusU() - mean)

    def isDefocusUDeviationInRange(self, mean, percentage=20):
        defocusUDeviation = self.getDefocusUDeviation(mean)
        return True if defocusUDeviation < (percentage * mean / 100) else False

    def getDefocusVDeviation(self, mean):
        return abs(self.getDefocusV() - mean)

    def isDefocusVDeviationInRange(self, mean, percentage=20):
        defocusVDeviation = self.getDefocusVDeviation(mean)
        return True if defocusVDeviation < (percentage * mean / 100) else False


class CTFTomoSeries(data.EMSet):
    """ Represents a set of CTF models belonging to the same tilt-series. """
    ITEM_TYPE = CTFTomo

    def __init__(self, **kwargs):
        data.EMSet.__init__(self, **kwargs)
        self._tiltSeriesPointer = Pointer(kwargs.get('tiltSeriesPointer', None))
        self._tsId = String(kwargs.get('tsId', None))
        self._isDefocusUDeviationInRange = Boolean(True)
        self._isDefocusVDeviationInRange = Boolean(True)

        # CtfModels will always be used inside a SetOfTiltSeries
        # so, let's do no store the mapper path by default
        self._mapperPath.setStore(False)

    def clone(self, ignoreAttrs=('_mapperPath', '_size')):
        clone = self.getClass()()
        clone.copy(self, ignoreAttrs=ignoreAttrs)
        return clone

    def __del__(self):
        # Cancel closing the mapper since this class is an item of a set and shares the mapper with its parent set.
        pass

    def getTiltSeries(self):
        """ Return the tilt-series associated with this CTF model series. """
        return self._tiltSeriesPointer.get()

    def setTiltSeries(self, tiltSeries):
        """ Set the tilt-series from which this CTF model series were estimated.
        :param tiltSeries: Either a TiltSeries object or a pointer to it.
        """
        if tiltSeries.isPointer():
            self._tiltSeriesPointer.copy(tiltSeries)
        else:
            self._tiltSeriesPointer.set(tiltSeries)

    def getTsId(self):
        """ Get unique TiltSeries ID, usually retrieved from the
        file pattern provided by the user at the import time.
        """
        return self._tsId.get()

    def setTsId(self, value):
        self._tsId.set(value)

    def getNumberOfEstimationsInRange(self):
        """ Return the tilt-images range size used for estimation. """
        return self._estimationsInRange.get()

    def setNumberOfEstimationsInRange(self, estimationRange):
        """ Set the tilt-images range size used for estimation.
        :param estimationRange: Integer of the range size. """

        self._estimationsInRange = Integer(estimationRange)

    def getIMODDefocusFileFlag(self):
        """ Return the format file from which the CTF estimation information has been acquired. This parameter is
        useful for posterior information and format conversions between IMOD and Scipion. The flag value "is the sum of:

          1 if the file has astigmatism values
          2 if the astigmatism axis angle is in radians, not degrees
          4 if the file has phase shifts
          8 if the phase shifts are in radians, not degrees
         16 if tilt angles need to be inverted to match what the
             program expects (what Ctfplotter would produce)
             with the -invert option
         32 if the file has cut-on frequencies attenuating the phase
             at low frequencies"

             from https://bio3d.colorado.edu/imod/doc/man/ctfphaseflip.html """

        return self._IMODDefocusFileFlag.get()

    def setIMODDefocusFileFlag(self, flag):
        """ Set the format file from which the CTF estimation information has been acquired.
        :param flag: Integer of the range size.

        This parameter is
        useful for posterior information and format conversions between IMOD and Scipion. The flag value "is the sum of:

          1 if the file has astigmatism values
          2 if the astigmatism axis angle is in radians, not degrees
          4 if the file has phase shifts
          8 if the phase shifts are in radians, not degrees
         16 if tilt angles need to be inverted to match what the
             program expects (what Ctfplotter would produce)
             with the -invert option
         32 if the file has cut-on frequencies attenuating the phase
             at low frequencies"

             from https://bio3d.colorado.edu/imod/doc/man/ctfphaseflip.html """

        self._IMODDefocusFileFlag = Integer(flag)

    def setNumberOfEstimationsInRangeFromDefocusList(self):
        """ Set the tilt-images estimation range size used for estimation from the defocus info list size. """

        estimationRange = 0

        for ctfEstimation in self:
            # Check that at least one list is provided
            if not (hasattr(ctfEstimation, "_defocusUList") or hasattr(ctfEstimation, "_defocusUList")):
                raise Exception("CTFTomo object has no _defocusUList neither _defocusUList argument initialized. No "
                                "list information available.")

            providedList = ctfEstimation.getDefocusUList() if hasattr(ctfEstimation, "_defocusUList") \
                else ctfEstimation.getDefocusVList()
            providedList = providedList.split(",")

            listLength = len(providedList) - 1

            if listLength > estimationRange:
                estimationRange = listLength

        self.setNumberOfEstimationsInRange(estimationRange)

    def getIsDefocusUDeviationInRange(self):
        return self._isDefocusUDeviationInRange

    def setIsDefocusUDeviationInRange(self, value):
        self._isDefocusUDeviationInRange = Boolean(value)

    def getIsDefocusVDeviationInRange(self):
        return self._isDefocusVDeviationInRange

    def setIsDefocusVDeviationInRange(self, value):
        self._isDefocusVDeviationInRange = Boolean(value)

    def calculateDefocusUDeviation(self, defocusUTolerance=20):
        defocusUValueList = []
        for ctfTomo in self:
            defocusUValueList.append(ctfTomo.getDefocusU())

        mean = statistics.mean(defocusUValueList)

        for ctfTomo in self.iterItems(iterate=False):
            ctfTomo._defocusUDeviation.set(ctfTomo.getDefocusUDeviation(mean))
            isDefocusUDeviationInRange = ctfTomo.isDefocusUDeviationInRange(mean,
                                                                            percentage=defocusUTolerance)
            if not isDefocusUDeviationInRange:
                self._isDefocusUDeviationInRange.set(False)
            ctfTomo._isDefocusUDeviationInRange.set(isDefocusUDeviationInRange)
            self.update(ctfTomo)

    def calculateDefocusVDeviation(self, defocusVTolerance=20):
        defocusVValueList = []
        for ctfTomo in self:
            defocusVValueList.append(ctfTomo.getDefocusV())

        mean = statistics.mean(defocusVValueList)

        for ctfTomo in self.iterItems(iterate=False):
            ctfTomo._defocusVDeviation.set(ctfTomo.getDefocusVDeviation(mean))
            isDefocusVDeviationInRange = ctfTomo.isDefocusVDeviationInRange(mean,
                                                                            percentage=defocusVTolerance)
            if not isDefocusVDeviationInRange:
                self._isDefocusVDeviationInRange.set(False)
            ctfTomo._isDefocusVDeviationInRange.set(isDefocusVDeviationInRange)
            self.update(ctfTomo)


class SetOfCTFTomoSeries(data.EMSet):
    """ Represents a set of CTF model series belonging to the same set of tilt-series. """
    ITEM_TYPE = CTFTomoSeries
    USE_CREATE_COPY_FOR_SUBSET = True

    def __init__(self, **kwargs):
        data.EMSet.__init__(self, **kwargs)
        self._setOfTiltSeriesPointer = Pointer(kwargs.get('tiltSeriesPointer', None))
        self._idDict = {}

    def copyInfo(self, other):
        data.EMSet.copyInfo(self, other)
        self.setSetOfTiltSeries(other.getSetOfTiltSeries(pointer=True))

    def getSetOfTiltSeries(self, pointer=False):
        """ Return the tilt-series associated with this CTF model series. """
        return self._setOfTiltSeriesPointer.get() if not pointer else self._setOfTiltSeriesPointer

    def setSetOfTiltSeries(self, setOfTiltSeries):
        """ Set the tilt-series from which this CTF model series were estimated.
        :param setOfTiltSeries: Either a TiltSeries object or a pointer to it.
        """
        if setOfTiltSeries.isPointer():
            self._setOfTiltSeriesPointer.copy(setOfTiltSeries)
        else:
            self._setOfTiltSeriesPointer.set(setOfTiltSeries)

    def iterClassItems(self, iterDisabled=False):
        """ Iterate over the images of a class.
        Params:
            iterDisabled: If True, also include the disabled items. """
        for cls in self.iterItems():
            if iterDisabled or cls.isEnabled():
                for img in cls:
                    if iterDisabled or img.isEnabled():
                        yield img

    def _setItemMapperPath(self, item):
        """ Set the mapper path of this class according to the mapper
        path of the SetOfClasses and also the prefix according to class id
        """
        item._mapperPath.set('%s,id%s' % (self.getFileName(), item.getObjId()))
        item.load()

    def _insertItem(self, item):
        """ Create the SetOfImages assigned to a class.
        If the file exists, it will load the Set.
        """
        self._setItemMapperPath(item)
        data.EMSet._insertItem(self, item)
        item.write(properties=False)  # Set.write(self)

    def __getitem__(self, itemId):
        """ Setup the mapper classes before returning the item. """
        classItem = data.EMSet.__getitem__(self, itemId)

        objId = None
        for tiltSeries in self.getSetOfTiltSeries().iterItems(iterate=False):
            if tiltSeries.getTsId() == classItem.getTsId():
                objId = tiltSeries.getObjId()

        if objId is None:
            raise ("Could not find tilt-series with tsId = %s" % classItem.getTsId())

        classItem.setTiltSeries(self.getSetOfTiltSeries()[objId])

        self._setItemMapperPath(classItem)
        return classItem

    def getFirstItem(self):
        classItem = data.EMSet.getFirstItem(self)
        self._setItemMapperPath(classItem)
        return classItem

    def iterItems(self, orderBy='id', direction='ASC'):
        for item in data.EMSet.iterItems(self, orderBy=orderBy, direction=direction):

            ts = self._getTiltSeriesFromTsId(item.getTsId())
            if ts is None:
                raise ("Could not find tilt-series with tsId = %s" % item.getTsId())

            item.setTiltSeries(ts)
            self._setItemMapperPath(item)

            yield item

<<<<<<< HEAD

class TiltSeriesCoordinate(data.EMObject):
    """This class holds the (x,y,z) positions, in angstroms, and other information
    associated with a coordinate related to a tilt series"""

    def __init__(self, **kwargs):
        data.EMObject.__init__(self, **kwargs)
        self._x = Float()
        self._y = Float()
        self._z = Float()
        # Used to access to the corresponding tilt series from each coord (it's the tsId)
        self._tsId = String(kwargs.get('tsId', None))

    def copyInfo(self, coord):
        """ Copy information from other coordinate. """
        self.setPosition(*coord.getPosition())
        self.setTsId(coord.getTsId())
        self.setObjId(coord.getObjId())

    def getX(self):
        """ Returns the X dimension (Å) of the coordinate"""
        return self._x.get()

    def setX(self, x):
        """ Sets the x dimension (Å) of the coordinate """
        self._x.set(x)

    def getY(self):
        """ Returns the Y dimension (Å) of the coordinate"""
        return self._y.get()

    def setY(self, y):
        """ Sets the Y dimension of (Å) the coordinate"""
        self._y.set(y)

    def getZ(self):
        """ Returns the Z dimension (Å) of the coordinate"""
        return self._z.get()

    def setZ(self, z):
        """ Sets the Z dimension (Å) of the coordinate"""
        self._z.set(z)

    def getPosition(self, sampling_rate=1):
        """Returns the position a TiltSeriesCoordinate in a tuple at a specific sampling rate (optional)"""
        return self.getX()/sampling_rate, self.getY()/sampling_rate, self.getZ()/sampling_rate

    def setPosition(self, x, y, z, sampling_rate):
        """Set the position of the coordinate
            :param int x: Position of the coordinate in the X axis
            :param int y: Position of the coordinate in the Y axis
            :param int z: Position of the coordinate in the Z axis
            :param flat sampling_rate: sampling rate in which x,y,z are measured. Default 1 = Å
        """
        self.setX(x*sampling_rate)
        self.setY(y*sampling_rate)
        self.setZ(z*sampling_rate)

    def getTsId(self):
        return self._tsId.get()

    def setTsId(self, tsId):
        self._tsId.set(tsId)


class SetOfTiltSeriesCoordinates(data.EMSet):
    """ Encapsulate the logic of a set of tilt series coordinates.
    Each coordinate has a (x,y,z) position in scipion's convention.
    Scipion's convention is the center of a theoretical volume when applying
    the tilt series transformation matrix:
    X0 --> half x dimension
    Y0 --> half y dimension
    Z0 --> half z of a theoretical volume?
    """
    ITEM_TYPE = TiltSeriesCoordinate

    def __init__(self, **kwargs):
        data.EMSet.__init__(self, **kwargs)
        self._tiltSeriesPointer = Pointer()

    def getTiltSeries(self):
        """ Returns the Tilt Series associated with
                this SetOfTiltSeriesCoordinates"""
        return self._tiltSeriesPointer.get()

    def setTiltSeries(self, tiltseries):
        """ Set the Tilt Series associated with this set of coordinates.

            Params:

            tiltseries: Tilt Series object or a pointer to it.
                """
        if tiltseries.isPointer():
            self._tiltSeriesPointer.copy(tiltseries)
        else:
            self._tiltSeriesPointer.set(tiltseries)

    def getSummary(self):
        summary = []
        summary.append("Number of tilt series coordinates: %s" % self.getSize())
        return "\n".join(summary)

    def copyInfo(self, other):
        """ Copy basic information (id and other properties) but not _mapperPath or _size
        from other set of objects to current one.
        """
        self.setTiltSeries(other.getTiltSeries())



=======
    def _getTiltSeriesFromTsId(self, tsId):
        if self._idDict:
            return self._idDict.get(tsId, None)
        else:
            self._idDict = {ts.getTsId(): ts.clone(ignoreAttrs=[]) for ts in self.getSetOfTiltSeries()}
            return self._idDict.get(tsId, None)
>>>>>>> 1298e13c
<|MERGE_RESOLUTION|>--- conflicted
+++ resolved
@@ -298,7 +298,7 @@
         return x, y, z
         # x, y, z are floats in Angstroms
 
-    def updateOriginWithResize(self, resizeFactor):
+    def updateOriginWithResize(self,  resizeFactor):
         """ Method to update the origin after resizing the TiltSeries. """
 
         origin = self.getOrigin()
@@ -2366,7 +2366,13 @@
 
             yield item
 
-<<<<<<< HEAD
+    def _getTiltSeriesFromTsId(self, tsId):
+        if self._idDict:
+            return self._idDict.get(tsId, None)
+        else:
+            self._idDict = {ts.getTsId(): ts.clone(ignoreAttrs=[]) for ts in self.getSetOfTiltSeries()}
+            return self._idDict.get(tsId, None)
+
 
 class TiltSeriesCoordinate(data.EMObject):
     """This class holds the (x,y,z) positions, in angstroms, and other information
@@ -2477,11 +2483,3 @@
 
 
 
-=======
-    def _getTiltSeriesFromTsId(self, tsId):
-        if self._idDict:
-            return self._idDict.get(tsId, None)
-        else:
-            self._idDict = {ts.getTsId(): ts.clone(ignoreAttrs=[]) for ts in self.getSetOfTiltSeries()}
-            return self._idDict.get(tsId, None)
->>>>>>> 1298e13c
