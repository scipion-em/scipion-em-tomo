# -*- coding: utf-8 -*-
#  **************************************************************************
# *
# * Authors:     J.M. De la Rosa Trevin (delarosatrevin@scilifelab.se) [1]
# *
# * [1] SciLifeLab, Stockholm University
# *
# * This program is free software; you can redistribute it and/or modify
# * it under the terms of the GNU General Public License as published by
# * the Free Software Foundation; either version 2 of the License, or
# * (at your option) any later version.
# *
# * This program is distributed in the hope that it will be useful,
# * but WITHOUT ANY WARRANTY; without even the implied warranty of
# * MERCHANTABILITY or FITNESS FOR A PARTICULAR PURPOSE.  See the
# * GNU General Public License for more details.
# *
# * You should have received a copy of the GNU General Public License
# * along with this program; if not, write to the Free Software
# * Foundation, Inc., 59 Temple Place, Suite 330, Boston, MA
# * 02111-1307  USA
# *
# *  All comments concerning this program package may be sent to the
# *  e-mail address 'scipion@cnb.csic.es'
# *
# **************************************************************************
import logging

logger = logging.getLogger(__name__)

import csv
import math
import os
import threading
from collections import OrderedDict
from datetime import datetime

import numpy as np
import pwem.objects.data as data
import pyworkflow.utils.path as path
import tomo.constants as const
from pwem.convert.transformations import euler_matrix
from pwem.emlib.image import ImageHandler
from pwem.objects import Transform
from pyworkflow.object import Integer, Float, String, Pointer, Boolean, CsvList


class MATRIX_CONVERSION:
    RELION = "relion"
    XMIPP = "xmipp"
    EMAN = "eman"


def convertMatrix(M, convention=None, direction=None):
    """
            Parameters:
                - M --> Transformation matrix
                - convention --> One of the valid conventions to convert M. It can be:
                    * None         : Return the matrix stored in the metadata (Scipion convention).
                    * relion (str) : Relion matrix convention
                    * eman (str)   : Eman matrix convention
                - direction --> Determine how to perform the conversion (not considered if convention is None):
                    * 'get' (str)   : Convert the matrix stored in metadata (Scipion definition) to the given 'convention'
                    * 'set' (str)   : Convert the matrix from the given 'convention' to Scipion definition

            Scipion transformation matrix definition is described in detailed below:

               Notation:
                    - r      --> A 3D position vector
                    - f'(r)  --> Moved map
                    - f(r)   --> Reference
                    - M      --> Matrix to be stored by Scipion
                    - @      --> Matrix product

               Definition:

                   f'(r) = f(M@r)

               Example:

                   If r = (0,0,0,1) = o (origin vector) and M is a translation only transformation matrix
                   of the form:

                        M = [[1,0,0,0],[0,1,0,0],[0,0,0,1],[-dx,-dy,-dz,1]]

                   Being dx, dy, and dz a infinitesimally small displacement, then our transformation
                   verifies that:

                        f'(o) = f(M@o) = [-dx,-dy,-dz,1]

            We include conversions to the following matrix conventions:

                - Eman: Same as Scipion convention

                - Relion:
                    Notation:
                        - X'  -->  inverse of a matrix
                        - T   -->  translation matrix
                        - R   ---> rotation matrix
                        - M   -->  Scipion transformation matrix
                        - N   -->  Relion transformation matrix
                        - @   -->  Matrix multiplication

                    Conversion Scipion --> Relion
                        M = R@T' => T = M'@R
                        *** N = T@R = M'@R@R ***

                    Conversion Relion --> Scipion
                        N = M'@R@R => M' = N@R'@R' => *** M = R@R@N' ***
            """

    if convention is None or convention == MATRIX_CONVERSION.EMAN:
        return M
    elif direction == 'get' and convention in [MATRIX_CONVERSION.RELION, MATRIX_CONVERSION.XMIPP]:
        # Rotation matrix. Remove translation from the Scipion matrix
        R = np.eye(4)
        R[:3, :3] = M[:3, :3]
        Mi = np.linalg.inv(M)
        return Mi @ R @ R
    elif direction == 'set' and convention in [MATRIX_CONVERSION.RELION, MATRIX_CONVERSION.XMIPP]:
        # Rotation matrix. Remove translation from the Scipion matrix
        R = np.eye(4)
        R[:3, :3] = M[:3, :3]
        Mi = np.linalg.inv(M)
        return R @ R @ Mi


class TiltImageBase:
    """ Base class for TiltImageM and TiltImage. """

    def __init__(self, tsId=None, tiltAngle=None, acquisitionOrder=None, **kwargs):
        self._tiltAngle = Float(tiltAngle)
        self._tsId = String(tsId)
        self._acqOrder = Integer(acquisitionOrder)

    def getTsId(self):
        """ Get unique TiltSerie ID, usually retrieved from the
        file pattern provided by the user at the import time.
        """
        return self._tsId.get()

    def setTsId(self, value):
        self._tsId.set(value)

    def getTiltAngle(self):
        return self._tiltAngle.get()

    def setTiltAngle(self, value):
        self._tiltAngle.set(value)

    def getAcquisitionOrder(self):
        return self._acqOrder.get()

    def setAcquisitionOrder(self, value):
        self._acqOrder.set(value)

    def copyInfo(self, other, copyId=False, copyTM=True):
        self.copyAttributes(other, '_tiltAngle', '_tsId', '_acqOrder')
        if copyId:
            self.copyObjId(other)
        if copyTM and other.hasTransform():
            self.copyAttributes(other, '_transform')


class TiltImage(data.Image, TiltImageBase):
    """ Tilt image """

    def __init__(self, location=None, **kwargs):
        data.Image.__init__(self, location, **kwargs)
        TiltImageBase.__init__(self, **kwargs)

    def copyInfo(self, other, copyId=False, copyTM=True, copyStatus=True):
        data.Image.copyInfo(self, other)
        TiltImageBase.copyInfo(self, other, copyId=copyId, copyTM=copyTM)
        if copyStatus:
            self.setEnabled(other.isEnabled())

    def parseFileName(self, suffix="", extension=None):
        """
        This method returns the filename of the Tilt-Image adding a specified suffix and changing its extension.
        :param suffix: String to be added at the end of the location path (before extension).
        :param extension: String containing the new extension of the filename.
        :return: String containing the parsed filename with the specified suffix and extension.
        """

        fileName = os.path.basename(self.getFileName())
        fileName, fileExtension = os.path.splitext(fileName)

        if extension is not None:
            fileExtension = extension

        return fileName + suffix + fileExtension


TS_IGNORE_ATTRS = ['_mapperPath', '_size', '_hasAlignment']


class TiltSeriesBase(data.SetOfImages):

    def __init__(self, **kwargs):
        data.SetOfImages.__init__(self, **kwargs)
        self._tsId = String(kwargs.get('tsId', None))
        # TiltSeries will always be used inside a SetOfTiltSeries
        # so, let's do not store the mapper path by default
        self._mapperPath.setStore(False)
        self._acquisition = TomoAcquisition()
        self._origin = Transform()
        self._anglesCount = Integer()
        self._hasAlignment = Boolean(False)
        self._interpolated = Boolean(False)
        self._ctfCorrected = Boolean(False)

    def getAnglesCount(self):
        return self._anglesCount

    def setAnglesCount(self, value):

        if isinstance(value, int):
            self._anglesCount.set(value)
        else:
            self._anglesCount = value

    def hasAlignment(self):

        return self._hasAlignment.get()

    def ctfCorrected(self):
        """ Returns true if ctf has been corrected"""
        return self._ctfCorrected.get()

    def setCtfCorrected(self, corrected):
        """ Sets the ctf correction status"""
        self._ctfCorrected.set(corrected)

    def interpolated(self):
        """ Returns true if tilt series has been interpolated"""
        return self._interpolated.get()

    def setInterpolated(self, interpolated):
        """ Sets the interpolation status of the tilt series"""
        self._interpolated.set(interpolated)

    def getTsId(self):
        """ Get unique TiltSeries ID, usually retrieved from the
        file pattern provided by the user at the import time.
        """
        return self._tsId.get()

    def setTsId(self, value):
        self._tsId.set(value)

    def copyInfo(self, other, copyId=False):
        """ Copy basic information (id and other properties) but
        not _mapperPath or _size from other set of tilt series to current one.
        """
        self.copy(other, copyId=copyId, ignoreAttrs=TS_IGNORE_ATTRS)
        # self.copyAttributes(other, '_tsId', '_anglesCount')

    def write(self, properties=True):
        """ Do not save properties for this "Second level object"""

        super().write(properties=False)

    def append(self, tiltImage: TiltImageBase):
        tiltImage.setTsId(self.getTsId())
        data.SetOfImages.append(self, tiltImage)

        if tiltImage.hasTransform():
            self._hasAlignment.set(True)

    def clone(self, ignoreAttrs=TS_IGNORE_ATTRS):
        clone = self.getClass()()
        clone.copy(self, ignoreAttrs=ignoreAttrs)
        return clone

    def close(self):
        # Do nothing on close, since the db will be closed by SetOfTiltSeries
        pass

    def getScannedPixelSize(self):
        mag = self._acquisition.getMagnification()
        return self._samplingRate.get() * 1e-4 * mag

    def generateTltFile(self, tltFilePath, reverse=False):
        """ Generates an angle file in .tlt format in the specified location. If reverse is set to true the angles in
        file are sorted in the opposite order.
        :param tltFilePath: String containing the path where the file is created.
        :param reverse: Boolean indicating if the angle list must be reversed.
        """

        angleList = []

        for ti in self.iterItems(orderBy="_tiltAngle"):
            angleList.append(ti.getTiltAngle())

        if reverse:
            angleList.reverse()

        with open(tltFilePath, 'w') as f:
            f.writelines("%.3f\n" % angle for angle in angleList)

    def hasOrigin(self):
        """ Method indicating if the TiltSeries object has a defined origin. """

        return self._origin is not None

    def setOrigin(self, newOrigin):
        """ Method to set the origin of the TiltSeries object.
        :param newOrigin: Scipion Transform object indicating the origin to be set to the TiltSeries.
        """

        self._origin = newOrigin

    def getOrigin(self, force=False):
        """ Method to get the origin associated to the TiltSeries. If there is no origin associated to the object
        it may create a default one.
        :param force: Boolean indicating if the method must return a default origin in case the object has no one
        associated.
        """

        if self.hasOrigin():
            return self._origin
        else:
            if force:
                return self._getDefaultOrigin()
            else:
                return None

    def _getDefaultOrigin(self):
        sampling = self.getSamplingRate()
        t = Transform()
        x, y, z = self.getDim()
        if z > 1:
            z /= -2.

        t.setShifts(x / -2. * sampling, y / -2. * sampling, z * sampling)
        return t  # The identity matrix

    def getShiftsFromOrigin(self):
        """ Method to return the origin shift from the Scipion Transform object. """

        origin = self.getOrigin(force=True).getShifts()
        x = origin[0]
        y = origin[1]
        z = origin[2]
        return x, y, z
        # x, y, z are floats in Angstroms

    def updateOriginWithResize(self, resizeFactor):
        """ Method to update the origin after resizing the TiltSeries. """

        origin = self.getOrigin()

        xOri, yOri, zOri = self.getShiftsFromOrigin()

        origin.setShifts(xOri * resizeFactor,
                         yOri * resizeFactor,
                         zOri * resizeFactor)

        self.setOrigin(origin)
        # x, y, z are floats in Angstroms


def tiltSeriesToString(tiltSeries):
    s = []
    # Matrix info
    if tiltSeries.hasAlignment():
        s.append('+ali')

    # Interpolated
    if tiltSeries.interpolated():
        s.append('! interp')

    # CTF status
    if tiltSeries.ctfCorrected():
        s.append('+ctf')

    return (", " + ", ".join(s)) if len(s) else ""


class TiltSeries(TiltSeriesBase):
    ITEM_TYPE = TiltImage

    def __str__(self):

        s = super().__str__()

        # Matrix info
        s += tiltSeriesToString(self)

        return s

    def applyTransform(self, outputFilePath, swapXY=False):
        ih = ImageHandler()
        inputFilePath = self.getFirstItem().getFileName()
        newStack = True
        # TODO: Handle output tilt-series datatype format
        if self.getFirstItem().hasTransform():
            for index, ti in enumerate(self):
                if ti.hasTransform():
                    if newStack:
                        if swapXY:
                            ih.createEmptyImage(fnOut=outputFilePath,
                                                xDim=ti.getYDim(),
                                                yDim=ti.getXDim(),
                                                nDim=self.getSize())
                            newStack = False
                        else:
                            ih.createEmptyImage(fnOut=outputFilePath,
                                                xDim=ti.getXDim(),
                                                yDim=ti.getYDim(),
                                                nDim=self.getSize())
                            newStack = False
                    transform = ti.getTransform().getMatrix()
                    transformArray = np.array(transform)
                    if swapXY:
                        ih.applyTransform(inputFile=str(index + 1) + ':mrcs@' + inputFilePath,
                                          outputFile=str(index + 1) + '@' + outputFilePath,
                                          transformMatrix=transformArray,
                                          shape=(ti.getXDim(), ti.getYDim()))
                    else:
                        ih.applyTransform(inputFile=str(index + 1) + ':mrcs@' + inputFilePath,
                                          outputFile=str(index + 1) + '@' + outputFilePath,
                                          transformMatrix=transformArray,
                                          shape=(ti.getYDim(), ti.getXDim()))
                else:
                    raise Exception('ERROR: Some tilt-image is missing from transform object associated.')
        else:
            path.createAbsLink(os.path.abspath(inputFilePath), outputFilePath)

    def _dimStr(self):
        """ Return the string representing the dimensions. """

        return '%s x %s' % (self._firstDim[0],
                            self._firstDim[1])

    def getExcludedViewsIndex(self, caster=int, indexOffset=0):
        """Return a list with a list of the excluded views.

         :param caster: casting method to cast each index
         :param indexOffset: Value to add to the index. If you want to start the count in 0 pass -1"""
        excludeViewsList = []
        for ti in self.iterItems():
            if not ti.isEnabled():
                excludeViewsList.append(caster(ti.getIndex() + indexOffset))
        return excludeViewsList

    def _getExcludedViewsIndex(self):

        return self.getExcludedViewsIndex()

    def writeNewstcomFile(self, ts_folder, **kwargs):
        """Writes an artificial newst.com file"""
        newstcomPath = ts_folder + '/newst.com'
        pathi = self.getTsId()
        taperAtFill = kwargs.get('taperAtFill', (1, 0))
        offsetsInXandY = kwargs.get('offsetsInXandY', (0.0, 0.0))
        imagesAreBinned = kwargs.get('imagesAreBinned', 1.0)
        binByFactor = kwargs.get('binByFactor', 1)

        with open(newstcomPath, 'w') as f:
            f.write('$newstack -StandardInput\n\
InputFile {}.st\n\
OutputFile {}.ali\n\
TransformFile {}.xf\n\
TaperAtFill	{},{}\n\
AdjustOrigin\n\
OffsetsInXandY {},{}\n\
#DistortionField	.idf\n\
ImagesAreBinned	{}\n\
BinByFactor	{}\n\
#GradientFile {}.maggrad\n\
$if (-e ./savework) ./savework'.format(pathi, pathi, pathi,
                                       taperAtFill[0],
                                       taperAtFill[1], offsetsInXandY[0],
                                       offsetsInXandY[1], imagesAreBinned,
                                       binByFactor, pathi))

        return newstcomPath

    def writeTiltcomFile(self, ts_folder, **kwargs):
        """Writes an artificial tilt.com file"""
        tiltcomPath = ts_folder + '/tilt.com'
        pathi = self.getTsId()
        thickness = kwargs.get('thickness', 500)
        binned = kwargs.get('binned', 1)
        offset = kwargs.get('offset', 0.0)
        shift = kwargs.get('shift', (0.0, 0.0))
        radial = kwargs.get('radial', (0.35, 0.035))
        xAxisTill = kwargs.get('xAxisTill', 0.0)
        log = kwargs.get('log', 0.0)
        scale = kwargs.get('scale', (0.0, 1000.0))
        mode = kwargs.get('mode', 2)
        subsetStart = kwargs.get('subsetStart', (0, 0))
        actionIfGPUFails = kwargs.get('actionIfGPUFails', (1, 2))
        excludedViewsList = self.getExcludedViewsIndex(caster=str)
        excludedViewsIndexes = ''
        if excludedViewsList:
            excludedViewsIndexes = 'EXCLUDELIST %s \n' % ",".join(excludedViewsList)

        # The dimensions considered will be read, by default, from the corresponding tilt series. However, they
        # can be specified via th kwarg dims, as can be the case of a resized tomogram, in which the X and Y dimensions
        # considered in the tilt.com should be the ones corresponding to the tomogram
        intorducedDims = kwargs.get('dims', None)  #
        if intorducedDims:
            dims = intorducedDims
        else:
            dims = (self.getDim()[0], self.getDim()[1])
        # Swap dimensions case
        if kwargs.get('swapDims', False):
            dims = (dims[1], dims[0])

        with open(tiltcomPath, 'w') as f:
            f.write('$tilt -StandardInput\n\
InputProjections {}.ali\n\
OutputFile {}.rec\n\
IMAGEBINNED {} \n\
TILTFILE {}.tlt\n\
THICKNESS {}\n\
RADIAL {} {}\n\
FalloffIsTrueSigma 1\n\
XAXISTILT {}\n\
LOG	{}\n\
SCALE {} {}\n\
PERPENDICULAR\n\
MODE {}\n\
FULLIMAGE {} {}\n\
SUBSETSTART {} {}\n\
AdjustOrigin\n\
ActionIfGPUFails {},{}\n\
XTILTFILE {}.xtilt\n\
OFFSET {}\n\
SHIFT {} {}\n\
{}\
$if (-e ./savework) ./savework'.format(pathi, pathi, binned, pathi, thickness,
                                       radial[0], radial[1], xAxisTill, log,
                                       scale[0], scale[1], mode,
                                       dims[0], dims[1],
                                       subsetStart[0], subsetStart[1],
                                       actionIfGPUFails[0], actionIfGPUFails[1],
                                       pathi, offset, shift[0], shift[1],
                                       excludedViewsIndexes))

        return tiltcomPath

    def writeTltFile(self, ts_folder):
        xtiltPath = ts_folder + '/%s.tlt' % self.getTsId()
        with open(xtiltPath, 'w') as f:
            for ti in self:
                f.write(str(ti.getTiltAngle()) + '\n')

    def writeXtiltFile(self, ts_folder):
        xtiltPath = ts_folder + '/%s.xtilt' % self.getTsId()
        with open(xtiltPath, 'w') as f:
            for ti in self:
                f.write('0.00\n')

    def writeXfFile(self, transformFilePath):
        """ This method takes a tilt series and the output transformation file
        path and creates an IMOD-based transform
        file in the location indicated. """

        tsMatrixTransformList = []

        for ti in self:
            if ti.getTransform() is not None:
                transform = ti.getTransform().getMatrix().flatten()
                transformIMOD = ['%.7f' % transform[0],
                                 '%.7f' % transform[1],
                                 '%.7f' % transform[3],
                                 '%.7f' % transform[4],
                                 '%.3f' % transform[2],
                                 '%.3f' % transform[5]]
            else:
                from pyworkflow.utils import yellowStr
                logging.info(
                    yellowStr('WARNING: The Tilt series lacks of alignment information (transformation matrices). '
                              'The identity transformation will be written in the .xf file'))

                #  This is the identity matrix
                transformIMOD = ['1.0000000',
                                 '0.0000000',
                                 '0.0000000',
                                 '1.0000000',
                                 '0.000',
                                 '0.000']
            tsMatrixTransformList.append(transformIMOD)

        with open(transformFilePath, 'w') as f:
            csvW = csv.writer(f, delimiter='\t')
            csvW.writerows(tsMatrixTransformList)

    def writeImodFiles(self, folderName, **kwargs):
        # Create a newst.com file
        self.writeNewstcomFile(folderName, **kwargs)
        # Create a tilt.com file
        self.writeTiltcomFile(folderName, **kwargs)
        # Create a .tlt file
        self.writeTltFile(folderName)
        # Create a .xtilt file
        self.writeXtiltFile(folderName)
        # Create a .xf file
        transformFilePath = folderName + '/%s.xf' % self.getTsId()
        self.writeXfFile(transformFilePath)


class SetOfTiltSeriesBase(data.SetOfImages):
    EXPOSE_ITEMS = True
    USE_CREATE_COPY_FOR_SUBSET = True

    """ Base class for SetOfTiltImages and SetOfTiltImagesM.
    """

    def __init__(self, **kwargs):
        data.SetOfImages.__init__(self, **kwargs)
        self._anglesCount = Integer()
        self._acquisition = TomoAcquisition()
        self._hasAlignment = Boolean(False)
        self._ctfCorrected = Boolean(False)
        self._interpolated = Boolean(False)

    def getAnglesCount(self):
        return self._anglesCount.get()

    def setAnglesCount(self, value):
        self._anglesCount.set(value)

    def ctfCorrected(self):
        """ Returns true if ctf has been corrected"""
        return self._ctfCorrected.get()

    def interpolated(self):
        """ Returns true if tilt series has been interpolated"""
        return self._interpolated.get()

    def hasAlignment(self):
        """ Returns true if at least one of its items has alignment information"""
        return self._hasAlignment.get()

    def copyInfo(self, other):
        """ Copy information (sampling rate and ctf)
        from other set of images to current one"""
        super().copyInfo(other)
        self.copyAttributes(other, '_anglesCount', '_hasAlignment', '_ctfCorrected', '_interpolated')

    def iterClassItems(self, iterDisabled=False):
        """ Iterate over the images of a class.
        Params:
            iterDisabled: If True, also include the disabled items. """
        for cls in self.iterItems():
            if iterDisabled or cls.isEnabled():
                for img in cls:
                    if iterDisabled or img.isEnabled():
                        yield img

    def _setItemMapperPath(self, item):
        """ Set the mapper path of this class according to the mapper
        path of the SetOfClasses and also the prefix according to class id
        """
        item._mapperPath.set('%s,%s' % (self.getFileName(), item.getTsId()))
        item.load()

    def _insertItem(self, item):
        """ Create the SetOfImages assigned to a class.
        If the file exists, it will load the Set.
        """
        self._setItemMapperPath(item)
        data.EMSet._insertItem(self, item)
        item.write(properties=False)  # Set.write(self)

    def __getitem__(self, itemId):
        """ Setup the mapper classes before returning the item. """
        classItem = data.SetOfImages.__getitem__(self, itemId)
        self._setItemMapperPath(classItem)
        return classItem

    def getFirstItem(self) -> TiltSeriesBase:
        classItem = data.EMSet.getFirstItem(self)
        self._setItemMapperPath(classItem)
        return classItem

    def iterItems(self, **kwargs):
        for item in data.EMSet.iterItems(self, **kwargs):
            self._setItemMapperPath(item)
            yield item

    def copyItems(self, inputTs,
                  orderByTs='id', updateTsCallback=None,
                  orderByTi='id', updateTiCallback=None):
        """ Copy items (TiltSeries and TiltImages) from the input Set.
         Params:
            inputTs: input TiltSeries (or movies) from where to copy elements.
            orderByTs: optional orderBy value for iterating over TiltSeries
            updateTsCallback: optional callback after TiltSeries is created
            orderByTi: optional orderBy value for iterating over TiltImages
            updateTiCallback: optional callback after TiltImage is created
        """
        for i, ts in enumerate(inputTs.iterItems(orderBy=orderByTs)):
            if ts.isEnabled():
                tsOut = self.ITEM_TYPE()
                tsOut.copyInfo(ts)
                tsOut.copyObjId(ts)
                if updateTsCallback:
                    updateTsCallback(i, ts, tsOut)
                self.append(tsOut)
                for j, ti in enumerate(ts.iterItems(orderBy=orderByTi)):
                    tiOut = tsOut.ITEM_TYPE()
                    tiOut.copyInfo(ti)
                    tiOut.setAcquisition(ti.getAcquisition())
                    tiOut.copyObjId(ti)
                    tiOut.setLocation(ti.getLocation())
                    if updateTiCallback:
                        updateTiCallback(j, ts, ti, tsOut, tiOut)
                    tsOut.append(tiOut)

                self.update(tsOut)

    def update(self, item: TiltSeriesBase):

        self.setDim(item.getDim())
        self._anglesCount.set(item.getSize())
        self._hasAlignment.set(item.hasAlignment())
        self._interpolated.set(item.interpolated())
        self._ctfCorrected.set(item.ctfCorrected())

        super().update(item)

    def updateDim(self):
        """ Update dimensions of this set base on the first element. """

        logger.warning("TO DEVELOPERS: update is called always before this. This call to updateDim could be removed.")

        # firstItem = self.getFirstItem()
        # self.update(firstItem)

    def getScannedPixelSize(self):
        mag = self._acquisition.getMagnification()
        return self._samplingRate.get() * 1e-4 * mag

    def getTiltSeriesFromTsId(self, tsId):
        return self[{"_tsId": tsId}]


class SetOfTiltSeries(SetOfTiltSeriesBase):
    ITEM_TYPE = TiltSeries

    def _dimStr(self):
        """ Return the string representing the dimensions. """

        s = '%s x %s x %s' % (self._anglesCount,
                              self._firstDim[0],
                              self._firstDim[1])
        s += tiltSeriesToString(self)

        return s


class TiltImageM(data.Movie, TiltImageBase):
    """ Tilt movie. """

    def __init__(self, location=None, **kwargs):
        data.Movie.__init__(self, location, **kwargs)
        TiltImageBase.__init__(self, **kwargs)

    def copyInfo(self, other, copyId=False, copyTM=True):
        data.Movie.copyInfo(self, other)
        TiltImageBase.copyInfo(self, other, copyId=copyId, copyTM=copyTM)


class TiltSeriesM(TiltSeriesBase):
    ITEM_TYPE = TiltImageM


class SetOfTiltSeriesM(SetOfTiltSeriesBase):
    ITEM_TYPE = TiltSeriesM

    def __init__(self, **kwargs):
        SetOfTiltSeriesBase.__init__(self, **kwargs)
        self._gainFile = String()
        self._darkFile = String()
        # Store the frames range to avoid loading the items
        self._firstFramesRange = data.FramesRange()

    def setGain(self, gain):
        self._gainFile.set(gain)

    def getGain(self):
        return self._gainFile.get()

    def setDark(self, dark):
        self._darkFile.set(dark)

    def getDark(self):
        return self._darkFile.get()

    def getFramesRange(self):
        return self._firstFramesRange

    def setFramesRange(self, value):
        self._firstFramesRange.set(value)

    def copyInfo(self, other):
        """ Copy SoM specific information plus inherited """
        SetOfTiltSeriesBase.copyInfo(self, other)
        self._gainFile.set(other.getGain())
        self._darkFile.set(other.getDark())
        # self._firstFramesRange.set(other.getFramesRange())

    def _dimStr(self):
        """ Return the string representing the dimensions. """

        return '%s x %s' % (self._anglesCount, self._firstDim)


class TiltSeriesDict:
    """ Helper class that to store TiltSeries and TiltImage but
    using dictionaries for quick access.
    This class also contains some logic related to the streaming:
    - Check for new input items that needs to be processed
    - Check for items already done that needs to be saved.
    """

    def __init__(self, inputSet=None, outputSet=None,
                 newItemsCallback=None,
                 doneItemsCallback=None):
        """
        Initialize the dict.
        :param inputSet: The set with input items. It will be monitored
            for new items from streaming.
        :param newItemsCallback: When new items are discovered, this
            function will be called
        :param doneItemsCallback: When some items are done, this function
            will be called.
        """
        self.__dict = OrderedDict()
        self.__inputSet = inputSet
        if inputSet is not None:
            self.__inputClosed = inputSet.isStreamClosed()
        self.__lastCheck = None
        self.__finalCheck = False
        self.__newItemsCallback = newItemsCallback
        self.__doneItemsCallback = doneItemsCallback

        self.__new = set()
        self.__finished = set()  # Reported as finished tasks, but not saved
        self.__done = set()  # Finished and saved tasks
        self.__lock = threading.Lock()

        if outputSet is not None:
            for ts in outputSet:
                # We don't need tilt-images for done items
                self.addTs(ts, includeTi=False)
                self.__done.add(ts.getTsId())

    def addTs(self, ts, includeTi=False):
        """ Add a clone of the tiltseries. """
        self.__dict[ts.getTsId()] = (ts.clone(), OrderedDict())
        if includeTi:
            for ti in ts:
                self.addTi(ti)

    def hasTs(self, tsId):
        return tsId in self.__dict

    def getTs(self, tsId):
        return self.__dict[tsId][0]

    def addTi(self, ti):
        self.getTiDict(ti.getTsId())[ti.getObjId()] = ti.clone()

    def getTi(self, tsId, tiObjId):
        return self.getTiDict(tsId)[tiObjId]

    def getTiDict(self, tsId):
        return self.__dict[tsId][1]

    def getTiList(self, tsId):
        return list(self.getTiDict(tsId).values())

    def __iter__(self):
        for ts, d in self.__dict.values():
            yield ts

    # ---- Streaming related methods -------------
    def update(self):
        self._checkNewInput()
        self._checkNewOutput()

    def _checkNewInput(self):
        logging.debug("TiltSeriesDict._checkNewInput called.")

        inputSetFn = self.__inputSet.getFileName()
        mTime = datetime.fromtimestamp(os.path.getmtime(inputSetFn))
        # if self.__lastCheck:
        # print('Last check: %s, modification: %s'
        #       % (pwutils.prettyTime(self.__lastCheck),
        #          pwutils.prettyTime(mTime)))

        if self.__lastCheck is None or self.__lastCheck <= mTime:
            updatedSet = self.__inputSet.getClass()(filename=inputSetFn)
            updatedSet.loadAllProperties()
            newItems = []
            for ts in updatedSet:
                if not self.hasTs(ts.getTsId()):
                    self.addTs(ts, includeTi=True)
                    newItems.append(ts.getTsId())
            self.__inputClosed = updatedSet.isStreamClosed()
            updatedSet.close()
            if newItems:
                self.__newItemsCallback(newItems)
        self.__lastCheck = datetime.now()

    def _checkNewOutput(self):
        logger.debug("TiltSeriesDict._checkNewOutput")

        # First check that we have some items in the finished
        self.__lock.acquire()
        doneItems = list(self.__finished)
        self.__finished.clear()
        self.__lock.release()

        if doneItems or (self.allDone() and not self.__finalCheck):
            self.__done.update(doneItems)
            self.__doneItemsCallback(doneItems)
            if self.allDone():
                self.__finalCheck = True

    def setFinished(self, *tsIdList):
        """ Notify that all TiltSeries in the list of ids are finished. """
        self.__lock.acquire()
        self.__finished.update(tsIdList)
        self.__lock.release()

    def allDone(self):
        """ Return True if input stream is closed and all task are done. """
        # print(">>> DEBUG: allDone\n"
        #       "    inputClosed: %s\n"
        #       "    len(dict):   %s\n"
        #       "    len(done):   %s" % (self.__inputClosed, len(self.__dict),
        #                                len(self.__done)))
        return self.__inputClosed and len(self.__dict) == len(self.__done)


class TomoAcquisition(data.Acquisition):
    def __init__(self, angleMin=None, angleMax=None, step=None, angleAxis1=None,
                 angleAxis2=None, accumDose=None, tiltAxisAngle=None, **kwargs):
        data.Acquisition.__init__(self, **kwargs)
        self._angleMin = Float(angleMin)
        self._angleMax = Float(angleMax)
        self._step = Float(step)
        self._angleAxis1 = Float(angleAxis1)
        self._angleAxis2 = Float(angleAxis2)
        self._accumDose = Float(accumDose)
        self._tiltAxisAngle = Float(tiltAxisAngle)

    def getTiltAxisAngle(self):
        return self._tiltAxisAngle.get()

    def setTiltAxisAngle(self, value):
        self._tiltAxisAngle.set(value)

    def getAngleMax(self):
        return self._angleMax.get()

    def setAngleMax(self, value):
        self._angleMax.set(value)

    def getAngleMin(self):
        return self._angleMin.get()

    def setAngleMin(self, value):
        self._angleMin.set(value)

    def getStep(self):
        return self._step.get()

    def setStep(self, value):
        return self._step.set(value)

    def getAngleAxis1(self):
        return self._angleAxis1.get()

    def setAngleAxis1(self, value):
        self._angleAxis1.set(value)

    def getAngleAxis2(self):
        return self._angleAxis2.get()

    def setAngleAxis2(self, value):
        self._angleAxis2.set(value)

    def getAccumDose(self):
        return self._accumDose.get()

    def setAccumDose(self, value):
        self._accumDose.set(value)


class Tomogram(data.Volume):
    """ Class to hold the tomogram abstraction inside Scipion. The origin (self._origin) of the volume is set as the
    location of the first coordinate loaded from the binary file. The volume may be displaced by setting a different
    origin using the methods implemented in the inherited class data.Image in scipion-em plugin.
    """
    TS_ID_FIELD = '_tsId'

    def __init__(self, **kwargs):
        data.Volume.__init__(self, **kwargs)
        self._acquisition = None
        self._tsId = String(kwargs.get('tsId', None))
        self._dim = None

    def getTsId(self):
        """ Get unique TiltSeries ID, usually retrieved from the
        file pattern provided by the user at the import time.
        """
        return self._tsId.get()

    def setTsId(self, value):
        self._tsId.set(value)

    def getAcquisition(self):
        return self._acquisition

    def setAcquisition(self, acquisition):
        self._acquisition = acquisition

    def hasAcquisition(self):
        return (self._acquisition is not None
                and self._acquisition.getAngleMin() is not None
                and self._acquisition.getAngleMax() is not None)

    def getDim(self):
        """Return image dimensions as tuple: (Xdim, Ydim, Zdim)"""
        if self._dim is None:
            from pwem.emlib.image import ImageHandler

            fn = self.getFileName()
            if fn is not None and os.path.exists(fn.replace(':mrc', '')):
                x, y, z, n = ImageHandler().getDimensions(self)

                # Some volumes in mrc format can have the z dimension
                # as n dimension, so we need to consider this case.
                if z > 1:
                    self._dim = (x, y, z)
                    return x, y, z
                else:
                    self._dim = (x, y, n)
                    return x, y, n
        else:
            return self._dim
        return None

    def copyInfo(self, other):
        """ Copy basic information """
        super().copyInfo(other)
        self.copyAttributes(other, '_acquisition', self.TS_ID_FIELD)
        if other.hasOrigin():
            self.copyAttributes(other, '_origin')


class SetOfTomograms(data.SetOfVolumes):
    ITEM_TYPE = Tomogram
    EXPOSE_ITEMS = False

    def __init__(self, *args, **kwargs):
        data.SetOfVolumes.__init__(self, **kwargs)
        self._acquisition = TomoAcquisition()

    def updateDim(self):
        """ Update dimensions of this set base on the first element. """
        self.setDim(self.getFirstItem().getDim())


class TomoMask(Tomogram):
    """ Object used to represent segmented tomograms
    """

    def __init__(self, **kwargs):
        Tomogram.__init__(self, **kwargs)
        self._volName = String()

    def getVolName(self):
        """ Get the reference tomogram file for the current tomoMask.
        """
        return self._volName.get()

    def setVolName(self, tomoName):
        """ Set the reference tomogram file for the current tomoMask.
        """
        self._volName.set(tomoName)

    def getTomogram(self):
        """ Generate the reference tomogram object for the current tomoMask.
        """
        tomo = Tomogram()
        tomo.setLocation(self.getVolName())
        tomo.setSamplingRate(self.getSamplingRate())
        tomo.setAcquisition(self.getAcquisition())
        return tomo


class SetOfTomoMasks(SetOfTomograms):
    ITEM_TYPE = TomoMask
    EXPOSE_ITEMS = True


class Coordinate3D(data.EMObject):
    """This class holds the (x,y,z) position and other information
    associated with a coordinate"""

    TOMO_ID_ATTR = "_tomoId"

    def __init__(self, **kwargs):
        data.EMObject.__init__(self, **kwargs)
        self._volumePointer = Pointer(objDoStore=False)
        self._x = Float()
        self._y = Float()
        self._z = Float()
        self._volId = Integer()
        self._eulerMatrix = data.Transform()
        self._groupId = Integer(0)  # This may refer to a mesh, ROI, vesicle or any group of coordinates
        self._tomoId = String(kwargs.get('tomoId', None))  # Used to access to the corresponding tomogram from each
        # coord (it's the tsId)

    def _getOffset(self, dim, originFunction=const.SCIPION):
        """ Returns the offset to apply to a one of the coordinates
        :param dim integer to get the dimension from (X=0, Y=1, Z=2)
        :param originFunction function to call to do the conversion
        """
        if originFunction == const.SCIPION:
            return 0

        origin_Scipion = self.getVolumeOrigin()[dim]
        aux = originFunction(self.getVolume().getDim())
        origin = aux[dim] if aux is not None else -origin_Scipion
        return origin + origin_Scipion

    def getX(self, originFunction):
        """ See getPosition method for a full description of how "originFunction"
        works"""
        return self._x.get() - self._getOffset(0, originFunction)

    def setX(self, x, originFunction):
        """ See setPosition method for a full description of how "originFunction"
        works"""
        self._x.set(x + self._getOffset(0, originFunction))

    def shiftX(self, shiftX):
        self._x.sum(shiftX)

    def getY(self, originFunction):
        """ See getPosition method for a full description of how "originFunction"
        works"""

        return self._y.get() - self._getOffset(1, originFunction)

    def setY(self, y, originFunction):
        """ See setPosition method for a full description of how "originFunction"
        works"""

        self._y.set(y + self._getOffset(1, originFunction))

    def shiftY(self, shiftY):
        self._y.sum(shiftY)

    def getZ(self, originFunction):
        """ See getPosition method for a full description of how "originFunction"
        works"""
        return self._z.get() - self._getOffset(2, originFunction)

    def setZ(self, z, originFunction):
        """ See setPosition method for a full description of how "originFunction"
        works"""
        self._z.set(z + self._getOffset(2, originFunction))

    def shiftZ(self, shiftZ):
        self._z.sum(shiftZ)

    def setMatrix(self, matrix, convention=None):
        self._eulerMatrix.setMatrix(convertMatrix(matrix, direction=const.SET, convention=convention))

    def getMatrix(self, convention=None):
        return convertMatrix(self._eulerMatrix.getMatrix(), direction=const.GET, convention=convention)

    def hasTransform(self):
        return self._eulerMatrix is not None

    def euler2Matrix(self, r, p, y):
        # FIXME: Queremos mantener esta conversion? Puede ser muy lioso
        self._eulerMatrix.setMatrix(euler_matrix(r, p, y))

    def eulerAngles(self):
        R = self.getMatrix()
        sy = math.sqrt(R[0, 0] * R[0, 0] + R[1, 0] * R[1, 0])
        singular = sy < 1e-6
        if not singular:
            x = math.atan2(R[2, 1], R[2, 2])
            y = math.atan2(-R[2, 0], sy)
            z = math.atan2(R[1, 0], R[0, 0])

        else:
            x = math.atan2(-R[1, 2], R[1, 1])
            y = math.atan2(-R[2, 0], sy)
            z = 0

        return np.array([x, y, z])

    def scale(self, factor):
        """ Scale x, y and z coordinates by a given factor.
        """
        self._x.multiply(factor)
        self._y.multiply(factor)
        self._z.multiply(factor)

    def getPosition(self, originFunction):
        """Get the position a Coordinate3D refered to a given origin defined by originFunction.
        The input of the method is a funtion (originFunction) which moves the coordinate
        position refered to the bottom left corner to other origin (retrieved by originFunction) in the grid.

        Parameters:

            :param function originFunction: Function to return a Vector to refer a coordinate to the bottom left corner
                                            from a given convention.

        Example:

            >>> origin = originFunction((Lx, Ly, Lz))
            >>> (vx, vy, vz)  # Vector to refer (x,y,z) coordinate to an origin from the bottom left corner

        Firstly, the Scipion origin vector stored in the Tomogram associated to the Coordinate3D
        will be applied to refer the current coordinate to the bottom left coordinate of the Tomogram.
        """
        return self.getX(originFunction), self.getY(originFunction), self.getZ(originFunction)

    def setPosition(self, x, y, z, originFunction):
        """Set the position of the coordinate to be saved in the Coordinate3D object.
        The inputs of the method are the (x,y,z) position of the coordinate and a
        funtion (originFunction) which moves the current position to the bottom left
        corner of the Tomogram with dimensions Lx, Ly, Lz.

        Parameters:

            :param float x: Position of the coordinate in the X axis
            :param float y: Position of the coordinate in the Y axis
            :param float z: Position of the coordinate in the Z axis
            :param function originFunction: Function to return a Vector to refer a coordinate to the bottom left corner from a
                                            given convention.

        Example:

            >>> origin = originFunction((Lx, Ly, Lz))
            >>> (vx, vy, vz)  # Vector to refer (x,y,z) coordinate to the bottom left corner

        In this way, it is possible to apply the Scipion origin vector stored in the
        Tomogram associated to the Coordinate3D which moves the positions referred to
        the bottom left corner of a grid to the center of gravity of the grid (or any
        other origin specified by the user).

        IMPORTANT NOTE: For this method to work properly, it is needed to associate the Tomogram
        before doing a call to this method.

        Example:

            >>> coord = Coordinate3D()
            >>> coord.setPosition(x, y, z, originFunction)
            >>> Error: Tomogram is still NoneType
            >>> coord.setVolume(Tomogram)
            >>> coord.setPosition(x, y, z, originFunction)
            >>> Exit: Everything runs normally

        This requirement is only needed for "setPostion" method. The remaining attributes of the object
        can be set either before or after calling "setVolume" method.
        """
        self.setX(x, originFunction)
        self.setY(y, originFunction)
        self.setZ(z, originFunction)

    def getVolume(self):
        """ Return the tomogram object to which
        this coordinate is associated.
        """
        return self._volumePointer.get()

    def setVolume(self, volume):
        """ Set the micrograph to which this coordinate belongs. """
        self._volumePointer.set(volume)
        self._volId.set(volume.getObjId())
        if volume.getTsId():  # See getCoordinate3D() --> as a tomo is necessary to be created, the tomoId (tsId),
            # which may have been previously stored is deleted when calling setVolume
            self.setTomoId(volume.getTsId())

    def setBoxSize(self, boxSize):
        self._boxSize = boxSize

    def getBoxSize(self):
        return self._boxSize

    def getVolId(self):
        return self._volId.get()

    def setVolId(self, volId):
        self._volId.set(volId)

    def invertY(self):
        if not self.getVolume() is None:
            dims = self.getVolume().getDim()
            height = dims[1]
            self.setY(height - self.getY(const.SCIPION), const.SCIPION)
        # else: error TODO

    def getVolName(self):
        return self.getVolume().getFileName()

    def getGroupId(self):
        return self._groupId.get()

    def setGroupId(self, groupId):
        self._groupId.set(groupId)

    def hasGroupId(self):
        return self._groupId is not None

    def getVolumeOrigin(self, angstrom=False):
        """Return the a vector that can be used to move the position of the Coordinate3D
        (referred to the center of the Tomogram or other origin specified by the user)
        to the bottom left corner of the Tomogram
        """
        vol = self.getVolume()
        if not vol:
            raise Exception("3D coordinate must be referred to a volume to get its origin.")
        if angstrom:
            return vol.getShiftsFromOrigin()
        else:
            sr = vol.getSamplingRate()
            origin = vol.getShiftsFromOrigin()
            return origin[0] / sr, origin[1] / sr, origin[2] / sr

    def getTomoId(self):
        return self._tomoId.get()

    def setTomoId(self, tomoId):
        self._tomoId.set(tomoId)

    def composeCoordId(self, sampligRate):
        return "%s,%s,%s,%s" % (self.getTomoId(),
                                int(sampligRate * self._x.get()),
                                int(sampligRate * self._y.get()),
                                int(sampligRate * self._z.get()))


class SetOfCoordinates3D(data.EMSet):
    """ Encapsulate the logic of a set of volumes coordinates.
    Each coordinate has a (x,y,z) position and is related to a Volume
    The SetOfCoordinates3D can also have information about TiltPairs.
    """
    ITEM_TYPE = Coordinate3D

    def __init__(self, **kwargs):
        data.EMSet.__init__(self, **kwargs)
        self._boxSize = Integer()
        self._samplingRate = Float()
        self._precedentsPointer = Pointer()
        self._tomos = None

    def getBoxSize(self):
        """ Return the box size of the particles.
        """
        return self._boxSize.get()

    def setBoxSize(self, boxSize):
        """ Set the box size of the particles. """
        self._boxSize.set(boxSize)

    def getSamplingRate(self):
        """ Return the sampling rate of the particles. """
        return self._samplingRate.get()

    def setSamplingRate(self, sampling):
        """ Set the sampling rate of the particles. """
        self._samplingRate.set(sampling)

    def iterVolumes(self):
        """ Iterate over the objects set associated with this
        set of coordinates.
        """
        return self.getPrecedents()

    def iterVolumeCoordinates(self, volume):
        """ Iterates over the set of coordinates belonging to that micrograph.
        """
        pass

    def iterCoordinates(self, volume: Tomogram = None, orderBy='id'):
        """ Iterate over the coordinates associated with a tomogram.
        If volume=None, the iteration is performed over the whole
        set of coordinates.

        IMPORTANT NOTE: During the storing process in the database, Coordinates3D will lose their
        pointer to ther associated Tomogram. This method overcomes this problem by retrieving and
        relinking the Tomogram as if nothing would ever happened.

        It is recommended to use this method when working with Coordinates3D, being the common
        "iterItems" deprecated for this set.

        Example:

            >>> for coord in coordSet.iterItems()
            >>>     print(coord.getVolName())
            >>>     Error: Tomogram associated to Coordinate3D is NoneType (pointer lost)
            >>> for coord in coordSet.iterCoordinates()
            >>>     print(coord.getVolName())
            >>>     '/path/to/Tomo.file' retrieved correctly

        """

        # Iterate over all coordinates if tomoId is None,
        # otherwise use tomoId to filter the where selection
        if volume is None:
            coordWhere = '1'
        elif isinstance(volume, int):
<<<<<<< HEAD
            logger.warning("FOR DEVELOPERS: Do not use volId, use volName")
            coordWhere = '_volId=%d' % volume
        elif isinstance(volume, Tomogram):
=======
            coordWhere = '_volId=%d' % int(volume)
        elif isinstance(volume, data.Volume):
>>>>>>> 9cf88929
            coordWhere = '%s="%s"' % (Coordinate3D.TOMO_ID_ATTR, volume.getTsId())
        else:
            raise Exception('Invalid input tomogram of type %s'
                            % type(volume))

<<<<<<< HEAD

        for coord in self.iterItems(where=coordWhere, orderBy=orderBy):
            # Associate the tomogram
            self._associateVolume(coord)
=======
        # Iterate over all coordinates if tomoId is None,
        # otherwise use tomoId to filter the where selection
        tomos = self.getPrecedentsInvolved()
        for coord in self.iterItems(where=coordWhere, orderBy=orderBy):
            coord.setVolume(tomos[coord.getTomoId()])
>>>>>>> 9cf88929
            yield coord

    def _getTomogram(self, tsId):
        """ Returns  the tomogram from a tsId"""
        tomos = self._getTomograms()

        if tsId not in tomos.keys():
            tomo = self.getPrecedents()[{Tomogram.TS_ID_FIELD: tsId}]
            self._tomos[tsId] = tomo
            return tomo
        else:
            return self._tomos[tsId]

    def _getTomograms(self):
        if self._tomos is None:
            self.initTomos()

        return self._tomos

    def getPrecedents(self):
        """ Returns the SetOfTomograms associated with
                this SetOfCoordinates"""
        return self._precedentsPointer.get()

    def getPrecedent(self, tomoId):
        return self.getPrecedentsInvolved()[tomoId]

    def setPrecedents(self, precedents):
        """ Set the tomograms  or Tilt Series associated with this set of coordinates.
                Params:
                    tomograms: Either a SetOfTomograms or Tilt Series object or a pointer to it.
                """
        if precedents.isPointer():
            self._precedentsPointer.copy(precedents)
        else:
            self._precedentsPointer.set(precedents)

    def getFiles(self):
        filePaths = set()
        filePaths.add(self.getFileName())
        return filePaths

    def getSummary(self):
        summary = []
        summary.append("Number of particles picked: %s" % self.getSize())
        summary.append("Particle size: %s" % self.getBoxSize())
        return "\n".join(summary)

    def copyInfo(self, other):
        """ Copy basic information (id and other properties) but not _mapperPath or _size
        from other set of objects to current one.
        """
        self.setBoxSize(other.getBoxSize())
        self.setSamplingRate(other.getSamplingRate())
        self.setPrecedents(other.getPrecedents())

    def __str__(self):
        """ String representation of a set of coordinates. """
        if self._boxSize.hasValue():
            boxSize = self._boxSize.get()
            boxStr = ' %d x %d x %d' % (boxSize, boxSize, boxSize)
        else:
            boxStr = 'No-Box'
        s = "%s (%d items, %s, %s Å/px%s)" % (self.getClassName(), self.getSize(), boxStr,
                                              self.getSamplingRate(), self._appendStreamState())

        return s

    def getFirstItem(self):
        coord = data.EMSet.getFirstItem(self)
        self._associateVolume(coord)
        return coord

    def _associateVolume(self, coord):
        coord.setVolume(self._getTomogram(coord.getTomoId()))

    def __getitem__(self, itemId):
        """Add a pointer to a Tomogram before returning the Coordinate3D"""
        coord = data.EMSet.__getitem__(self, itemId)
        self._associateVolume(coord)
        return coord

    def initTomos(self):
        """ Initialize internal _tomos to a dictionary if not done already"""
        if self._tomos is None:
            self._tomos = dict()

    def getPrecedentsInvolved(self):
        """ Returns a list  with only the tomograms involved in the subtomograms. May differ when
        subsets are done."""

        tomoId_attr = Coordinate3D.TOMO_ID_ATTR

        uniqueTomos = self.aggregate(['count'], tomoId_attr, [tomoId_attr])

        for row in uniqueTomos:
            tsId = row[tomoId_attr]
            # This should register the tomogram in the internal _tomos
            self._getTomogram(tsId)

        return self._tomos

    def append(self, item: Coordinate3D):
        if self.getBoxSize() is None and item.getBoxSize() is not None:
            self.setBoxSize(item.getBoxSize())
        super().append(item)


class SubTomogram(data.Volume):
    """The coordinate associated to each subtomogram is not scaled. To do that, the coordinates and the subtomograms
    sampling rates should be compared (because of how the extraction protocol works). But when shifts are applied to
    the coordinates, it has to be considered that if we're operating with coordinates coming from subtomogrmas, those
    shifts will be scaled, but if the coordinates come from coordinates, they won't be."""

    def __init__(self, **kwargs):
        data.Volume.__init__(self, **kwargs)
        self._acquisition = None
        self._volId = Integer()
        self._coordinate = None
        self._volName = String()

    def hasCoordinate3D(self):
        return self._coordinate is not None

    def setCoordinate3D(self, coordinate):
        self._coordinate = coordinate
        self.setVolId(coordinate.getVolId())

    def getCoordinate3D(self):
        """Since the object Coordinate3D needs a volume, use the information stored in the
        SubTomogram to reconstruct the corresponding Tomogram associated to its Coordinate3D"""
        # We do not do this here but in the set iterator tha will "plug" the volume (tomogram) is exists
        # tomo = Tomogram()
        # subtomoOrigin = self.getOrigin()
        # if subtomoOrigin:
        #     tomo.setOrigin(subtomoOrigin)
        # tomo.setLocation(self.getVolName())
        # tomo.setSamplingRate(self.getSamplingRate())
        # coord = self._coordinate
        # coord.setVolume(tomo)
        # return coord
        return self._coordinate

    def getAcquisition(self):
        return self._acquisition

    def setAcquisition(self, acquisition):
        self._acquisition = acquisition

    def hasAcquisition(self):
        return self._acquisition is not None and \
               self._acquisition.getAngleMin() is not None and \
               self._acquisition.getAngleMax() is not None

    def getVolId(self):
        """ Return the tomogram id if the coordinate is not None.
        or have set the _volId property.
        """
        if self._volId.hasValue():
            return self._volId.get()
        if self.hasCoordinate3D():
            return self.getCoordinate3D().getVolId()

        return None

    def setVolId(self, volId):
        self._volId.set(volId)

    def getVolName(self):
        """ Return the tomogram filename if the coordinate is not None.
        or have set the _volName property.
        """
        if self._volName.hasValue():
            return self._volName.get()
        # getVolume does not exists!
        # if self.getVolume():
        #     return self.getVolume().getFileName()

        return "Missing"

    def setVolName(self, volName):
        self._volName.set(volName)

    def getVolumeOrigin(self, angstrom=False):
        """Return the a vector that can be used to move the position of the Coordinate3D
        associated to the SubTomogram (referred to the center of the Tomogram or other
        origin specified by the user) to the bottom left corner of the Tomogram
        """
        if angstrom:
            return self.getShiftsFromOrigin()
        else:
            sr = self.getSamplingRate()
            origin = self.getShiftsFromOrigin()
            return int(origin[0] / sr), int(origin[1] / sr), int(origin[2] / sr)

    def setTransform(self, newTransform, convention=None):
        if newTransform is None:
            newTransform = Transform()
            matrix = np.eye(4)
        else:
            matrix = newTransform.getMatrix()
        newTransform.setMatrix(convertMatrix(matrix, direction=const.SET, convention=convention))
        self._transform = newTransform

    def getTransform(self, convention=None):
        
        if convention is not None:
            matrix = self._transform.getMatrix()
            return Transform(convertMatrix(matrix, direction=const.GET, convention=convention))
        else:
            return self._transform

class SetOfSubTomograms(data.SetOfVolumes):
    ITEM_TYPE = SubTomogram
    REP_TYPE = SubTomogram
    EXPOSE_ITEMS = False

    def __init__(self, **kwargs):
        super().__init__(**kwargs)
        self._acquisition = TomoAcquisition()
        self._coordsPointer = Pointer()
        self._tomos = None

    def copyInfo(self, other):
        """ Copy basic information (sampling rate and ctf)
        from other set of images to current one"""
        super().copyInfo(other)
        if hasattr(other, '_coordsPointer'):  # Like the vesicles in pyseg
            self.copyAttributes(other, '_coordsPointer')

    def hasCoordinates3D(self):
        return self._coordsPointer.hasValue()

    def getCoordinates3D(self):
        """ Returns the SetOfCoordinates associated with
        this SetOfSubTomograms"""
        return self._coordsPointer.get()

    def setCoordinates3D(self, coordinates):
        """ Set the SetOfCoordinates associates with
        this set of particles.
         """
        if isinstance(coordinates, Pointer):
            self._coordsPointer = coordinates
        else:
            self._coordsPointer.set(coordinates)

    def iterSubtomos(self, volume=None, orderBy='id'):
        """ Iterates over the sutomograms, enriching them with the related tomogram if apply so coordinate getters and setters will work
        If volume=None, the iteration is performed over the whole
        set of subtomograms.

        IMPORTANT NOTE: During the storing process in the database, Coordinates3D will lose their
        pointer to the associated Tomogram. This method overcomes this problem by retrieving and
        relinking the Tomogram as if nothing would ever happened.

        It is recommended to use this method when working with subtomograms, anytime you want to properly use
        its coordinate3D attached object.

        Example:

            >>> for subtomo in subtomos.iterItems()
            >>>     print(subtomo.getCoordinate3D().getX(SCIPION))
            >>>     Error: Tomogram associated to Coordinate3D is NoneType (pointer lost)
            >>> for subtomo in subtomos.iterSubtomos()
            >>>     print(subtomo.getCoordinate3D().getX(SCIPION))
            >>>     330 retrieved correctly

        """
        if volume is None:
            volId = None
        elif isinstance(volume, int):
            volId = volume
        elif isinstance(volume, data.Volume):
            volId = volume.getObjId()
        else:
            raise Exception('Invalid input tomogram of type %s'
                            % type(volume))

        # Iterate over all coordinates if tomoId is None,
        # otherwise use tomoId to filter the where selection
        subtomoWhere = '1' if volId is None else '_volId=%d' % int(volId)

        for subtomo in self.iterItems(where=subtomoWhere, orderBy=orderBy):
            if subtomo.hasCoordinate3D():
                subtomo.getCoordinate3D().setVolume(self.getTomogram(subtomo))
            yield subtomo

    def getTomogram(self, subtomo):
        """ returns and caches the tomogram related with a subtomogram.
        If the subtomograms were imported and not associated to any tomogram returns None."""

        # Tomogram is stored with the coordinate data
        coord = subtomo.getCoordinate3D()

        # If there is no coordinate associated
        if coord is None:
            return None

        # Else, there are coordinates
        volId = coord.getVolId()
        tsId = coord.getTomoId()

        self.initTomos()

        # If tsId is not cached, save both identifiers.
        # NOTE: In streaming cases this may have to be different.
        # We might not use volId at all and query precedents by tsId.
        if tsId not in self._tomos:
            tomo = self.getCoordinates3D().getPrecedents()[volId]
            self._tomos[volId] = tomo
            self._tomos[tsId] = tomo
            return tomo
        else:
            return self._tomos[tsId]

    def initTomos(self):
        """ Initialize internal _tomos to a dictionary if not done already"""
        if self._tomos is None:
            self._tomos = dict()

    def getTomograms(self):
        """ Returns a list  with only the tomograms involved in the subtomograms. May differ when
        subsets are done."""

        tomoId_attr = "_coordinate." + Coordinate3D.TOMO_ID_ATTR
        if self._tomos is None:

            self.initTomos()

            uniqueTomos = self.aggregate(['count'], tomoId_attr, [tomoId_attr])

            for row in uniqueTomos:
                tsId = row[tomoId_attr]
                tomo = self.getCoordinates3D().getPrecedents()[{Tomogram.TS_ID_FIELD: tsId}]
                self._tomos[tsId] = tomo

        return self._tomos


class AverageSubTomogram(SubTomogram):
    """Represents a Average SubTomogram.
        It is a SubTomogram but it is useful to differentiate outputs."""

    def __init__(self, **kwargs):
        SubTomogram.__init__(self, **kwargs)


class SetOfAverageSubTomograms(SetOfSubTomograms):
    """Represents a set of Averages.
    It is a SetOfSubTomograms but it is useful to differentiate outputs."""
    ITEM_TYPE = AverageSubTomogram
    REP_TYPE = AverageSubTomogram
    EXPOSE_ITEMS = True

    def __init__(self, **kwargs):
        SetOfSubTomograms.__init__(self, **kwargs)


class ClassSubTomogram(SetOfSubTomograms):
    """ Represent a Class that groups SubTomogram objects.
    The representative of the class is an AverageSubTomogram.
    """
    REP_TYPE = AverageSubTomogram

    def copyInfo(self, other):
        """ Copy basic information (id and other properties) but not
        _mapperPath or _size from other set of SubTomograms to current one.
        """
        self.copy(other, copyId=False, ignoreAttrs=['_mapperPath', '_size'])

    def clone(self):
        clone = self.getClass()()
        clone.copy(self, ignoreAttrs=['_mapperPath', '_size'])
        return clone

    def close(self):
        # Do nothing on close, since the db will be closed by SetOfClasses
        pass


class SetOfClassesSubTomograms(data.SetOfClasses):
    """ Store results from a subtomogram averaging method. """
    ITEM_TYPE = ClassSubTomogram
    REP_TYPE = AverageSubTomogram


class LandmarkModel(data.EMObject):
    """Represents the set of landmarks belonging to a specific tilt-series."""

    def __init__(self, tsId=None, fileName=None, modelName=None, size=5, applyTSTransformation=True, **kwargs):
        data.EMObject.__init__(self, **kwargs)
        self._tsId = String(tsId)
        self._fileName = String(fileName)
        self._modelName = String(modelName)
        self._size = Integer(size)  # Diameter in Angstroms
        self._applyTSTransformation = Boolean(applyTSTransformation)
        self._tiltSeries = Pointer(objDoStore=False)
        self._count = Integer(0)
        self._chains = None

    def getTiltSeries(self):
        """ Return the tilt-series associated with this landmark model. """

        return self._tiltSeries.get()

    def setTiltSeries(self, tiltSeries):
        """ Set the tilt-series from which this landmark model were calculated.
        :param tiltSeries: Either a TiltSeries object or a pointer to it.
        """

        if tiltSeries.isPointer():
            self._tiltSeries.copy(tiltSeries)

        else:
            self._tiltSeries.set(tiltSeries)

    def getTsId(self):
        return str(self._tsId)

    def setTsId(self, tsId):
        self._tsId.set(tsId)

    def getSize(self):
        return self._size.get()

    def setSize(self, size):
        self._size.set(size)

    def getCount(self):
        return self._count.get()

    def setCount(self, count):
        self._count.set(count)

    def applyTSTransformation(self):
        return self._applyTSTransformation.get()

    def setApplyTSTransformation(self, apply):
        self._applyTSTransformation.set(apply)

    def getFileName(self):
        return self._fileName.get()

    def setFileName(self, fileName):
        self._fileName.set(fileName)

    def getModelName(self):
        return self._modelName.get()

    def setModelName(self, modelName):
        self._modelName.set(modelName)

    def addLandmark(self, xCoor, yCoor, tiltIm, chainId, xResid, yResid):
        fieldNames = ['xCoor', 'yCoor', 'tiltIm', 'chainId', 'xResid', 'yResid']

        mode = "a" if os.path.exists(self.getFileName()) else "w"

        with open(self.getFileName(), mode) as f:
            writer = csv.DictWriter(f, delimiter='\t', fieldnames=fieldNames)
            if mode == "w":
                writer.writeheader()
            writer.writerow({'xCoor': xCoor,
                             'yCoor': yCoor,
                             'tiltIm': tiltIm,
                             'chainId': chainId,
                             'xResid': xResid,
                             'yResid': yResid})

            self._registerChain(chainId)

    def _registerChain(self, chainId):
        """ registers new chainId in a dictionary to later on store the chain count"""

        if self._chains is None:
            self._chains = dict()

        if chainId not in self._chains:
            self._chains[chainId] = None
            self.setCount(len(self._chains))

    def retrieveInfoTable(self):
        """ This method returns a table containing the information of the landkmark model. One landmark pero line
        specifying in order: xCoor, YCoor, tiltIm, chainId, xResid, yResid"""

        fileName = self.getFileName()

        outputInfo = []

        with open(fileName) as f:
            reader = csv.reader(f)

            # Ignore header
            next(reader)

            for line in reader:
                vector = line[0].split()
                outputInfo.append(vector)

        return outputInfo

    def __str__(self):
        return "%s landmarks of %s Å %s to %s" \
               % (self.getCount(), self.getSize(),
                  "to apply" if self.applyTSTransformation() else "applied",
                  self.getTsId())


class SetOfLandmarkModels(data.EMSet):
    """Represents a class that groups a set of landmark models."""
    ITEM_TYPE = LandmarkModel

    def __init__(self, **kwargs):
        super().__init__(**kwargs)
        self._setOfTiltSeriesPointer = Pointer()

    def __getitem__(self, itemId):
        """Add a pointer to a tilt-series before returning the landmark model"""

        lm = super().__getitem__(itemId)

        return self.completeLandmarkModel(lm)

    def completeLandmarkModel(self, lm):
        """This method completes a landmark model object setting in execution time the tilt-series associated to it,
        since it is not possible to save pointers in the item classes of the set.

        IMPORTANT: this method must be implement every time it is necesary to retrive information from the tilt-series
        associated to the landmark models that compose the set."""

        tsId = lm.getTsId()

        # Check for tilt series in set with coincident tsId
        for ts in self.getSetOfTiltSeries().iterItems(where="_tsId=='%s'" % tsId):
            lm.setTiltSeries(ts)

        return lm

    def getLandmarkModelFromTsId(self, tsId):
        """ This method return the landmark model belonging to the set that has a coincident input tsId.

        :param tsId: tilt-series ID to search the landmark model into the set."""

        for lm in self.iterItems(where="_tsId=='%s'" % tsId):
            return lm

    def getSetOfTiltSeries(self, pointer=False):
        """ Return the set of tilt-series associated with this set of landmark models. """

        if pointer:
            return self._setOfTiltSeriesPointer

        else:
            return self._setOfTiltSeriesPointer.get()

    def setSetOfTiltSeries(self, setOfTiltSeries):
        """ Set the set of tilt-series from which this set of landmark models were calculated.
        :param tiltSeries: Either a TiltSeries object or a pointer to it.
        """

        if setOfTiltSeries.isPointer():
            self._setOfTiltSeriesPointer.copy(setOfTiltSeries, copyId=False)
        else:
            self._setOfTiltSeriesPointer.set(setOfTiltSeries)


class MeshPoint(Coordinate3D):
    """Mesh object: it stores the coordinates of the points (specified by the user) needed to define
    the triangulation of a volume.
    A Mesh object can be consider as a point cloud in 3D containing the coordinates needed to divide a given region of
    space into planar triangles interconnected that will result in a closed surface."""

    def __init__(self, **kwargs):
        Coordinate3D.__init__(self, **kwargs)
        self._volumeName = String()
        self._description = None  # Algebraic description of fitted mesh

    def getVolumeName(self):
        return self._volumeName

    def setVolumeName(self, volName):
        self._volumeName.set(volName)

    def getDescription(self):
        return self._description

    def setDescription(self, description):
        self._description = description

    def hasDescription(self):
        return self._description is not None


class SetOfMeshes(SetOfCoordinates3D):
    """ Store a series of meshes. """
    ITEM_TYPE = MeshPoint

    def __init__(self, **kwargs):
        SetOfCoordinates3D.__init__(self, **kwargs)
        self._numberOfMeshes = Integer()  # Indicates how many meshes are in the set

    def getNumberOfMeshes(self):
        return self._numberOfMeshes.get()

    def setNumberOfMeshes(self, n):
        self._numberOfMeshes.set(n)


class Ellipsoid(data.EMObject):
    """This class represent an ellipsoid. This is an instance class of description attribute of object MeshPoint"""

    def __init__(self, **kwargs):
        data.EMObject.__init__(self, **kwargs)
        self._center = String()
        self._radii = String()
        self._algebraicDesc = String()

    def getCenter(self):
        return self._center.get()

    def setCenter(self, center):
        self._center.set(center)

    def getRadii(self):
        return self._radii.get()

    def setRadii(self, radii):
        self._radii.set(radii)

    def getAlgebraicDesc(self):
        return self._center.get()

    def setAlgebraicDesc(self, algebraicDesc):
        self._algebraicDesc.set(algebraicDesc)

    def hasAlgebraicDesc(self):
        return self._algebraicDesc is not None


class CTFTomo(data.CTFModel):
    """ Represents a generic CTF model for a tilt-image. """

    def __init__(self, **kwargs):
        data.CTFModel.__init__(self, **kwargs)
        self._index = Integer(kwargs.get('index', None))

    def copyInfo(self, other, copyId=False):
        self.copy(other, copyId=copyId)

    def copy(self, other, copyId=True, ignoreAttrs=[]):
        self.copyAttributes(other, '_defocusU', '_defocusV', '_defocusAngle', '_defocusRatio', '_psdFile',
                            '_resolution', '_fitQuality', '_index')

        self.setEnabled(other.isEnabled())

        if other.hasPhaseShift():
            self.setPhaseShift(other.getPhaseShift())

        if other.hasEstimationInfoAsList():
            if other.hasAstigmatismInfoAsList():
                self._defocusUList = CsvList(pType=float)
                self._defocusVList = CsvList(pType=float)
                self._defocusAngleList = CsvList(pType=float)
                self.setDefocusUList(other.getDefocusUList())
                self.setDefocusVList(other.getDefocusVList())
                self.setDefocusAngleList(other.getDefocusAngleList())

            else:
                self._defocusUList = CsvList(pType=float)
                self.setDefocusUList(other.getDefocusUList())

        if other.hasPhaseShiftInfoAsList():
            self._phaseShiftList = CsvList(pType=float)
            self.setPhaseShiftList(other.getPhaseShiftList())

        if other.hasCutOnFrequncyInfoAsList():
            self._cutOnFreqList = CsvList(pType=float)
            self.setCutOnFreqList(other.getCutOnFreqList())
            self.setCutOnFreq(other.getCutOnFreq())

        if copyId:
            self.copyObjId(other)

    @staticmethod
    def ctfModelToCtfTomo(ctfModel):
        newCTFTomo = CTFTomo()
        newCTFTomo.copyAttributes(ctfModel, '_defocusU', '_defocusV',
                                  '_defocusAngle', '_defocusRatio', '_psdFile',
                                  '_resolution', '_fitQuality')
        return newCTFTomo

    def getIndex(self):
        return self._index

    def setIndex(self, value):
        self._index = Integer(value)

    def getCutOnFreq(self):
        return self._cutOnFreq

    def setCutOnFreq(self, value):
        self._cutOnFreq = Float(value)

    " List data methods allow compatibility with IMOD metadata. "

    def getDefocusUList(self):
        return self._defocusUList.get()

    def setDefocusUList(self, defList):
        self._defocusUList.set(defList)

    def appendDefocusUList(self, value):
        self._defocusUList.append(value)

    def getDefocusVList(self):
        return self._defocusVList.get()

    def setDefocusVList(self, defList):
        self._defocusVList.set(defList)

    def appendDefocusVList(self, value):
        self._defocusVList.append(value)

    def getDefocusAngleList(self):
        return self._defocusAngleList.get()

    def setDefocusAngleList(self, defList):
        self._defocusAngleList.set(defList)

    def appendDefocusAngleList(self, value):
        self._defocusAngleList.append(value)

    def getPhaseShiftList(self):
        return self._phaseShiftList.get()

    def setPhaseShiftList(self, defList):
        self._phaseShiftList.set(defList)

    def appendPhaseShiftList(self, value):
        self._phaseShiftList.append(value)

    def getCutOnFreqList(self):
        return self._cutOnFreqList.get()

    def setCutOnFreqList(self, cutOnFreqList):
        self._cutOnFreqList.set(cutOnFreqList)

    def appendCutOnFreqList(self, value):
        self._cutOnFreqList.append(value)

    def hasEstimationInfoAsList(self):
        """ This method checks if the CTFTomo object contains estimation information in the form of a list. """

        if hasattr(self, "_defocusUList") or hasattr(self, "_defocusUList"):
            return True
        else:
            return False

    def hasAstigmatismInfoAsList(self):
        """ This method checks if the CTFTomo object contains astigmatism information in the form of a list. """

        if hasattr(self, "_defocusUList") and hasattr(self, "_defocusVList"):
            return True
        else:
            return False

    def hasPhaseShiftInfoAsList(self):
        """ This method checks if the CTFTomo object contains phase shift information in the form of a list. """

        if hasattr(self, "_phaseShiftList"):
            return True
        else:
            return False

    def hasCutOnFrequncyInfoAsList(self):
        """ This method checks if the CTFTomo object contains cut-on frequency information in the form of a list. """

        if hasattr(self, "_cutOnFreqList"):
            return True
        else:
            return False

    def completeInfoFromList(self):
        """ This method will set the _defocusU, _defocusV and _defocusAngle attributes from the provided CTF estimation
        information lists.

        Based on the IMOD program ctfphaseflip: "The program  will assign that defocus value to the midpoint of the
        range of views.  For a view at a given tilt angle, it will find the defocus either by interpolating between
        two surrounding midpoint angles, if there are such angles, or by taking the nearest defocus value, if the
        angle is beyond the range of the available midpoint angles. "
        - From IMOD documentation https://bio3d.colorado.edu/imod/doc/man/ctfphaseflip.html

        This method will assign as the defocus value and angle the median of the estimation list. """

        " DEFOCUS INFORMATION -----------------------------------------------------------------------------------------"

        " Check that at least one list is provided "
        if not self.hasEstimationInfoAsList():
            raise Exception("CTFTomo object has no _defocusUList neither _defocusUList argument initialized. No "
                            "list information available.")

        " Get the number of provided list (1 or 2) "
        numberOfProvidedList = 2 if (hasattr(self, "_defocusUList") and hasattr(self, "_defocusVList")) else 1

        " No astigmatism is estimated (only one list provided) "
        if numberOfProvidedList == 1:
            providedDefocusUList = self.getDefocusUList() if hasattr(self, "_defocusUList") else self.getDefocusVList()
            providedDefocusUList = providedDefocusUList.split(",")

            " DefocusAngle is set to 0 degrees "
            self.setDefocusAngle(0)

            " DefocusU and DefocusV are set at the same value, equal to the middle estimation of the list "
            middlePoint = math.trunc(len(providedDefocusUList) / 2)

            " If the size of the defocus list is even, mean the 2 centre values "
            if len(providedDefocusUList) % 2 == 0:
                value = (float(providedDefocusUList[middlePoint]) + float(providedDefocusUList[middlePoint - 1])) / 2

                self.setDefocusU(value)
                self.setDefocusV(value)

            else:
                " If the size of defocus estimation is odd, get the centre value "

                value = providedDefocusUList[middlePoint]

                self.setDefocusU(value)
                self.setDefocusV(value)

        else:
            " Astigmatism is estimated (two lists are provided) "

            providedDefocusUList = self.getDefocusUList()
            providedDefocusUList = providedDefocusUList.split(",")

            providedDefocusVList = self.getDefocusVList()
            providedDefocusVList = providedDefocusVList.split(",")

            providedDefocusAngleList = self.getDefocusAngleList()
            providedDefocusAngleList = providedDefocusAngleList.split(",")

            " Check that the three list are equally long "
            if len(providedDefocusUList) != len(providedDefocusVList) or \
                    len(providedDefocusUList) != len(providedDefocusAngleList) or \
                    len(providedDefocusVList) != len(providedDefocusAngleList):
                raise Exception("DefocusUList, DefocusVList and DefocusAngleList lengths must be equal.")

            " DefocusU, DefocusV and DefocusAngle are set equal to the middle estimation of the list "
            middlePoint = math.trunc(len(providedDefocusUList) / 2)

            " If the size of the defocus list is even, mean the 2 centre values "
            if len(providedDefocusUList) % 2 == 0:
                defocusU = (float(providedDefocusUList[middlePoint]) +
                            float(providedDefocusUList[middlePoint - 1])) / 2
                defocusV = (float(providedDefocusVList[middlePoint]) +
                            float(providedDefocusVList[middlePoint - 1])) / 2
                defocusAngle = (float(providedDefocusAngleList[middlePoint]) +
                                float(providedDefocusAngleList[middlePoint - 1])) / 2

                self.setDefocusU(defocusU)
                self.setDefocusV(defocusV)
                self.setDefocusAngle(defocusAngle)

            else:
                " If the size of defocus estimation list is odd, get the centre value "

                defocusU = providedDefocusUList[middlePoint]
                defocusV = providedDefocusVList[middlePoint]
                defocusAngle = providedDefocusAngleList[middlePoint]

                self.setDefocusU(defocusU)
                self.setDefocusV(defocusV)
                self.setDefocusAngle(defocusAngle)

        " PHASE SHIFT INFORMATION -------------------------------------------------------------------------------------"

        " Check if phase shift information is also available "
        if hasattr(self, "_phaseShiftList"):
            providedPhaseShiftList = self.getPhaseShiftList()
            providedPhaseShiftList = providedPhaseShiftList.split(",")

            " Check that all the lists are equally long "
            if len(providedDefocusUList) != len(providedPhaseShiftList):
                raise Exception("PhaseShiftList length must be equal to DefocusUList, DefocusVList and "
                                "DefocusAngleList lengths.")

            " PhaseShift is set equal to the middle estimation of the list "
            middlePoint = math.trunc(len(providedPhaseShiftList) / 2)

            " If the size of the phase shift list is even, mean the 2 centre values "
            if len(providedPhaseShiftList) % 2 == 0:
                phaseShift = (float(providedPhaseShiftList[middlePoint]) +
                              float(providedPhaseShiftList[middlePoint - 1])) / 2

                self.setPhaseShift(phaseShift)

            else:
                " If the size of phase shift list estimation is odd, get the centre value "

                phaseShift = providedPhaseShiftList[middlePoint]

                self.setPhaseShift(phaseShift)

        " CUT-ON FREQUENCY INFORMATION --------------------------------------------------------------------------------"

        " Check if cut-on frequency information is also available "
        if hasattr(self, "_cutOnFreqList"):
            providedCutOnFreqList = self.getCutOnFreqList()
            providedCutOnFreqList = providedCutOnFreqList.split(",")

            " Check that all the lists are equally long "
            if len(providedPhaseShiftList) != len(providedCutOnFreqList):
                raise Exception("CutOnFreqList length must be equal to PhaseShiftList, DefocusUList, DefocusVList and "
                                "DefocusAngleList lengths.")

            " Cut-on frequency is set equal to the middle estimation of the list "
            middlePoint = math.trunc(len(providedCutOnFreqList) / 2)

            " If the size of the cut-on frequency shift list is even, mean the 2 centre values "
            if len(providedCutOnFreqList) % 2 == 0:
                cutOnFreq = (float(providedCutOnFreqList[middlePoint]) +
                             float(providedCutOnFreqList[middlePoint - 1])) / 2

                self.setCutOnFreq(cutOnFreq)

            else:
                " If the size of the cut-on frequency list estimation is odd, get the centre value "

                cutOnFreq = providedCutOnFreqList[middlePoint]

                self.setCutOnFreq(cutOnFreq)

        " Standardize the input values "
        self.standardize()


class CTFTomoSeries(data.EMSet):
    """ Represents a set of CTF models belonging to the same tilt-series. """
    ITEM_TYPE = CTFTomo

    def __init__(self, **kwargs):
        data.EMSet.__init__(self, **kwargs)
        self._tiltSeriesPointer = Pointer(kwargs.get('tiltSeriesPointer', None))
        self._tsId = String(kwargs.get('tsId', None))
        self._isDefocusUDeviationInRange = Boolean(True)
        self._isDefocusVDeviationInRange = Boolean(True)

        # CtfModels will always be used inside a SetOfTiltSeries
        # so, let's do no store the mapper path by default
        self._mapperPath.setStore(False)

    def clone(self, ignoreAttrs=('_mapperPath', '_size')):
        clone = self.getClass()()
        clone.copy(self, ignoreAttrs=ignoreAttrs)
        clone.setEnabled(self.isEnabled())
        return clone

    def __del__(self):
        # Cancel closing the mapper since this class is an item of a set and shares the mapper with its parent set.
        pass

    def getTiltSeries(self):
        """ Return the tilt-series associated with this CTF model series. """
        return self._tiltSeriesPointer.get()

    def setTiltSeries(self, tiltSeries):
        """ Set the tilt-series from which this CTF model series were estimated.
        :param tiltSeries: Either a TiltSeries object or a pointer to it.
        """
        if tiltSeries.isPointer():
            self._tiltSeriesPointer.copy(tiltSeries)
        else:
            self._tiltSeriesPointer.set(tiltSeries)

    def getTsId(self):
        """ Get unique TiltSeries ID, usually retrieved from the
        file pattern provided by the user at the import time.
        """
        return self._tsId.get()

    def setTsId(self, value):
        self._tsId.set(value)

    def getNumberOfEstimationsInRange(self):
        """ Return the tilt-images range size used for estimation. """
        return self._estimationsInRange.get()

    def setNumberOfEstimationsInRange(self, estimationRange):
        """ Set the tilt-images range size used for estimation.
        :param estimationRange: Integer of the range size. """

        self._estimationsInRange = Integer(estimationRange)

    def getIMODDefocusFileFlag(self):
        """ Return the format file from which the CTF estimation information has been acquired. This parameter is
        useful for posterior information and format conversions between IMOD and Scipion. The flag value "is the sum of:

          1 if the file has astigmatism values
          2 if the astigmatism axis angle is in radians, not degrees
          4 if the file has phase shifts
          8 if the phase shifts are in radians, not degrees
         16 if tilt angles need to be inverted to match what the
             program expects (what Ctfplotter would produce)
             with the -invert option
         32 if the file has cut-on frequencies attenuating the phase
             at low frequencies"

             from https://bio3d.colorado.edu/imod/doc/man/ctfphaseflip.html """

        return self._IMODDefocusFileFlag.get()

    def setIMODDefocusFileFlag(self, flag):
        """ Set the format file from which the CTF estimation information has been acquired.
        :param flag: Integer of the range size.

        This parameter is
        useful for posterior information and format conversions between IMOD and Scipion. The flag value "is the sum of:

          1 if the file has astigmatism values
          2 if the astigmatism axis angle is in radians, not degrees
          4 if the file has phase shifts
          8 if the phase shifts are in radians, not degrees
         16 if tilt angles need to be inverted to match what the
             program expects (what Ctfplotter would produce)
             with the -invert option
         32 if the file has cut-on frequencies attenuating the phase
             at low frequencies"

             from https://bio3d.colorado.edu/imod/doc/man/ctfphaseflip.html """

        self._IMODDefocusFileFlag = Integer(flag)

    def setNumberOfEstimationsInRangeFromDefocusList(self):
        """ Set the tilt-images estimation range size used for estimation from the defocus info list size. """

        estimationRange = 0

        for ctfEstimation in self:
            # Check that at least one list is provided
            if not (hasattr(ctfEstimation, "_defocusUList") or hasattr(
                    ctfEstimation, "_defocusUList")):
                raise Exception(
                    "CTFTomo object has no _defocusUList neither _defocusUList argument initialized. No "
                    "list information available.")

            providedList = ctfEstimation.getDefocusUList() if hasattr(
                ctfEstimation, "_defocusUList") \
                else ctfEstimation.getDefocusVList()
            providedList = providedList.split(",")

            listLength = len(providedList) - 1

            if listLength > estimationRange:
                estimationRange = listLength

        self.setNumberOfEstimationsInRange(estimationRange)

    def getIsDefocusUDeviationInRange(self):
        return True

    def setIsDefocusUDeviationInRange(self, value):
        pass

    def getIsDefocusVDeviationInRange(self):
        return True

    def setIsDefocusVDeviationInRange(self, value):
        pass

    def calculateDefocusUDeviation(self, defocusUTolerance=20):
        pass

    def calculateDefocusVDeviation(self, defocusVTolerance=20):
        pass


class SetOfCTFTomoSeries(data.EMSet):
    """ Represents a set of CTF model series belonging to the same set of tilt-series. """
    ITEM_TYPE = CTFTomoSeries
    USE_CREATE_COPY_FOR_SUBSET = True

    def __init__(self, **kwargs):
        data.EMSet.__init__(self, **kwargs)
        self._setOfTiltSeriesPointer = Pointer(kwargs.get('tiltSeriesPointer', None))
        self._idDict = {}

    def copyInfo(self, other):
        data.EMSet.copyInfo(self, other)
        self.setSetOfTiltSeries(other.getSetOfTiltSeries(pointer=True))

    def getSetOfTiltSeries(self, pointer=False):
        """ Return the tilt-series associated with this CTF model series. """
        return self._setOfTiltSeriesPointer.get() if not pointer else self._setOfTiltSeriesPointer

    def setSetOfTiltSeries(self, setOfTiltSeries):
        """ Set the tilt-series from which this CTF model series were estimated.
        :param setOfTiltSeries: Either a TiltSeries object or a pointer to it.
        """
        if setOfTiltSeries.isPointer():
            self._setOfTiltSeriesPointer.copy(setOfTiltSeries)
        else:
            self._setOfTiltSeriesPointer.set(setOfTiltSeries)

    def iterClassItems(self, iterDisabled=False):
        """ Iterate over the images of a class.
        Params:
            iterDisabled: If True, also include the disabled items. """
        for cls in self.iterItems():
            if iterDisabled or cls.isEnabled():
                for img in cls:
                    if iterDisabled or img.isEnabled():
                        yield img

    def _setItemMapperPath(self, item):
        """ Set the mapper path of this class according to the mapper
        path of the SetOfClasses and also the prefix according to class id
        """
        item._mapperPath.set('%s,id%s' % (self.getFileName(), item.getObjId()))
        item.load()

    def _insertItem(self, item):
        """ Create the SetOfImages assigned to a class.
        If the file exists, it will load the Set.
        """
        self._setItemMapperPath(item)
        data.EMSet._insertItem(self, item)
        item.write(properties=False)  # Set.write(self)

    def __getitem__(self, itemId):
        """ Setup the mapper classes before returning the item. """
        classItem = data.EMSet.__getitem__(self, itemId)

        objId = None
        for tiltSeries in self.getSetOfTiltSeries().iterItems(iterate=False):
            if tiltSeries.getTsId() == classItem.getTsId():
                objId = tiltSeries.getObjId()

        if objId is None:
            raise ("Could not find tilt-series with tsId = %s" % classItem.getTsId())

        classItem.setTiltSeries(self.getSetOfTiltSeries()[objId])

        self._setItemMapperPath(classItem)
        return classItem

    def getFirstItem(self):
        classItem = data.EMSet.getFirstItem(self)
        self._setItemMapperPath(classItem)
        return classItem

    def iterItems(self, orderBy='id', direction='ASC'):
        for item in data.EMSet.iterItems(self, orderBy=orderBy, direction=direction):

            ts = self._getTiltSeriesFromTsId(item.getTsId())
            if ts is None:
                raise ("Could not find tilt-series with tsId = %s" % item.getTsId())

            item.setTiltSeries(ts)
            self._setItemMapperPath(item)

            yield item

    def _getTiltSeriesFromTsId(self, tsId):
        if self._idDict:
            return self._idDict.get(tsId, None)
        else:
            self._idDict = {ts.getTsId(): ts.clone(ignoreAttrs=[]) for ts in self.getSetOfTiltSeries()}
            return self._idDict.get(tsId, None)


class TiltSeriesCoordinate(data.EMObject):
    """This class holds the (x,y,z) positions, in angstroms, and other information
    associated with a coordinate related to a tilt series"""

    def __init__(self, **kwargs):
        data.EMObject.__init__(self, **kwargs)
        self._x = Float()
        self._y = Float()
        self._z = Float()
        # Used to access to the corresponding tilt series from each coord (it's the tsId)
        self._tsId = String(kwargs.get('tsId', None))

    def copyInfo(self, coord):
        """ Copy information from other coordinate. """
        self.setPosition(*coord.getPosition())
        self.setTsId(coord.getTsId())
        self.setObjId(coord.getObjId())

    def getX(self):
        """ Returns the X dimension (Å) of the coordinate"""
        return self._x.get()

    def setX(self, x):
        """ Sets the x dimension (Å) of the coordinate """
        self._x.set(x)

    def getY(self):
        """ Returns the Y dimension (Å) of the coordinate"""
        return self._y.get()

    def setY(self, y):
        """ Sets the Y dimension of (Å) the coordinate"""
        self._y.set(y)

    def getZ(self):
        """ Returns the Z dimension (Å) of the coordinate"""
        return self._z.get()

    def setZ(self, z):
        """ Sets the Z dimension (Å) of the coordinate"""
        self._z.set(z)

    def getPosition(self, sampling_rate=1):
        """Returns the position a TiltSeriesCoordinate in a tuple at a specific sampling rate (optional)"""
        return self.getX() / sampling_rate, self.getY() / sampling_rate, self.getZ() / sampling_rate

    def setPosition(self, x, y, z, sampling_rate):
        """Set the position of the coordinate
            :param int x: Position of the coordinate in the X axis
            :param int y: Position of the coordinate in the Y axis
            :param int z: Position of the coordinate in the Z axis
            :param flat sampling_rate: sampling rate in which x,y,z are measured. Default 1 = Å
        """
        self.setX(x * sampling_rate)
        self.setY(y * sampling_rate)
        self.setZ(z * sampling_rate)

    def getTsId(self):
        return self._tsId.get()

    def setTsId(self, tsId):
        self._tsId.set(tsId)


class SetOfTiltSeriesCoordinates(data.EMSet):
    """ Encapsulate the logic of a set of tilt series coordinates.
    Each coordinate has a (x,y,z) position in scipion's convention.
    Scipion's convention is the center of a theoretical volume when applying
    the tilt series transformation matrix:
    X0 --> half x dimension
    Y0 --> half y dimension
    Z0 --> half z of a theoretical volume?
    """
    ITEM_TYPE = TiltSeriesCoordinate

    def __init__(self, **kwargs):
        data.EMSet.__init__(self, **kwargs)
        self._SetOfTiltSeriesPointer = Pointer()

    def getSetOfTiltSeries(self):
        """ Returns the Tilt Series associated with
                this SetOfTiltSeriesCoordinates"""
        return self._SetOfTiltSeriesPointer.get()

    def setSetOfTiltSeries(self, setOfTiltSeries):
        """ Set the Tilt Series associated with this set of coordinates.

            Params:

            setOfTiltSeries: Tilt Series object or a pointer to it.
                """
        if setOfTiltSeries.isPointer():
            self._SetOfTiltSeriesPointer.copy(setOfTiltSeries)
        else:
            self._SetOfTiltSeriesPointer.set(setOfTiltSeries)

    def getSummary(self):
        summary = []
        summary.append("Number of tilt series coordinates: %s" % self.getSize())
        return "\n".join(summary)

    def copyInfo(self, other):
        """ Copy basic information (id and other properties) but not _mapperPath or _size
        from other set of objects to current one.
        """
        self.setSetOfTiltSeries(other.getSetOfTiltSeries())<|MERGE_RESOLUTION|>--- conflicted
+++ resolved
@@ -1418,31 +1418,20 @@
         if volume is None:
             coordWhere = '1'
         elif isinstance(volume, int):
-<<<<<<< HEAD
             logger.warning("FOR DEVELOPERS: Do not use volId, use volName")
             coordWhere = '_volId=%d' % volume
         elif isinstance(volume, Tomogram):
-=======
-            coordWhere = '_volId=%d' % int(volume)
-        elif isinstance(volume, data.Volume):
->>>>>>> 9cf88929
             coordWhere = '%s="%s"' % (Coordinate3D.TOMO_ID_ATTR, volume.getTsId())
         else:
             raise Exception('Invalid input tomogram of type %s'
                             % type(volume))
 
-<<<<<<< HEAD
-
+
+        # Iterate over all coordinates if tomoId is None,
+        # otherwise use tomoId to filter the where selection
         for coord in self.iterItems(where=coordWhere, orderBy=orderBy):
             # Associate the tomogram
             self._associateVolume(coord)
-=======
-        # Iterate over all coordinates if tomoId is None,
-        # otherwise use tomoId to filter the where selection
-        tomos = self.getPrecedentsInvolved()
-        for coord in self.iterItems(where=coordWhere, orderBy=orderBy):
-            coord.setVolume(tomos[coord.getTomoId()])
->>>>>>> 9cf88929
             yield coord
 
     def _getTomogram(self, tsId):
@@ -1560,6 +1549,8 @@
     def __init__(self, **kwargs):
         data.Volume.__init__(self, **kwargs)
         self._acquisition = None
+        # These coordinates aren't scaled. To do that, the coordinates and subtomograms sampling rates
+        # should be compared (because of how the extraction protocol works)
         self._volId = Integer()
         self._coordinate = None
         self._volName = String()
@@ -1648,7 +1639,7 @@
         self._transform = newTransform
 
     def getTransform(self, convention=None):
-        
+
         if convention is not None:
             matrix = self._transform.getMatrix()
             return Transform(convertMatrix(matrix, direction=const.GET, convention=convention))
