# -*- coding: utf-8 -*-
#  **************************************************************************
# *
# * Authors:     J.M. De la Rosa Trevin (delarosatrevin@scilifelab.se) [1]
# *
# * [1] SciLifeLab, Stockholm University
# *
# * This program is free software; you can redistribute it and/or modify
# * it under the terms of the GNU General Public License as published by
# * the Free Software Foundation; either version 2 of the License, or
# * (at your option) any later version.
# *
# * This program is distributed in the hope that it will be useful,
# * but WITHOUT ANY WARRANTY; without even the implied warranty of
# * MERCHANTABILITY or FITNESS FOR A PARTICULAR PURPOSE.  See the
# * GNU General Public License for more details.
# *
# * You should have received a copy of the GNU General Public License
# * along with this program; if not, write to the Free Software
# * Foundation, Inc., 59 Temple Place, Suite 330, Boston, MA
# * 02111-1307  USA
# *
# *  All comments concerning this program package may be sent to the
# *  e-mail address 'scipion@cnb.csic.es'
# *
# **************************************************************************

import os
from datetime import datetime
import threading
from collections import OrderedDict
import numpy as np
import math
import csv

from pyworkflow.object import Integer
import pyworkflow.object as pwobj
import pyworkflow.utils.path as path
import pwem.objects.data as data
from pwem.convert.transformations import euler_matrix
import pwem.emlib as emlib
from pwem.emlib.image import ImageHandler


class TiltImageBase:
    """ Base class for TiltImageM and TiltImage. """

    def __init__(self, **kwargs):
        self._tiltAngle = pwobj.Float(kwargs.get('tiltAngle', None))
        self._tsId = pwobj.String(kwargs.get('tsId', None))

        # Use the acquisition order as objId
        if 'acquisitionOrder' in kwargs:
            self.setObjId(int(kwargs['acquisitionOrder']))

    def getTsId(self):
        """ Get unique TiltSerie ID, usually retrieved from the
        file pattern provided by the user at the import time.
        """
        return self._tsId.get()

    def setTsId(self, value):
        self._tsId.set(value)

    def getTiltAngle(self):
        return self._tiltAngle.get()

    def setTiltAngle(self, value):
        self._tiltAngle.set(value)

    def getAcquisitionOrder(self):
        return self.getObjId()

    def copyInfo(self, other, copyId=False):
        self.copyAttributes(other, '_tiltAngle', '_tsId')
        if copyId:
            self.copyObjId(other)


class TiltImage(data.Image, TiltImageBase):
    """ Tilt image """

    def __init__(self, location=None, **kwargs):
        data.Image.__init__(self, location, **kwargs)
        TiltImageBase.__init__(self, **kwargs)

    def copyInfo(self, other, copyId=False):
        data.Image.copyInfo(self, other)
        TiltImageBase.copyInfo(self, other, copyId=copyId)

    def parseFileName(self, suffix="", extension=None):
        """
        This method returns the filename of the Tilt-Image adding a specified suffix and changing its extension.
        :param suffix: String to be added at the end of the location path (before extension).
        :param extension: String containing the new extension of the filename.
        :return: String containing the parsed filename with the specified suffix and extension.
        """

        fileName = os.path.basename(self.getFileName())
        fileName, fileExtension = os.path.splitext(fileName)

        if extension is not None:
            fileExtension = extension

        return fileName + suffix + fileExtension


class TiltSeriesBase(data.SetOfImages):
    def __init__(self, **kwargs):
        data.SetOfImages.__init__(self, **kwargs)
        self._tsId = pwobj.String(kwargs.get('tsId', None))
        # TiltSeries will always be used inside a SetOfTiltSeries
        # so, let's do no store the mapper path by default
        self._mapperPath.setStore(False)

    def getTsId(self):
        """ Get unique TiltSerie ID, usually retrieved from the
        file pattern provided by the user at the import time.
        """
        return self._tsId.get()

    def setTsId(self, value):
        self._tsId.set(value)

    def copyInfo(self, other, copyId=False):
        """ Copy basic information (id and other properties) but
        not _mapperPath or _size from other set of tomograms to current one.
        """
        self.copy(other, copyId=copyId, ignoreAttrs=['_mapperPath', '_size'])

    def append(self, tiltImage):
        tiltImage.setTsId(self.getTsId())
        data.SetOfImages.append(self, tiltImage)

    def clone(self, ignoreAttrs=('_mapperPath', '_size')):
        clone = self.getClass()()
        clone.copy(self, ignoreAttrs=ignoreAttrs)
        return clone

    def close(self):
        # Do nothing on close, since the db will be closed by SetOfTiltSeries
        pass

    def getScannedPixelSize(self):
        mag = self._acquisition.getMagnification()
        return self._samplingRate.get() * 1e-4 * mag

    def generateTltFile(self, tltFilePath, reverse=False):
        """Generates an angle file in .tlt format in the specified location. If reverse is set to true the angles in
        file are sorted in the opposite order"""
        angleList = []
        for ti in self:
            angleList.append(ti.getTiltAngle())
        if reverse:
            angleList.reverse()
        with open(tltFilePath, 'w') as f:
            f.writelines("%s\n" % angle for angle in angleList)


class TiltSeries(TiltSeriesBase):
    ITEM_TYPE = TiltImage

    def applyTransform(self, outputFilePath):
        ih = ImageHandler()
        inputFilePath = self.getFirstItem().getFileName()
        newStack = True
        # TODO: Handle output tilt-series datatype format
        if self.getFirstItem().hasTransform():
            for index, ti in enumerate(self):
                if ti.hasTransform():
                    if newStack:
                        ih.createEmptyImage(fnOut=outputFilePath,
                                            xDim=ti.getXDim(),
                                            yDim=ti.getYDim(),
                                            nDim=self.getSize())
                        newStack = False
                    transform = ti.getTransform().getMatrix()
                    transformArray = np.array(transform)
                    ih.applyTransform(inputFile=str(index + 1) + ':mrcs@' + inputFilePath,
                                      outputFile=str(index + 1) + '@' + outputFilePath,
                                      transformMatrix=transformArray,
                                      shape=(ti.getYDim(), ti.getXDim()))
                else:
                    raise Exception('ERROR: Some tilt-image is missing from transform object associated.')
        else:
            path.createLink(inputFilePath, outputFilePath)


class SetOfTiltSeriesBase(data.SetOfImages):
    EXPOSE_ITEMS = True

    """ Base class for SetOfTiltImages and SetOfTiltImagesM.
    """

    def __init__(self, **kwargs):
        data.SetOfImages.__init__(self, **kwargs)

    def iterClassItems(self, iterDisabled=False):
        """ Iterate over the images of a class.
        Params:
            iterDisabled: If True, also include the disabled items. """
        for cls in self.iterItems():
            if iterDisabled or cls.isEnabled():
                for img in cls:
                    if iterDisabled or img.isEnabled():
                        yield img

    def _setItemMapperPath(self, item):
        """ Set the mapper path of this class according to the mapper
        path of the SetOfClasses and also the prefix according to class id
        """
        item._mapperPath.set('%s,%s' % (self.getFileName(), item.getTsId()))
        item.load()

    def _insertItem(self, item):
        """ Create the SetOfImages assigned to a class.
        If the file exists, it will load the Set.
        """
        self._setItemMapperPath(item)
        data.EMSet._insertItem(self, item)
        item.write(properties=False)  # Set.write(self)

    def __getitem__(self, itemId):
        """ Setup the mapper classes before returning the item. """
        classItem = data.SetOfImages.__getitem__(self, itemId)
        self._setItemMapperPath(classItem)
        return classItem

    def getFirstItem(self):
        classItem = data.EMSet.getFirstItem(self)
        self._setItemMapperPath(classItem)
        return classItem

    def iterItems(self, orderBy='id', direction='ASC'):
        for item in data.EMSet.iterItems(self, orderBy=orderBy,
                                         direction=direction):
            self._setItemMapperPath(item)
            yield item

    def copyItems(self, inputTs,
                  orderByTs='id', updateTsCallback=None,
                  orderByTi='id', updateTiCallback=None):
        """ Copy items (TiltSeries and TiltImages) from the input Set.
         Params:
            inputTs: input TiltSeries (or movies) from where to copy elements.
            orderByTs: optional orderBy value for iterating over TiltSeries
            updateTsCallback: optional callback after TiltSeries is created
            orderByTi: optional orderBy value for iterating over TiltImages
            updateTiCallback: optional callback after TiltImage is created
        """
        for i, ts in enumerate(inputTs.iterItems(orderBy=orderByTs)):
            tsOut = self.ITEM_TYPE()
            tsOut.copyInfo(ts)
            tsOut.copyObjId(ts)
            if updateTsCallback:
                updateTsCallback(i, ts, tsOut)
            self.append(tsOut)
            for j, ti in enumerate(ts.iterItems(orderBy=orderByTi)):
                tiOut = tsOut.ITEM_TYPE()
                tiOut.copyInfo(ti)
                tiOut.copyObjId(ti)
                tiOut.setLocation(ti.getLocation())
                if updateTiCallback:
                    updateTiCallback(j, ts, ti, tsOut, tiOut)
                tsOut.append(tiOut)

            self.update(tsOut)

    def updateDim(self):
        """ Update dimensions of this set base on the first element. """
        self.setDim(self.getFirstItem().getDim())

    def getScannedPixelSize(self):
        mag = self._acquisition.getMagnification()
        return self._samplingRate.get() * 1e-4 * mag


class SetOfTiltSeries(SetOfTiltSeriesBase):
    ITEM_TYPE = TiltSeries


class TiltImageM(data.Movie, TiltImageBase):
    """ Tilt movie. """

    def __init__(self, location=None, **kwargs):
        data.Movie.__init__(self, location, **kwargs)
        TiltImageBase.__init__(self, **kwargs)

    def copyInfo(self, other, copyId=False):
        data.Movie.copyInfo(self, other)
        TiltImageBase.copyInfo(self, other, copyId=copyId)


class TiltSeriesM(TiltSeriesBase):
    ITEM_TYPE = TiltImageM


class SetOfTiltSeriesM(SetOfTiltSeriesBase):
    ITEM_TYPE = TiltSeriesM

    def __init__(self, **kwargs):
        SetOfTiltSeriesBase.__init__(self, **kwargs)
        self._gainFile = pwobj.String()
        self._darkFile = pwobj.String()
        # Store the frames range to avoid loading the items
        self._firstFramesRange = data.FramesRange()

    def setGain(self, gain):
        self._gainFile.set(gain)

    def getGain(self):
        return self._gainFile.get()

    def setDark(self, dark):
        self._darkFile.set(dark)

    def getDark(self):
        return self._darkFile.get()

    def getFramesRange(self):
        return self._firstFramesRange

    def setFramesRange(self, value):
        self._firstFramesRange.set(value)

    def copyInfo(self, other):
        """ Copy SoM specific information plus inherited """
        SetOfTiltSeriesBase.copyInfo(self, other)
        self._gainFile.set(other.getGain())
        self._darkFile.set(other.getDark())
        # self._firstFramesRange.set(other.getFramesRange())


class TiltSeriesDict:
    """ Helper class that to store TiltSeries and TiltImage but
    using dictionaries for quick access.
    This class also contains some logic related to the streaming:
    - Check for new input items that needs to be processed
    - Check for items already done that needs to be saved.
    """

    def __init__(self, inputSet=None, outputSet=None,
                 newItemsCallback=None,
                 doneItemsCallback=None):
        """
        Initialize the dict.
        :param inputSet: The set with input items. It will be monitored
            for new items from streaming.
        :param newItemsCallback: When new items are discovered, this
            function will be called
        :param doneItemsCallback: When some items are done, this function
            will be called.
        """
        self.__dict = OrderedDict()
        self.__inputSet = inputSet
        if inputSet is not None:
            self.__inputClosed = inputSet.isStreamClosed()
        self.__lastCheck = None
        self.__finalCheck = False
        self.__newItemsCallback = newItemsCallback
        self.__doneItemsCallback = doneItemsCallback

        self.__new = set()
        self.__finished = set()  # Reported as finished tasks, but not saved
        self.__done = set()  # Finished and saved tasks
        self.__lock = threading.Lock()

        if outputSet is not None:
            for ts in outputSet:
                # We don't need tilt-images for done items
                self.addTs(ts, includeTi=False)
                self.__done.add(ts.getTsId())

    def addTs(self, ts, includeTi=False):
        """ Add a clone of the tiltseries. """
        self.__dict[ts.getTsId()] = (ts.clone(), OrderedDict())
        if includeTi:
            for ti in ts:
                self.addTi(ti)

    def hasTs(self, tsId):
        return tsId in self.__dict

    def getTs(self, tsId):
        return self.__dict[tsId][0]

    def addTi(self, ti):
        self.getTiDict(ti.getTsId())[ti.getObjId()] = ti.clone()

    def getTi(self, tsId, tiObjId):
        return self.getTiDict(tsId)[tiObjId]

    def getTiDict(self, tsId):
        return self.__dict[tsId][1]

    def getTiList(self, tsId):
        return list(self.getTiDict(tsId).values())

    def __iter__(self):
        for ts, d in self.__dict.values():
            yield ts

    # ---- Streaming related methods -------------
    def update(self):
        self._checkNewInput()
        self._checkNewOutput()

    def _checkNewInput(self):
        # print(">>> DEBUG: _checkNewInput ")

        inputSetFn = self.__inputSet.getFileName()
        mTime = datetime.fromtimestamp(os.path.getmtime(inputSetFn))
        # if self.__lastCheck:
        # print('Last check: %s, modification: %s'
        #       % (pwutils.prettyTime(self.__lastCheck),
        #          pwutils.prettyTime(mTime)))

        if self.__lastCheck is None or self.__lastCheck <= mTime:
            updatedSet = self.__inputSet.getClass()(filename=inputSetFn)
            updatedSet.loadAllProperties()
            newItems = []
            for ts in updatedSet:
                if not self.hasTs(ts.getTsId()):
                    self.addTs(ts, includeTi=True)
                    newItems.append(ts.getTsId())
            self.__inputClosed = updatedSet.isStreamClosed()
            updatedSet.close()
            if newItems:
                self.__newItemsCallback(newItems)
        self.__lastCheck = datetime.now()

    def _checkNewOutput(self):
        # print(">>> DEBUG: _checkNewInput ")
        # First check that we have some items in the finished
        self.__lock.acquire()
        doneItems = list(self.__finished)
        self.__finished.clear()
        self.__lock.release()

        if doneItems or (self.allDone() and not self.__finalCheck):
            self.__done.update(doneItems)
            self.__doneItemsCallback(doneItems)
            if self.allDone():
                self.__finalCheck = True

    def setFinished(self, *tsIdList):
        """ Notify that all TiltSeries in the list of ids are finished. """
        self.__lock.acquire()
        self.__finished.update(tsIdList)
        self.__lock.release()

    def allDone(self):
        """ Return True if input stream is closed and all task are done. """
        # print(">>> DEBUG: allDone\n"
        #       "    inputClosed: %s\n"
        #       "    len(dict):   %s\n"
        #       "    len(done):   %s" % (self.__inputClosed, len(self.__dict),
        #                                len(self.__done)))
        return self.__inputClosed and len(self.__dict) == len(self.__done)


class TomoAcquisition(data.Acquisition):
    def __init__(self, **kwargs):
        data.Acquisition.__init__(self, **kwargs)
        self._angleMin = pwobj.Float(kwargs.get('angleMin', None))
        self._angleMax = pwobj.Float(kwargs.get('angleMax', None))
        self._step = pwobj.Integer(kwargs.get('step', None))
        self._angleAxis1 = pwobj.Float(kwargs.get('angleAxis1', None))
        self._angleAxis2 = pwobj.Float(kwargs.get('angleAxis2', None))

    def getAngleMax(self):
        return self._angleMax.get()

    def setAngleMax(self, value):
        self._angleMax.set(value)

    def getAngleMin(self):
        return self._angleMin.get()

    def setAngleMin(self, value):
        self._angleMin.set(value)

    def getStep(self):
        return self._step.get()

    def setStep(self, value):
        return self._step.set(value)

    def getAngleAxis1(self):
        return self._angleAxis1.get()

    def setAngleAxis1(self, value):
        self._angleAxis1.set(value)

    def getAngleAxis2(self):
        return self._angleAxis2.get()

    def setAngleAxis2(self, value):
        self._angleAxis2.set(value)


class TomoMask(data.Volume):
    """ Object used to represent segmented tomograms/subtomograms
    """
    def __init__(self, **kwargs):
        data.Volume.__init__(self, **kwargs)
        self._volName = pwobj.String()

    def getVolName(self):
        """ Get the reference tomogram for the current mask.
        """
        return self._volName.get()

    def setVolName(self, tomoName):
        """ Set the reference tomogram for the current mask.
        """
        self._volName.set(tomoName)


class SetOfTomoMasks(data.SetOfVolumes):
    ITEM_TYPE = TomoMask
    EXPOSE_ITEMS = True



class Tomogram(data.Volume):
    def __init__(self, **kwargs):
        data.Volume.__init__(self, **kwargs)
        self._acquisition = None
        self._tsId = pwobj.String(kwargs.get('tsId', None))

    def getTsId(self):
        """ Get unique TiltSeries ID, usually retrieved from the
        file pattern provided by the user at the import time.
        """
        return self._tsId.get()

    def setTsId(self, value):
        self._tsId.set(value)

    def getAcquisition(self):
        return self._acquisition

    def setAcquisition(self, acquisition):
        self._acquisition = acquisition

    def hasAcquisition(self):
        return (self._acquisition is not None
                and self._acquisition.getAngleMin() is not None
                and self._acquisition.getAngleMax() is not None)


class SetOfTomograms(data.SetOfVolumes):
    ITEM_TYPE = Tomogram
    EXPOSE_ITEMS = True

    def __init__(self, *args, **kwargs):
        data.SetOfVolumes.__init__(self, **kwargs)
        self._acquisition = TomoAcquisition()

    def updateDim(self):
        """ Update dimensions of this set base on the first element. """
        self.setDim(self.getFirstItem().getDim())


class Coordinate3D(data.EMObject):
    """This class holds the (x,y) position and other information
    associated with a coordinate"""

    def __init__(self, **kwargs):
        data.EMObject.__init__(self, **kwargs)
        self._volumePointer = pwobj.Pointer(objDoStore=False)
        self._x = pwobj.Integer(kwargs.get('x', None))
        self._y = pwobj.Integer(kwargs.get('y', None))
        self._z = pwobj.Integer(kwargs.get('z', None))
        self._volId = pwobj.Integer()
        self._eulerMatrix = data.Transform()
        self._groupId = pwobj.Integer()  # This may refer to a mesh, ROI, vesicle or any group of coordinates

    def getX(self):
        return self._x.get()

    def setX(self, x):
        self._x.set(x)

    def shiftX(self, shiftX):
        self._x.sum(shiftX)

    def getY(self):
        return self._y.get()

    def setY(self, y):
        self._y.set(y)

    def shiftY(self, shiftY):
        self._y.sum(shiftY)

    def getZ(self):
        return self._z.get()

    def setZ(self, z):
        self._z.set(z)

    def setMatrix(self, matrix):
        self._eulerMatrix.setMatrix(matrix)

    def getMatrix(self):
        return self._eulerMatrix.getMatrix()

    def hasTransform(self):
        return self._eulerMatrix is not None

    def euler2Matrix(self, r, p, y):
        self._eulerMatrix.setMatrix(euler_matrix(r, p, y))

    def eulerAngles(self):
        R = self.getMatrix()
        sy = math.sqrt(R[0, 0] * R[0, 0] + R[1, 0] * R[1, 0])
        singular = sy < 1e-6
        if not singular:
            x = math.atan2(R[2, 1], R[2, 2])
            y = math.atan2(-R[2, 0], sy)
            z = math.atan2(R[1, 0], R[0, 0])

        else:
            x = math.atan2(-R[1, 2], R[1, 1])
            y = math.atan2(-R[2, 0], sy)
            z = 0

        return np.array([x, y, z])

    def scale(self, factor):
        """ Scale x, y and z coordinates by a given factor.
        """
        self._x.multiply(factor)
        self._y.multiply(factor)
        self._z.multiply(factor)

    def getPosition(self):
        """ Return the position of the coordinate as a (x, y, z) tuple.
        mode: select if the position is the center of the box
        or in the top left corner.
        """
        return self.getX(), self.getY(), self.getZ()

    def setPosition(self, x, y, z):
        self.setX(x)
        self.setY(y)
        self.setZ(z)

    def getVolume(self):
        """ Return the micrograph object to which
        this coordinate is associated.
        """
        return self._volumePointer.get()

    def setVolume(self, volume):
        """ Set the micrograph to which this coordinate belongs. """
        self._volumePointer.set(volume)
        self._volId.set(volume.getObjId())

    def copyInfo(self, coord):
        """ Copy information from other coordinate. """
        self.setPosition(*coord.getPosition())
        self.setObjId(coord.getObjId())
        self.setBoxSize(coord.getBoxSize())

    def setBoxSize(self, boxSize):
        self._boxSize = boxSize

    def getBoxSize(self):
        return self._boxSize

    def getVolId(self):
        return self._volId.get()

    def setVolId(self, volId):
        self._volId.set(volId)

    def invertY(self):
        if not self.getVolume() is None:
            dims = self.getVolume().getDim()
            height = dims[1]
            self.setY(height - self.getY())
        # else: error TODO

    def getVolName(self):
        return self.getVolume().getFileName()

    def getGroupId(self):
        return self._groupId.get()

    def setGroupId(self, groupId):
        self._groupId.set(groupId)

    def hasGroupId(self):
        return self._groupId is not None


class SetOfCoordinates3D(data.EMSet):
    """ Encapsulate the logic of a set of volumes coordinates.
    Each coordinate has a (x,y,z) position and is related to a Volume
    The SetOfCoordinates3D can also have information about TiltPairs.
    """
    ITEM_TYPE = Coordinate3D

    def __init__(self, **kwargs):
        data.EMSet.__init__(self, **kwargs)
        self._boxSize = pwobj.Integer()
        self._samplingRate = pwobj.Float()
        self._precedentsPointer = pwobj.Pointer()

    def getBoxSize(self):
        """ Return the box size of the particles.
        """
        return self._boxSize.get()

    def setBoxSize(self, boxSize):
        """ Set the box size of the particles. """
        self._boxSize.set(boxSize)

    def getSamplingRate(self):
        """ Return the sampling rate of the particles. """
        return self._samplingRate.get()

    def setSamplingRate(self, sampling):
        """ Set the sampling rate of the particles. """
        self._samplingRate.set(sampling)

    def iterVolumes(self):
        """ Iterate over the objects set associated with this
        set of coordinates.
        """
        return self.getPrecedents()

    def iterVolumeCoordinates(self, volume):
        """ Iterates over the set of coordinates belonging to that micrograph.
        """
        pass

    def iterCoordinates(self, volume=None, orderBy='id'):
        """ Iterate over the coordinates associated with a tomogram.
        If tomogram=None, the iteration is performed over the whole
        set of coordinates.
        """
        if volume is None:
            volId = None
        elif isinstance(volume, int):
            volId = volume
        elif isinstance(volume, data.Volume):
            volId = volume.getObjId()
        else:
            raise Exception('Invalid input micrograph of type %s'
                            % type(volume))

        # Iterate over all coordinates if micId is None,
        # otherwise use micId to filter the where selection
        coordWhere = '1' if volId is None else '_volId=%d' % int(volId)

        for coord in self.iterItems(where=coordWhere, orderBy=orderBy):
            coord.setVolume(self.getPrecedents()[coord.getVolId()])
            yield coord

    def getPrecedents(self):
        """ Returns the SetOfTomograms or Tilt Series associated with
                this SetOfCoordinates"""
        return self._precedentsPointer.get()

    def setPrecedents(self, precedents):
        """ Set the tomograms  or Tilt Series associated with this set of coordinates.
                Params:
                    tomograms: Either a SetOfTomograms or Tilt Series object or a pointer to it.
                """
        if precedents.isPointer():
            self._precedentsPointer.copy(precedents)
        else:
            self._precedentsPointer.set(precedents)

    def getFiles(self):
        filePaths = set()
        filePaths.add(self.getFileName())
        return filePaths

    def getSummary(self):
        summary = []
        summary.append("Number of particles picked: %s" % self.getSize())
        summary.append("Particle size: %s" % self.getBoxSize())
        return "\n".join(summary)

    def copyInfo(self, other):
        """ Copy basic information (id and other properties) but not _mapperPath or _size
        from other set of objects to current one.
        """
        self.setBoxSize(other.getBoxSize())
        self.setSamplingRate(other.getSamplingRate())
        self.setPrecedents(other.getPrecedents())

    def __str__(self):
        """ String representation of a set of coordinates. """
        if self._boxSize.hasValue():
            boxSize = self._boxSize.get()
            boxStr = ' %d x %d x %d' % (boxSize, boxSize, boxSize)
        else:
            boxStr = 'No-Box'
        s = "%s (%d items, %s%s)" % (self.getClassName(), self.getSize(),
                                     boxStr, self._appendStreamState())

        return s

    def getFirstItem(self):
        coord = data.EMSet.getFirstItem(self)
        coord.setVolume(self.getPrecedents()[coord.getVolId()])
        return coord

    def __getitem__(self, itemId):
        '''Add a pointer to a Tomogram before returning the Coordinate3D'''
        coord = data.EMSet.__getitem__(self, itemId)
        clone = self.getPrecedents().getClass()()
        clone.copy(self)
        coord.setVolume(clone[coord.getVolId()])
        return coord


class SubTomogram(data.Volume):
    def __init__(self, **kwargs):
        data.Volume.__init__(self, **kwargs)
        self._acquisition = None
        self._coordinate = None
        self._volId = Integer()
        self._volName = pwobj.String()

    def hasCoordinate3D(self):
        return self._coordinate is not None

    def setCoordinate3D(self, coordinate):
        self._coordinate = coordinate

    def getCoordinate3D(self):
        return self._coordinate

    def getAcquisition(self):
        return self._acquisition

    def setAcquisition(self, acquisition):
        self._acquisition = acquisition

    def hasAcquisition(self):
        return self._acquisition is not None and \
               self._acquisition.getAngleMin() is not None and \
               self._acquisition.getAngleMax() is not None

    def getVolId(self):
        """ Return the tomogram id if the coordinate is not None.
        or have set the _volId property.
        """
        if self._volId.hasValue():
            return self._volId.get()
        if self.hasCoordinate3D():
            return self.getCoordinate3D().getVolId()

        return None

    def setVolId(self, volId):
        self._volId.set(volId)

    def getVolName(self):
        """ Return the tomogram filename if the coordinate is not None.
        or have set the _volName property.
        """
        if self._volName.hasValue():
            return self._volName.get()
        if self.hasCoordinate3D():
            return self.getCoordinate3D().getVolName()
        return self._volName.get()

    def setVolName(self, volName):
        self._volName.set(volName)


class SetOfSubTomograms(data.SetOfVolumes):
    ITEM_TYPE = SubTomogram
    REP_TYPE = SubTomogram

    def __init__(self, **kwargs):
        data.SetOfVolumes.__init__(self, **kwargs)
        self._acquisition = TomoAcquisition()
        self._coordsPointer = pwobj.Pointer()

    def hasCoordinates3D(self):
        return self._coordsPointer.hasValue()

    def getCoordinates3D(self):
        """ Returns the SetOfCoordinates associated with
        this SetOfParticles"""
        return self._coordsPointer.get()

    def setCoordinates3D(self, coordinates):
        """ Set the SetOfCoordinates associates with
        this set of particles.
         """
        self._coordsPointer.set(coordinates)


class AverageSubTomogram(SubTomogram):
<<<<<<< HEAD
    """Represents a Average SubTomogram.
        It is a SubTomogram but it is useful to differentiate outputs."""
=======
    """Represents a set of Averages.
    It is a SetOfParticles but it is useful to differentiate outputs."""

>>>>>>> a30009ce
    def __init__(self, **kwargs):
        SubTomogram.__init__(self, **kwargs)


class SetOfAverageSubTomograms(SetOfSubTomograms):
    """Represents a set of Averages.
    It is a SetOfSubTomograms but it is useful to differentiate outputs."""
    ITEM_TYPE = AverageSubTomogram
    REP_TYPE = AverageSubTomogram

    def __init__(self, **kwargs):
        SetOfSubTomograms.__init__(self, **kwargs)


class ClassSubTomogram(SetOfSubTomograms):
    """ Represent a Class that groups SubTomogram objects.
    The representative of the class is an AverageSubTomogram.
    """
    REP_TYPE = AverageSubTomogram

    def copyInfo(self, other):
        """ Copy basic information (id and other properties) but not
        _mapperPath or _size from other set of SubTomograms to current one.
        """
        self.copy(other, copyId=False, ignoreAttrs=['_mapperPath', '_size'])

    def clone(self):
        clone = self.getClass()()
        clone.copy(self, ignoreAttrs=['_mapperPath', '_size'])
        return clone

    def close(self):
        # Do nothing on close, since the db will be closed by SetOfClasses
        pass


class SetOfClassesSubTomograms(data.SetOfClasses):
    """ Store results from a subtomogram averaging method. """
    ITEM_TYPE = ClassSubTomogram
    REP_TYPE = AverageSubTomogram


class LandmarkModel(data.EMObject):
    """Represents the set of landmarks belonging to an specific tilt-series."""

    def __init__(self, tsId=None, fileName=None, modelName=None, **kwargs):
        data.EMObject.__init__(self, **kwargs)
        self._tsId = pwobj.String(tsId)
        self._fileName = pwobj.String(fileName)
        self._modelName = pwobj.String(modelName)

    def getTsId(self):
        return str(self._tsId)

    def getFileName(self):
        return str(self._fileName)

    def getModelName(self):
        return str(self._modelName)

    def setTsId(self, tsId):
        self._tsId = pwobj.String(tsId)

    def setFileName(self, fileName):
        self._fileName = pwobj.String(fileName)

    def setModelName(self, modelName):
        self._modelName = pwobj.String(modelName)

    def addLandmark(self, xCoor, yCoor, tiltIm, chainId, xResid, yResid):
        fieldNames = ['xCoor', 'yCoor', 'tiltIm', 'chainId', 'xResid', 'yResid']

        mode = "a" if os.path.exists(self.getFileName()) else "w"

        with open(self.getFileName(), mode) as f:
            writer = csv.DictWriter(f, delimiter='\t', fieldnames=fieldNames)
            if mode == "w":
                writer.writeheader()
            writer.writerow({'xCoor': xCoor,
                             'yCoor': yCoor,
                             'tiltIm': tiltIm,
                             'chainId': chainId,
                             'xResid': xResid,
                             'yResid': yResid})

    def retrieveInfoTable(self):
        """ This methods return a table containing the information of the lankmark model. One landmark pero line
        specifying in order: xCoor, YCoor, tiltIm, chainId, xResid, yResid"""

        fileName = self.getFileName()

        outputInfo = []

        with open(fileName) as f:
            reader = csv.reader(f)

            # Ignore header
            next(reader)

            for line in reader:
                vector = line[0].split()
                outputInfo.append(vector)

        return outputInfo


class SetOfLandmarkModels(data.EMSet):
    """Represents a class that groups a set of landmark models."""
    ITEM_TYPE = LandmarkModel

    def __init__(self, **kwargs):
        data.EMSet.__init__(self, **kwargs)


class MeshPoint(Coordinate3D):
    """Mesh object: it stores the coordinates of the points (specified by the user) needed to define
    the triangulation of a volume.
    A Mesh object can be consider as a point cloud in 3D containing the coordinates needed to divide a given region of
    space into planar triangles interconnected that will result in a closed surface."""
<<<<<<< HEAD
    def __init__(self, **kwargs):
        Coordinate3D.__init__(self, **kwargs)
        self._volumeName = pwobj.String()
        self._description = None  # Algebraic description of fitted mesh
=======

    def __init__(self, path=None, group=None, **kwargs):
        data.EMObject.__init__(self, **kwargs)
        self._path = pwobj.String(path)
        self._volumePointer = pwobj.Pointer(objDoStore=False)
        self._group = pwobj.Integer(group)
        self._volId = pwobj.Integer()
        self._description = None  # algebraic description and parameters of fitted mesh

    def getPath(self):
        return self._path.get()

    def setPath(self, path):
        self._path.set(path)

    def getGroup(self):
        return self._group.get()

    def setGroup(self, group):
        self._group.set(group)

    def getMesh(self):
        filePath = self.getPath()
        mesh = []
        array = np.genfromtxt(filePath, delimiter=',')
        numMeshes = np.unique(array[:, 3])
        for idm in numMeshes:
            mesh_group = array[array[:, 3] == idm, :]
            mesh.append(mesh_group[:, 0:3])
        if len(mesh) == 1:
            return mesh[0]
        else:
            return mesh[self.getGroup() - 1]
>>>>>>> a30009ce

    def getVolumeName(self):
        return self._volumeName

    def setVolumeName(self, volName):
        self._volumeName.set(volName)

    def getDescription(self):
        return self._description

    def setDescription(self, description):
        self._description = description

    def hasDescription(self):
        return self._description is not None


class SetOfMeshes(SetOfCoordinates3D):
    """ Store a series of meshes. """
    ITEM_TYPE = MeshPoint

    def __init__(self, **kwargs):
        SetOfCoordinates3D.__init__(self, **kwargs)
        self._numberOfMeshes = pwobj.Integer()  # Indicates how many meshes are in the set

<<<<<<< HEAD
    def getNumberOfMeshes(self):
        return self._numberOfMeshes.get()

    def setNumberOfMeshes(self, n):
        self._numberOfMeshes.set(n)


class Ellipsoid(data.EMObject):
    """This class represent an ellipsoid. This is an instance class of description attribute of object MeshPoint"""
=======
    def iterItems(self, orderBy='id', direction='ASC', where='1', limit=None):
        """ Redefine iteration to set the acquisition to images. """
        for mesh in data.EMSet.iterItems(self, orderBy=orderBy, direction=direction,
                                         where=where, limit=limit):
            mesh.setVolume(self.getVolumes()[mesh.getVolId()])
            yield mesh

    def __getitem__(self, itemId):
        """ Add a pointer to a Tomogram before returning the Coordinate3D """
        mesh = data.EMSet.__getitem__(self, itemId)
        mesh.setVolume(self.getVolumes()[mesh.getVolId()])
        return mesh


class Ellipsoid(data.EMObject):
    """This class represent an ellipsoid"""

>>>>>>> a30009ce
    def __init__(self, **kwargs):
        data.EMObject.__init__(self, **kwargs)
        self._center = pwobj.String()
        self._radii = pwobj.String()
        self._algebraicDesc = pwobj.String()

    def getCenter(self):
        return self._center.get()

    def setCenter(self, center):
        self._center.set(center)

    def getRadii(self):
        return self._radii.get()

    def setRadii(self, radii):
        self._radii.set(radii)

    def getAlgebraicDesc(self):
        return self._center.get()

    def setAlgebraicDesc(self, algebraicDesc):
        self._algebraicDesc.set(algebraicDesc)

    def hasAlgebraicDesc(self):
        return self._algebraicDesc is not None


class CTFTomo(data.CTFModel):
    """ Represents a generic CTF model for a tilt-image. """

    def __init__(self, **kwargs):
        data.CTFModel.__init__(self, **kwargs)
        self._index = pwobj.Integer(kwargs.get('index', None))

    def getIndex(self):
        return self._index

    def setIndex(self, value):
        self._index = pwobj.Integer(value)

    def getCutOnFreq(self):
        return self._cutOnFreq

    def setCutOnFreq(self, value):
        self._cutOnFreq = pwobj.Float(value)

    " List data methods allow compatibility with IMOD metadata. "

    def getDefocusUList(self):
        return self._defocusUList.get()

    def setDefocusUList(self, defList):
        self._defocusUList.set(defList)

    def appendDefocusUList(self, value):
        self._defocusUList.append(value)

    def getDefocusVList(self):
        return self._defocusVList.get()

    def setDefocusVList(self, defList):
        self._defocusVList.set(defList)

    def appendDefocusVList(self, value):
        self._defocusVList.append(value)

    def getDefocusAngleList(self):
        return self._defocusAngleList.get()

    def setDefocusAngleList(self, defList):
        self._defocusAngleList.set(defList)

    def appendDefocusAngleList(self, value):
        self._defocusAngleList.append(value)

    def getPhaseShiftList(self):
        return self._phaseShiftList.get()

    def setPhaseShiftList(self, defList):
        self._phaseShiftList.set(defList)

    def appendPhaseShiftList(self, value):
        self._phaseShiftList.append(value)

    def getCutOnFreqList(self):
        return self._cutOnFreqList.get()

    def setCutOnFreqList(self, cutOnFreqList):
        self._cutOnFreqList.set(cutOnFreqList)

    def appendCutOnFreqList(self, value):
        self._cutOnFreqList.append(value)

    def hasEstimationInfoAsList(self):
        """ This method checks if the CTFTomo object contains estimation information in the form of a list. """

        if hasattr(self, "_defocusUList") or hasattr(self, "_defocusUList"):
            return True
        else:
            return False

    def hasAstigmatismInfoAsList(self):
        """ This method checks if the CTFTomo object contains astigmatism information in the form of a list. """

        if hasattr(self, "_defocusUList") and hasattr(self, "_defocusVList"):
            return True
        else:
            return False

    # TODO: cut on frequency

    def completeInfoFromList(self):
        """ This method will set the _defocusU, _defocusV and _defocusAngle attributes from the provided CTF estimation
        information lists.

        Based on the IMOD program ctfphaseflip: "The program  will assign that defocus value to the midpoint of the
        range of views.  For a view at a given tilt angle, it will find the defocus either by interpolating between
        two surrounding midpoint angles, if there are such angles, or by taking the nearest defocus value, if the
        angle is beyond the range of the available midpoint angles. "
        - From IMOD documentation https://bio3d.colorado.edu/imod/doc/man/ctfphaseflip.html

        This method will assign as the defocus value and angle the median of the estimation list. """

        " DEFOCUS INFORMATION -----------------------------------------------------------------------------------------"

        " Check that at least one list is provided "
        if not self.hasEstimationInfoAsList():
            raise Exception("CTFTomo object has no _defocusUList neither _defocusUList argument initialized. No "
                            "list information available.")

        " Get the number of provided list (1 or 2) "
        numberOfProvidedList = 2 if (hasattr(self, "_defocusUList") and hasattr(self, "_defocusVList")) else 1

        " No astigmatism is estimated (only one list provided) "
        if numberOfProvidedList == 1:
            providedDefocusUList = self.getDefocusUList() if hasattr(self, "_defocusUList") else self.getDefocusVList()
            providedDefocusUList = providedDefocusUList.split(",")

            " DefocusAngle is set to 0 degrees "
            self.setDefocusAngle(0)

            " DefocusU and DefocusV are set at the same value, equal to the middle estimation of the list "
            middlePoint = math.trunc(len(providedDefocusUList) / 2)

            " If the size of the defocus list is even, mean the 2 centre values "
            if len(providedDefocusUList) % 2 == 0:
                value = (float(providedDefocusUList[middlePoint]) + float(providedDefocusUList[middlePoint - 1])) / 2

                self.setDefocusU(value)
                self.setDefocusV(value)

            else:
                " If the size of defocus estimation is odd, get the centre value "

                value = providedDefocusUList[middlePoint]

                self.setDefocusU(value)
                self.setDefocusV(value)

        else:
            " Astigmatism is estimated (two lists are provided) "

            providedDefocusUList = self.getDefocusUList()
            providedDefocusUList = providedDefocusUList.split(",")

            providedDefocusVList = self.getDefocusVList()
            providedDefocusVList = providedDefocusVList.split(",")

            providedDefocusAngleList = self.getDefocusAngleList()
            providedDefocusAngleList = providedDefocusAngleList.split(",")

            " Check that the three list are equally long "
            if len(providedDefocusUList) != len(providedDefocusVList) or \
                    len(providedDefocusUList) != len(providedDefocusAngleList) or \
                    len(providedDefocusVList) != len(providedDefocusAngleList):
                raise Exception("DefocusUList, DefocusVList and DefocusAngleList lengths must be equal.")

            " DefocusU, DefocusV and DefocusAngle are set equal to the middle estimation of the list "
            middlePoint = math.trunc(len(providedDefocusUList) / 2)

            " If the size of the defocus list is even, mean the 2 centre values "
            if len(providedDefocusUList) % 2 == 0:
                defocusU = (float(providedDefocusUList[middlePoint]) +
                            float(providedDefocusUList[middlePoint - 1])) / 2
                defocusV = (float(providedDefocusVList[middlePoint]) +
                            float(providedDefocusVList[middlePoint - 1])) / 2
                defocusAngle = (float(providedDefocusAngleList[middlePoint]) +
                                float(providedDefocusAngleList[middlePoint - 1])) / 2

                self.setDefocusU(defocusU)
                self.setDefocusV(defocusV)
                self.setDefocusAngle(defocusAngle)

            else:
                " If the size of defocus estimation list is odd, get the centre value "

                defocusU = providedDefocusUList[middlePoint]
                defocusV = providedDefocusVList[middlePoint]
                defocusAngle = providedDefocusAngleList[middlePoint]

                self.setDefocusU(defocusU)
                self.setDefocusV(defocusV)
                self.setDefocusAngle(defocusAngle)

        " PHASE SHIFT INFORMATION -------------------------------------------------------------------------------------"

        " Check if phase shift information is also available "
        if hasattr(self, "_phaseShiftList"):
            providedPhaseShiftList = self.getPhaseShiftList()
            providedPhaseShiftList = providedPhaseShiftList.split(",")

            " Check that all the lists are equally long "
            if len(providedDefocusUList) != len(providedPhaseShiftList):
                raise Exception("PhaseShiftList length must be equal to DefocusUList, DefocusVList and "
                                "DefocusAngleList lengths.")

            " PhaseShift is set equal to the middle estimation of the list "
            middlePoint = math.trunc(len(providedPhaseShiftList) / 2)

            " If the size of the phase shift list is even, mean the 2 centre values "
            if len(providedPhaseShiftList) % 2 == 0:
                phaseShift = (float(providedPhaseShiftList[middlePoint]) +
                              float(providedPhaseShiftList[middlePoint - 1])) / 2

                self.setPhaseShift(phaseShift)

            else:
                " If the size of phase shift list estimation is odd, get the centre value "

                phaseShift = providedPhaseShiftList[middlePoint]

                self.setPhaseShift(phaseShift)

        " CUT-ON FREQUENCY INFORMATION --------------------------------------------------------------------------------"

        " Check if cut-on frequency information is also available "
        if hasattr(self, "_cutOnFreqList"):
            providedCutOnFreqList = self.getCutOnFreqList()
            providedCutOnFreqList = providedCutOnFreqList.split(",")

            " Check that all the lists are equally long "
            if len(providedPhaseShiftList) != len(providedCutOnFreqList):
                raise Exception("CutOnFreqList length must be equal to PhaseShiftList, DefocusUList, DefocusVList and "
                                "DefocusAngleList lengths.")

            " Cut-on frequency is set equal to the middle estimation of the list "
            middlePoint = math.trunc(len(providedCutOnFreqList) / 2)

            " If the size of the cut-on frequency shift list is even, mean the 2 centre values "
            if len(providedCutOnFreqList) % 2 == 0:
                cutOnFreq = (float(providedCutOnFreqList[middlePoint]) +
                             float(providedCutOnFreqList[middlePoint - 1])) / 2

                self.setCutOnFreq(cutOnFreq)

            else:
                " If the size of the cut-on frequency list estimation is odd, get the centre value "

                cutOnFreq = providedCutOnFreqList[middlePoint]

                self.setCutOnFreq(cutOnFreq)

        " Standardize the input values "
        self.standardize()


class CTFTomoSeries(data.EMSet):
    """ Represents a set of CTF models belonging to the same tilt-series. """
    ITEM_TYPE = CTFTomo

    def __init__(self, **kwargs):
        data.EMSet.__init__(self, **kwargs)
        self._tiltSeriesPointer = pwobj.Pointer(kwargs.get('tiltSeriesPointer', None))
        self._tsId = pwobj.String(kwargs.get('tsId', None))

        # CtfModels will always be used inside a SetOfTiltSeries
        # so, let's do no store the mapper path by default
        self._mapperPath.setStore(False)

    def clone(self, ignoreAttrs=('_mapperPath', '_size')):
        clone = self.getClass()()
        clone.copy(self, ignoreAttrs=ignoreAttrs)
        return clone

    def __del__(self):
        # Cancel closing the mapper since this class is an item of a set and shares the mapper with its parent set.
        pass

    def getTiltSeries(self):
        """ Return the tilt-series associated with this CTF model series. """
        return self._tiltSeriesPointer.get()

    def setTiltSeries(self, tiltSeries):
        """ Set the tilt-series from which this CTF model series were estimated.
        :param tiltSeries: Either a TiltSeries object or a pointer to it.
        """
        if tiltSeries.isPointer():
            self._tiltSeriesPointer.copy(tiltSeries)
        else:
            self._tiltSeriesPointer.set(tiltSeries)

    def getTsId(self):
        """ Get unique TiltSeries ID, usually retrieved from the
        file pattern provided by the user at the import time.
        """
        return self._tsId.get()

    def setTsId(self, value):
        self._tsId.set(value)

    def getNumberOfEstimationsInRange(self):
        """ Return the tilt-images range size used for estimation. """
        return self._estimationsInRange.get()

    def setNumberOfEstimationsInRange(self, estimationRange):
        """ Set the tilt-images range size used for estimation.
        :param estimationRange: Integer of the range size. """

        self._estimationsInRange = pwobj.Integer(estimationRange)

    def getIMODDefocusFileFlag(self):
        """ Return the format file from which the CTF estimation information has been acquired. This parameter is
        useful for posterior information and format conversions between IMOD and Scipion. The flag value "is the sum of:

          1 if the file has astigmatism values
          2 if the astigmatism axis angle is in radians, not degrees
          4 if the file has phase shifts
          8 if the phase shifts are in radians, not degrees
         16 if tilt angles need to be inverted to match what the
             program expects (what Ctfplotter would produce)
             with the -invert option
         32 if the file has cut-on frequencies attenuating the phase
             at low frequencies"

             from https://bio3d.colorado.edu/imod/doc/man/ctfphaseflip.html """

        return self._IMODDefocusFileFlag.get()

    def setIMODDefocusFileFlag(self, flag):
        """ Set the format file from which the CTF estimation information has been acquired.
        :param flag: Integer of the range size.

        This parameter is
        useful for posterior information and format conversions between IMOD and Scipion. The flag value "is the sum of:

          1 if the file has astigmatism values
          2 if the astigmatism axis angle is in radians, not degrees
          4 if the file has phase shifts
          8 if the phase shifts are in radians, not degrees
         16 if tilt angles need to be inverted to match what the
             program expects (what Ctfplotter would produce)
             with the -invert option
         32 if the file has cut-on frequencies attenuating the phase
             at low frequencies"

             from https://bio3d.colorado.edu/imod/doc/man/ctfphaseflip.html """

        self._IMODDefocusFileFlag = pwobj.Integer(flag)

    def setNumberOfEstimationsInRangeFromDefocusList(self):
        """ Set the tilt-images estimation range size used for estimation from the defocus info list size. """

        estimationRange = 0

        for ctfEstimation in self:
            # Check that at least one list is provided
            if not (hasattr(ctfEstimation, "_defocusUList") or hasattr(ctfEstimation, "_defocusUList")):
                raise Exception("CTFTomo object has no _defocusUList neither _defocusUList argument initialized. No "
                                "list information available.")

            providedList = ctfEstimation.getDefocusUList() if hasattr(ctfEstimation, "_defocusUList") \
                else ctfEstimation.getDefocusVList()
            providedList = providedList.split(",")

            listLength = len(providedList) - 1

            if listLength > estimationRange:
                estimationRange = listLength

        self.setNumberOfEstimationsInRange(estimationRange)


class SetOfCTFTomoSeries(data.EMSet):
    """ Represents a set of CTF model series belonging to the same set of tilt-series. """
    ITEM_TYPE = CTFTomoSeries

    def __init__(self, **kwargs):
        data.EMSet.__init__(self, **kwargs)
        self._setOfTiltSeriesPointer = pwobj.Pointer(kwargs.get('tiltSeriesPointer', None))

    def getSetOfTiltSeries(self):
        """ Return the tilt-series associated with this CTF model series. """
        return self._setOfTiltSeriesPointer.get()

    def setSetOfTiltSeries(self, setOfTiltSeries):
        """ Set the tilt-series from which this CTF model series were estimated.
        :param setOfTiltSeries: Either a TiltSeries object or a pointer to it.
        """
        if setOfTiltSeries.isPointer():
            self._setOfTiltSeriesPointer.copy(setOfTiltSeries)
        else:
            self._setOfTiltSeriesPointer.set(setOfTiltSeries)

    def iterClassItems(self, iterDisabled=False):
        """ Iterate over the images of a class.
        Params:
            iterDisabled: If True, also include the disabled items. """
        for cls in self.iterItems():
            if iterDisabled or cls.isEnabled():
                for img in cls:
                    if iterDisabled or img.isEnabled():
                        yield img

    def _setItemMapperPath(self, item):
        """ Set the mapper path of this class according to the mapper
        path of the SetOfClasses and also the prefix according to class id
        """
        item._mapperPath.set('%s,id%s' % (self.getFileName(), item.getObjId()))
        item.load()

    def _insertItem(self, item):
        """ Create the SetOfImages assigned to a class.
        If the file exists, it will load the Set.
        """
        self._setItemMapperPath(item)
        data.EMSet._insertItem(self, item)
        item.write(properties=False)  # Set.write(self)

    def __getitem__(self, itemId):
        """ Setup the mapper classes before returning the item. """
        classItem = data.EMSet.__getitem__(self, itemId)

        objId = None
        for tiltSeries in self.getSetOfTiltSeries():
            if tiltSeries.getTsId() == classItem.getTsId():
                objId = tiltSeries.getObjId()

        if objId is None:
            raise ("Could not find tilt-series with tsId = %s" % classItem.getTsId())

        classItem.setTiltSeries(self.getSetOfTiltSeries()[objId])

        self._setItemMapperPath(classItem)
        return classItem

    def getFirstItem(self):
        classItem = data.EMSet.getFirstItem(self)
        self._setItemMapperPath(classItem)
        return classItem

    def iterItems(self, orderBy='id', direction='ASC'):
        for item in data.EMSet.iterItems(self,
                                         orderBy=orderBy,
                                         direction=direction):

            objId = None
            for tiltSeries in self.getSetOfTiltSeries():
                if tiltSeries.getTsId() == item.getTsId():
                    objId = tiltSeries.getObjId()

            if objId is None:
                raise ("Could not find tilt-series with tsId = %s" % item.getTsId())

            item.setTiltSeries(self.getSetOfTiltSeries()[objId])
            self._setItemMapperPath(item)

            yield item<|MERGE_RESOLUTION|>--- conflicted
+++ resolved
@@ -902,14 +902,8 @@
 
 
 class AverageSubTomogram(SubTomogram):
-<<<<<<< HEAD
     """Represents a Average SubTomogram.
         It is a SubTomogram but it is useful to differentiate outputs."""
-=======
-    """Represents a set of Averages.
-    It is a SetOfParticles but it is useful to differentiate outputs."""
-
->>>>>>> a30009ce
     def __init__(self, **kwargs):
         SubTomogram.__init__(self, **kwargs)
 
@@ -1029,46 +1023,10 @@
     the triangulation of a volume.
     A Mesh object can be consider as a point cloud in 3D containing the coordinates needed to divide a given region of
     space into planar triangles interconnected that will result in a closed surface."""
-<<<<<<< HEAD
     def __init__(self, **kwargs):
         Coordinate3D.__init__(self, **kwargs)
         self._volumeName = pwobj.String()
         self._description = None  # Algebraic description of fitted mesh
-=======
-
-    def __init__(self, path=None, group=None, **kwargs):
-        data.EMObject.__init__(self, **kwargs)
-        self._path = pwobj.String(path)
-        self._volumePointer = pwobj.Pointer(objDoStore=False)
-        self._group = pwobj.Integer(group)
-        self._volId = pwobj.Integer()
-        self._description = None  # algebraic description and parameters of fitted mesh
-
-    def getPath(self):
-        return self._path.get()
-
-    def setPath(self, path):
-        self._path.set(path)
-
-    def getGroup(self):
-        return self._group.get()
-
-    def setGroup(self, group):
-        self._group.set(group)
-
-    def getMesh(self):
-        filePath = self.getPath()
-        mesh = []
-        array = np.genfromtxt(filePath, delimiter=',')
-        numMeshes = np.unique(array[:, 3])
-        for idm in numMeshes:
-            mesh_group = array[array[:, 3] == idm, :]
-            mesh.append(mesh_group[:, 0:3])
-        if len(mesh) == 1:
-            return mesh[0]
-        else:
-            return mesh[self.getGroup() - 1]
->>>>>>> a30009ce
 
     def getVolumeName(self):
         return self._volumeName
@@ -1094,7 +1052,6 @@
         SetOfCoordinates3D.__init__(self, **kwargs)
         self._numberOfMeshes = pwobj.Integer()  # Indicates how many meshes are in the set
 
-<<<<<<< HEAD
     def getNumberOfMeshes(self):
         return self._numberOfMeshes.get()
 
@@ -1104,25 +1061,6 @@
 
 class Ellipsoid(data.EMObject):
     """This class represent an ellipsoid. This is an instance class of description attribute of object MeshPoint"""
-=======
-    def iterItems(self, orderBy='id', direction='ASC', where='1', limit=None):
-        """ Redefine iteration to set the acquisition to images. """
-        for mesh in data.EMSet.iterItems(self, orderBy=orderBy, direction=direction,
-                                         where=where, limit=limit):
-            mesh.setVolume(self.getVolumes()[mesh.getVolId()])
-            yield mesh
-
-    def __getitem__(self, itemId):
-        """ Add a pointer to a Tomogram before returning the Coordinate3D """
-        mesh = data.EMSet.__getitem__(self, itemId)
-        mesh.setVolume(self.getVolumes()[mesh.getVolId()])
-        return mesh
-
-
-class Ellipsoid(data.EMObject):
-    """This class represent an ellipsoid"""
-
->>>>>>> a30009ce
     def __init__(self, **kwargs):
         data.EMObject.__init__(self, **kwargs)
         self._center = pwobj.String()
