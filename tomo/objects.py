# -*- coding: utf-8 -*-
#  **************************************************************************
# *
# * Authors:     J.M. De la Rosa Trevin (delarosatrevin@scilifelab.se) [1]
# *
# * [1] SciLifeLab, Stockholm University
# *
# * This program is free software; you can redistribute it and/or modify
# * it under the terms of the GNU General Public License as published by
# * the Free Software Foundation; either version 2 of the License, or
# * (at your option) any later version.
# *
# * This program is distributed in the hope that it will be useful,
# * but WITHOUT ANY WARRANTY; without even the implied warranty of
# * MERCHANTABILITY or FITNESS FOR A PARTICULAR PURPOSE.  See the
# * GNU General Public License for more details.
# *
# * You should have received a copy of the GNU General Public License
# * along with this program; if not, write to the Free Software
# * Foundation, Inc., 59 Temple Place, Suite 330, Boston, MA
# * 02111-1307  USA
# *
# *  All comments concerning this program package may be sent to the
# *  e-mail address 'scipion@cnb.csic.es'
# *
# **************************************************************************
import logging

logger = logging.getLogger(__name__)

import csv
import math
import os
import threading
from collections import OrderedDict
from datetime import datetime

import numpy as np
import pwem.objects.data as data
import pyworkflow.utils.path as path
import tomo.constants as const
from pwem.convert.transformations import euler_matrix
from pwem.emlib.image import ImageHandler
from pwem.objects import Transform
from pyworkflow.object import Integer, Float, String, Pointer, Boolean, CsvList


class MATRIX_CONVERSION:
    RELION = "relion"
    XMIPP = "xmipp"
    EMAN = "eman"


def convertMatrix(M, convention=None, direction=None):
    """
            Parameters:
                - M --> Transformation matrix
                - convention --> One of the valid conventions to convert M. It can be:
                    * None         : Return the matrix stored in the metadata (Scipion convention).
                    * relion (str) : Relion matrix convention
                    * eman (str)   : Eman matrix convention
                - direction --> Determine how to perform the conversion (not considered if convention is None):
                    * 'get' (str)   : Convert the matrix stored in metadata (Scipion definition) to the given 'convention'
                    * 'set' (str)   : Convert the matrix from the given 'convention' to Scipion definition

            Scipion transformation matrix definition is described in detailed below:

               Notation:
                    - r      --> A 3D position vector
                    - f'(r)  --> Moved map
                    - f(r)   --> Reference
                    - M      --> Matrix to be stored by Scipion
                    - @      --> Matrix product

               Definition:

                   f'(r) = f(M@r)

               Example:

                   If r = (0,0,0,1) = o (origin vector) and M is a translation only transformation matrix
                   of the form:

                        M = [[1,0,0,0],[0,1,0,0],[0,0,0,1],[-dx,-dy,-dz,1]]

                   Being dx, dy, and dz a infinitesimally small displacement, then our transformation
                   verifies that:

                        f'(o) = f(M@o) = [-dx,-dy,-dz,1]

            We include conversions to the following matrix conventions:

                - Eman: Same as Scipion convention

                - Relion:
                    Notation:
                        - X'  -->  inverse of a matrix
                        - T   -->  translation matrix
                        - R   ---> rotation matrix
                        - M   -->  Scipion transformation matrix
                        - N   -->  Relion transformation matrix
                        - @   -->  Matrix multiplication

                    Conversion Scipion --> Relion
                        M = R@T' => T = M'@R
                        *** N = T@R = M'@R@R ***

                    Conversion Relion --> Scipion
                        N = M'@R@R => M' = N@R'@R' => *** M = R@R@N' ***
            """

    if convention is None or convention == MATRIX_CONVERSION.EMAN:
        return M
    elif direction == 'get' and convention in [MATRIX_CONVERSION.RELION, MATRIX_CONVERSION.XMIPP]:
        # Rotation matrix. Remove translation from the Scipion matrix
        R = np.eye(4)
        R[:3, :3] = M[:3, :3]
        Mi = np.linalg.inv(M)
        return Mi @ R @ R
    elif direction == 'set' and convention in [MATRIX_CONVERSION.RELION, MATRIX_CONVERSION.XMIPP]:
        # Rotation matrix. Remove translation from the Scipion matrix
        R = np.eye(4)
        R[:3, :3] = M[:3, :3]
        Mi = np.linalg.inv(M)
        return R @ R @ Mi


class TiltImageBase:
    """ Base class for TiltImageM and TiltImage. """

    def __init__(self, tsId=None, tiltAngle=None, acquisitionOrder=None, **kwargs):
        self._tiltAngle = Float(tiltAngle)
        self._tsId = String(tsId)
        self._acqOrder = Integer(acquisitionOrder)

    def getTsId(self):
        """ Get unique TiltSerie ID, usually retrieved from the
        file pattern provided by the user at the import time.
        """
        return self._tsId.get()

    def setTsId(self, value):
        self._tsId.set(value)

    def getTiltAngle(self):
        return self._tiltAngle.get()

    def setTiltAngle(self, value):
        self._tiltAngle.set(value)

    def getAcquisitionOrder(self):
        return self._acqOrder.get()

    def setAcquisitionOrder(self, value):
        self._acqOrder.set(value)

    def copyInfo(self, other, copyId=False, copyTM=True):
        self.copyAttributes(other, '_tiltAngle', '_tsId', '_acqOrder')
        if copyId:
            self.copyObjId(other)
        if copyTM and other.hasTransform():
            self.copyAttributes(other, '_transform')


class TiltImage(data.Image, TiltImageBase):
    """ Tilt image """

    def __init__(self, location=None, **kwargs):
        data.Image.__init__(self, location, **kwargs)
        TiltImageBase.__init__(self, **kwargs)

    def copyInfo(self, other, copyId=False, copyTM=True, copyStatus=True):
        data.Image.copyInfo(self, other)
        TiltImageBase.copyInfo(self, other, copyId=copyId, copyTM=copyTM)
        if copyStatus:
            self.setEnabled(other.isEnabled())

    def parseFileName(self, suffix="", extension=None):
        """
        This method returns the filename of the Tilt-Image adding a specified suffix and changing its extension.
        :param suffix: String to be added at the end of the location path (before extension).
        :param extension: String containing the new extension of the filename.
        :return: String containing the parsed filename with the specified suffix and extension.
        """

        fileName = os.path.basename(self.getFileName())
        fileName, fileExtension = os.path.splitext(fileName)

        if extension is not None:
            fileExtension = extension

        return fileName + suffix + fileExtension


TS_IGNORE_ATTRS = ['_mapperPath', '_size', '_hasAlignment']


class TiltSeriesBase(data.SetOfImages):

    def __init__(self, **kwargs):
        data.SetOfImages.__init__(self, **kwargs)
        self._tsId = String(kwargs.get('tsId', None))
        # TiltSeries will always be used inside a SetOfTiltSeries
        # so, let's do not store the mapper path by default
        self._mapperPath.setStore(False)
        self._acquisition = TomoAcquisition()
        self._origin = Transform()
        self._anglesCount = Integer()
        self._hasAlignment = Boolean(False)
        self._interpolated = Boolean(False)
        self._ctfCorrected = Boolean(False)

    def getAnglesCount(self):
        return self._anglesCount

    def setAnglesCount(self, value):

        if isinstance(value, int):
            self._anglesCount.set(value)
        else:
            self._anglesCount = value

    def hasAlignment(self):

        return self._hasAlignment.get()

    def ctfCorrected(self):
        """ Returns true if ctf has been corrected"""
        return self._ctfCorrected.get()

    def setCtfCorrected(self, corrected):
        """ Sets the ctf correction status"""
        self._ctfCorrected.set(corrected)

    def interpolated(self):
        """ Returns true if tilt series has been interpolated"""
        return self._interpolated.get()

    def setInterpolated(self, interpolated):
        """ Sets the interpolation status of the tilt series"""
        self._interpolated.set(interpolated)

    def getTsId(self):
        """ Get unique TiltSeries ID, usually retrieved from the
        file pattern provided by the user at the import time.
        """
        return self._tsId.get()

    def setTsId(self, value):
        self._tsId.set(value)

    def copyInfo(self, other, copyId=False):
        """ Copy basic information (id and other properties) but
        not _mapperPath or _size from other set of tilt series to current one.
        """
        self.copy(other, copyId=copyId, ignoreAttrs=TS_IGNORE_ATTRS)
        # self.copyAttributes(other, '_tsId', '_anglesCount')

    def write(self, properties=True):
        """ Do not save properties for this "Second level object"""

        super().write(properties=False)

    def append(self, tiltImage: TiltImageBase):
        tiltImage.setTsId(self.getTsId())
        data.SetOfImages.append(self, tiltImage)

        if tiltImage.hasTransform():
            self._hasAlignment.set(True)

    def clone(self, ignoreAttrs=TS_IGNORE_ATTRS):
        clone = self.getClass()()
        clone.copy(self, ignoreAttrs=ignoreAttrs)
        return clone

    def close(self):
        # Do nothing on close, since the db will be closed by SetOfTiltSeries
        pass

    def getScannedPixelSize(self):
        mag = self._acquisition.getMagnification()
        return self._samplingRate.get() * 1e-4 * mag

    def generateTltFile(self, tltFilePath, reverse=False):
        """ Generates an angle file in .tlt format in the specified location. If reverse is set to true the angles in
        file are sorted in the opposite order.
        :param tltFilePath: String containing the path where the file is created.
        :param reverse: Boolean indicating if the angle list must be reversed.
        """

        angleList = []

        for ti in self.iterItems(orderBy="_tiltAngle"):
            angleList.append(ti.getTiltAngle())

        if reverse:
            angleList.reverse()

        with open(tltFilePath, 'w') as f:
            f.writelines("%.3f\n" % angle for angle in angleList)

    def hasOrigin(self):
        """ Method indicating if the TiltSeries object has a defined origin. """

        return self._origin is not None

    def setOrigin(self, newOrigin):
        """ Method to set the origin of the TiltSeries object.
        :param newOrigin: Scipion Transform object indicating the origin to be set to the TiltSeries.
        """

        self._origin = newOrigin

    def getOrigin(self, force=False):
        """ Method to get the origin associated to the TiltSeries. If there is no origin associated to the object
        it may create a default one.
        :param force: Boolean indicating if the method must return a default origin in case the object has no one
        associated.
        """

        if self.hasOrigin():
            return self._origin
        else:
            if force:
                return self._getDefaultOrigin()
            else:
                return None

    def _getDefaultOrigin(self):
        sampling = self.getSamplingRate()
        t = Transform()
        x, y, z = self.getDim()
        if z > 1:
            z /= -2.

        t.setShifts(x / -2. * sampling, y / -2. * sampling, z * sampling)
        return t  # The identity matrix

    def getShiftsFromOrigin(self):
        """ Method to return the origin shift from the Scipion Transform object. """

        origin = self.getOrigin(force=True).getShifts()
        x = origin[0]
        y = origin[1]
        z = origin[2]
        return x, y, z
        # x, y, z are floats in Angstroms

    def updateOriginWithResize(self, resizeFactor):
        """ Method to update the origin after resizing the TiltSeries. """

        origin = self.getOrigin()

        xOri, yOri, zOri = self.getShiftsFromOrigin()

        origin.setShifts(xOri * resizeFactor,
                         yOri * resizeFactor,
                         zOri * resizeFactor)

        self.setOrigin(origin)
        # x, y, z are floats in Angstroms


def tiltSeriesToString(tiltSeries):
    # Matrix info
    s = '∅' if not tiltSeries.hasAlignment() else '＊'

    # Interpolated
    s += ', interp' if tiltSeries.interpolated() else ''

    # CTF status
    s += ', ctf' if tiltSeries.ctfCorrected() else ''

    return s


class TiltSeries(TiltSeriesBase):
    ITEM_TYPE = TiltImage

    def __str__(self):

        s = super().__str__()

        # Matrix info
        s += tiltSeriesToString(self)

        return s

    def applyTransform(self, outputFilePath, swapXY=False):
        ih = ImageHandler()
        inputFilePath = self.getFirstItem().getFileName()
        newStack = True
        # TODO: Handle output tilt-series datatype format
        if self.getFirstItem().hasTransform():
            for index, ti in enumerate(self):
                if ti.hasTransform():
                    if newStack:
                        if swapXY:
                            ih.createEmptyImage(fnOut=outputFilePath,
                                                xDim=ti.getYDim(),
                                                yDim=ti.getXDim(),
                                                nDim=self.getSize())
                            newStack = False
                        else:
                            ih.createEmptyImage(fnOut=outputFilePath,
                                                xDim=ti.getXDim(),
                                                yDim=ti.getYDim(),
                                                nDim=self.getSize())
                            newStack = False
                    transform = ti.getTransform().getMatrix()
                    transformArray = np.array(transform)
                    if swapXY:
                        ih.applyTransform(inputFile=str(index + 1) + ':mrcs@' + inputFilePath,
                                          outputFile=str(index + 1) + '@' + outputFilePath,
                                          transformMatrix=transformArray,
                                          shape=(ti.getXDim(), ti.getYDim()))
                    else:
                        ih.applyTransform(inputFile=str(index + 1) + ':mrcs@' + inputFilePath,
                                          outputFile=str(index + 1) + '@' + outputFilePath,
                                          transformMatrix=transformArray,
                                          shape=(ti.getYDim(), ti.getXDim()))
                else:
                    raise Exception('ERROR: Some tilt-image is missing from transform object associated.')
        else:
            path.createAbsLink(os.path.abspath(inputFilePath), outputFilePath)

    def _dimStr(self):
        """ Return the string representing the dimensions. """

        return '%s x %s' % (self._firstDim[0],
                            self._firstDim[1])

    def getExcludedViewsIndex(self, caster=int, indexOffset=0):
        """Return a list with a list of the excluded views.

         :param caster: casting method to cast each index
         :param indexOffset: Value to add to the index. If you want to start the count in 0 pass -1"""
        excludeViewsList = []
        for ti in self.iterItems():
            if not ti.isEnabled():
                excludeViewsList.append(caster(ti.getIndex() + indexOffset))
        return excludeViewsList

    def _getExcludedViewsIndex(self):

        return self.getExcludedViewsIndex()

    def writeNewstcomFile(self, ts_folder, **kwargs):
        """Writes an artificial newst.com file"""
        newstcomPath = ts_folder + '/newst.com'
        pathi = self.getTsId()
        taperAtFill = kwargs.get('taperAtFill', (1, 0))
        offsetsInXandY = kwargs.get('offsetsInXandY', (0.0, 0.0))
        imagesAreBinned = kwargs.get('imagesAreBinned', 1.0)
        binByFactor = kwargs.get('binByFactor', 1)

        with open(newstcomPath, 'w') as f:
            f.write('$newstack -StandardInput\n\
InputFile {}.st\n\
OutputFile {}.ali\n\
TransformFile {}.xf\n\
TaperAtFill	{},{}\n\
AdjustOrigin\n\
OffsetsInXandY {},{}\n\
#DistortionField	.idf\n\
ImagesAreBinned	{}\n\
BinByFactor	{}\n\
#GradientFile {}.maggrad\n\
$if (-e ./savework) ./savework'.format(pathi, pathi, pathi,
                                       taperAtFill[0],
                                       taperAtFill[1], offsetsInXandY[0],
                                       offsetsInXandY[1], imagesAreBinned,
                                       binByFactor, pathi))

        return newstcomPath

    def writeTiltcomFile(self, ts_folder, **kwargs):
        """Writes an artificial tilt.com file"""
        tiltcomPath = ts_folder + '/tilt.com'
        pathi = self.getTsId()
        thickness = kwargs.get('thickness', 500)
        binned = kwargs.get('binned', 1)
        offset = kwargs.get('offset', 0.0)
        shift = kwargs.get('shift', (0.0, 0.0))
        radial = kwargs.get('radial', (0.35, 0.035))
        xAxisTill = kwargs.get('xAxisTill', 0.0)
        log = kwargs.get('log', 0.0)
        scale = kwargs.get('scale', (0.0, 1000.0))
        mode = kwargs.get('mode', 2)
        subsetStart = kwargs.get('subsetStart', (0, 0))
        actionIfGPUFails = kwargs.get('actionIfGPUFails', (1, 2))
        excludedViewsList = self.getExcludedViewsIndex(caster=str)
        excludedViewsIndexes = ''
        if excludedViewsList:
            excludedViewsIndexes = 'EXCLUDELIST %s \n' % ",".join(excludedViewsList)

        # The dimensions considered will be read, by default, from the corresponding tilt series. However, they
        # can be specified via th kwarg dims, as can be the case of a resized tomogram, in which the X and Y dimensions
        # considered in the tilt.com should be the ones corresponding to the tomogram
        intorducedDims = kwargs.get('dims', None)  #
        if intorducedDims:
            dims = intorducedDims
        else:
            dims = (self.getDim()[0], self.getDim()[1])
        # Swap dimensions case
        if kwargs.get('swapDims', False):
            dims = (dims[1], dims[0])

        with open(tiltcomPath, 'w') as f:
            f.write('$tilt -StandardInput\n\
InputProjections {}.ali\n\
OutputFile {}.rec\n\
IMAGEBINNED {} \n\
TILTFILE {}.tlt\n\
THICKNESS {}\n\
RADIAL {} {}\n\
FalloffIsTrueSigma 1\n\
XAXISTILT {}\n\
LOG	{}\n\
SCALE {} {}\n\
PERPENDICULAR\n\
MODE {}\n\
FULLIMAGE {} {}\n\
SUBSETSTART {} {}\n\
AdjustOrigin\n\
ActionIfGPUFails {},{}\n\
XTILTFILE {}.xtilt\n\
OFFSET {}\n\
SHIFT {} {}\n\
{}\
$if (-e ./savework) ./savework'.format(pathi, pathi, binned, pathi, thickness,
                                       radial[0], radial[1], xAxisTill, log,
                                       scale[0], scale[1], mode,
                                       dims[0], dims[1],
                                       subsetStart[0], subsetStart[1],
                                       actionIfGPUFails[0], actionIfGPUFails[1],
                                       pathi, offset, shift[0], shift[1],
                                       excludedViewsIndexes))

        return tiltcomPath

    def writeTltFile(self, ts_folder):
        xtiltPath = ts_folder + '/%s.tlt' % self.getTsId()
        with open(xtiltPath, 'w') as f:
            for ti in self:
                f.write(str(ti.getTiltAngle()) + '\n')

    def writeXtiltFile(self, ts_folder):
        xtiltPath = ts_folder + '/%s.xtilt' % self.getTsId()
        with open(xtiltPath, 'w') as f:
            for ti in self:
                f.write('0.00\n')

    def writeXfFile(self, transformFilePath):
        """ This method takes a tilt series and the output transformation file
        path and creates an IMOD-based transform
        file in the location indicated. """

        tsMatrixTransformList = []

        for ti in self:
            if ti.getTransform() is not None:
                transform = ti.getTransform().getMatrix().flatten()
                transformIMOD = ['%.7f' % transform[0],
                                 '%.7f' % transform[1],
                                 '%.7f' % transform[3],
                                 '%.7f' % transform[4],
                                 '%.3f' % transform[2],
                                 '%.3f' % transform[5]]
            else:
                from pyworkflow.utils import yellowStr
                logging.info(
                    yellowStr('WARNING: The Tilt series lacks of alignment information (transformation matrices). '
                              'The identity transformation will be written in the .xf file'))

                #  This is the identity matrix
                transformIMOD = ['1.0000000',
                                 '0.0000000',
                                 '0.0000000',
                                 '1.0000000',
                                 '0.000',
                                 '0.000']
            tsMatrixTransformList.append(transformIMOD)

        with open(transformFilePath, 'w') as f:
            csvW = csv.writer(f, delimiter='\t')
            csvW.writerows(tsMatrixTransformList)

    def writeImodFiles(self, folderName, **kwargs):
        # Create a newst.com file
        self.writeNewstcomFile(folderName, **kwargs)
        # Create a tilt.com file
        self.writeTiltcomFile(folderName, **kwargs)
        # Create a .tlt file
        self.writeTltFile(folderName)
        # Create a .xtilt file
        self.writeXtiltFile(folderName)
        # Create a .xf file
        transformFilePath = folderName + '/%s.xf' % self.getTsId()
        self.writeXfFile(transformFilePath)


class SetOfTiltSeriesBase(data.SetOfImages):
    EXPOSE_ITEMS = True
    USE_CREATE_COPY_FOR_SUBSET = True

    """ Base class for SetOfTiltImages and SetOfTiltImagesM.
    """

    def __init__(self, **kwargs):
        data.SetOfImages.__init__(self, **kwargs)
        self._anglesCount = Integer()
        self._acquisition = TomoAcquisition()
        self._hasAlignment = Boolean(False)
        self._ctfCorrected = Boolean(False)
        self._interpolated = Boolean(False)

    def getAnglesCount(self):
        return self._anglesCount.get()

    def setAnglesCount(self, value):
        self._anglesCount.set(value)

    def ctfCorrected(self):
        """ Returns true if ctf has been corrected"""
        return self._ctfCorrected.get()

    def interpolated(self):
        """ Returns true if tilt series has been interpolated"""
        return self._interpolated.get()

    def hasAlignment(self):
        """ Returns true if at least one of its items has alignment information"""
        return self._hasAlignment.get()

    def copyInfo(self, other):
        """ Copy information (sampling rate and ctf)
        from other set of images to current one"""
        super().copyInfo(other)
        self.copyAttributes(other, '_anglesCount', '_hasAlignment', '_ctfCorrected', '_interpolated')

    def iterClassItems(self, iterDisabled=False):
        """ Iterate over the images of a class.
        Params:
            iterDisabled: If True, also include the disabled items. """
        for cls in self.iterItems():
            if iterDisabled or cls.isEnabled():
                for img in cls:
                    if iterDisabled or img.isEnabled():
                        yield img

    def _setItemMapperPath(self, item):
        """ Set the mapper path of this class according to the mapper
        path of the SetOfClasses and also the prefix according to class id
        """
        item._mapperPath.set('%s,%s' % (self.getFileName(), item.getTsId()))
        item.load()

    def _insertItem(self, item):
        """ Create the SetOfImages assigned to a class.
        If the file exists, it will load the Set.
        """
        self._setItemMapperPath(item)
        data.EMSet._insertItem(self, item)
        item.write(properties=False)  # Set.write(self)

    def __getitem__(self, itemId):
        """ Setup the mapper classes before returning the item. """
        classItem = data.SetOfImages.__getitem__(self, itemId)
        self._setItemMapperPath(classItem)
        return classItem

    def getFirstItem(self) -> TiltSeriesBase:
        classItem = data.EMSet.getFirstItem(self)
        self._setItemMapperPath(classItem)
        return classItem

    def iterItems(self, **kwargs):
        for item in data.EMSet.iterItems(self, **kwargs):
            self._setItemMapperPath(item)
            yield item

    def copyItems(self, inputTs,
                  orderByTs='id', updateTsCallback=None,
                  orderByTi='id', updateTiCallback=None):
        """ Copy items (TiltSeries and TiltImages) from the input Set.
         Params:
            inputTs: input TiltSeries (or movies) from where to copy elements.
            orderByTs: optional orderBy value for iterating over TiltSeries
            updateTsCallback: optional callback after TiltSeries is created
            orderByTi: optional orderBy value for iterating over TiltImages
            updateTiCallback: optional callback after TiltImage is created
        """
        for i, ts in enumerate(inputTs.iterItems(orderBy=orderByTs)):
            if ts.isEnabled():
                tsOut = self.ITEM_TYPE()
                tsOut.copyInfo(ts)
                tsOut.copyObjId(ts)
                if updateTsCallback:
                    updateTsCallback(i, ts, tsOut)
                self.append(tsOut)
                for j, ti in enumerate(ts.iterItems(orderBy=orderByTi)):
                    tiOut = tsOut.ITEM_TYPE()
                    tiOut.copyInfo(ti)
                    tiOut.setAcquisition(ti.getAcquisition())
                    tiOut.copyObjId(ti)
                    tiOut.setLocation(ti.getLocation())
                    if updateTiCallback:
                        updateTiCallback(j, ts, ti, tsOut, tiOut)
                    tsOut.append(tiOut)

                self.update(tsOut)

    def update(self, item: TiltSeriesBase):

        self.setDim(item.getDim())
        self._anglesCount.set(item.getSize())
        self._hasAlignment.set(item.hasAlignment())
        self._interpolated.set(item.interpolated())
        self._ctfCorrected.set(item.ctfCorrected())

        super().update(item)

    def updateDim(self):
        """ Update dimensions of this set base on the first element. """

        logger.warning("TO DEVELOPERS: update is called always before this. This call to updateDim could be removed.")

        # firstItem = self.getFirstItem()
        # self.update(firstItem)

    def getScannedPixelSize(self):
        mag = self._acquisition.getMagnification()
        return self._samplingRate.get() * 1e-4 * mag

    def getTiltSeriesFromTsId(self, tsId):
        return self[{"_tsId": tsId}]


class SetOfTiltSeries(SetOfTiltSeriesBase):
    ITEM_TYPE = TiltSeries

    def _dimStr(self):
        """ Return the string representing the dimensions. """

        s = '%s x %s x %s' % (self._anglesCount,
                              self._firstDim[0],
                              self._firstDim[1])
        s += ', ' + tiltSeriesToString(self)

        return s


class TiltImageM(data.Movie, TiltImageBase):
    """ Tilt movie. """

    def __init__(self, location=None, **kwargs):
        data.Movie.__init__(self, location, **kwargs)
        TiltImageBase.__init__(self, **kwargs)

    def copyInfo(self, other, copyId=False, copyTM=True):
        data.Movie.copyInfo(self, other)
        TiltImageBase.copyInfo(self, other, copyId=copyId, copyTM=copyTM)


class TiltSeriesM(TiltSeriesBase):
    ITEM_TYPE = TiltImageM


class SetOfTiltSeriesM(SetOfTiltSeriesBase):
    ITEM_TYPE = TiltSeriesM

    def __init__(self, **kwargs):
        SetOfTiltSeriesBase.__init__(self, **kwargs)
        self._gainFile = String()
        self._darkFile = String()
        # Store the frames range to avoid loading the items
        self._firstFramesRange = data.FramesRange()

    def setGain(self, gain):
        self._gainFile.set(gain)

    def getGain(self):
        return self._gainFile.get()

    def setDark(self, dark):
        self._darkFile.set(dark)

    def getDark(self):
        return self._darkFile.get()

    def getFramesRange(self):
        return self._firstFramesRange

    def setFramesRange(self, value):
        self._firstFramesRange.set(value)

    def copyInfo(self, other):
        """ Copy SoM specific information plus inherited """
        SetOfTiltSeriesBase.copyInfo(self, other)
        self._gainFile.set(other.getGain())
        self._darkFile.set(other.getDark())
        # self._firstFramesRange.set(other.getFramesRange())

    def _dimStr(self):
        """ Return the string representing the dimensions. """

        return '%s x %s' % (self._anglesCount, self._firstDim)


class TiltSeriesDict:
    """ Helper class that to store TiltSeries and TiltImage but
    using dictionaries for quick access.
    This class also contains some logic related to the streaming:
    - Check for new input items that needs to be processed
    - Check for items already done that needs to be saved.
    """

    def __init__(self, inputSet=None, outputSet=None,
                 newItemsCallback=None,
                 doneItemsCallback=None):
        """
        Initialize the dict.
        :param inputSet: The set with input items. It will be monitored
            for new items from streaming.
        :param newItemsCallback: When new items are discovered, this
            function will be called
        :param doneItemsCallback: When some items are done, this function
            will be called.
        """
        self.__dict = OrderedDict()
        self.__inputSet = inputSet
        if inputSet is not None:
            self.__inputClosed = inputSet.isStreamClosed()
        self.__lastCheck = None
        self.__finalCheck = False
        self.__newItemsCallback = newItemsCallback
        self.__doneItemsCallback = doneItemsCallback

        self.__new = set()
        self.__finished = set()  # Reported as finished tasks, but not saved
        self.__done = set()  # Finished and saved tasks
        self.__lock = threading.Lock()

        if outputSet is not None:
            for ts in outputSet:
                # We don't need tilt-images for done items
                self.addTs(ts, includeTi=False)
                self.__done.add(ts.getTsId())

    def addTs(self, ts, includeTi=False):
        """ Add a clone of the tiltseries. """
        self.__dict[ts.getTsId()] = (ts.clone(), OrderedDict())
        if includeTi:
            for ti in ts:
                self.addTi(ti)

    def hasTs(self, tsId):
        return tsId in self.__dict

    def getTs(self, tsId):
        return self.__dict[tsId][0]

    def addTi(self, ti):
        self.getTiDict(ti.getTsId())[ti.getObjId()] = ti.clone()

    def getTi(self, tsId, tiObjId):
        return self.getTiDict(tsId)[tiObjId]

    def getTiDict(self, tsId):
        return self.__dict[tsId][1]

    def getTiList(self, tsId):
        return list(self.getTiDict(tsId).values())

    def __iter__(self):
        for ts, d in self.__dict.values():
            yield ts

    # ---- Streaming related methods -------------
    def update(self):
        self._checkNewInput()
        self._checkNewOutput()

    def _checkNewInput(self):
        logging.debug("TiltSeriesDict._checkNewInput called.")

        inputSetFn = self.__inputSet.getFileName()
        mTime = datetime.fromtimestamp(os.path.getmtime(inputSetFn))
        # if self.__lastCheck:
        # print('Last check: %s, modification: %s'
        #       % (pwutils.prettyTime(self.__lastCheck),
        #          pwutils.prettyTime(mTime)))

        if self.__lastCheck is None or self.__lastCheck <= mTime:
            updatedSet = self.__inputSet.getClass()(filename=inputSetFn)
            updatedSet.loadAllProperties()
            newItems = []
            for ts in updatedSet:
                if not self.hasTs(ts.getTsId()):
                    self.addTs(ts, includeTi=True)
                    newItems.append(ts.getTsId())
            self.__inputClosed = updatedSet.isStreamClosed()
            updatedSet.close()
            if newItems:
                self.__newItemsCallback(newItems)
        self.__lastCheck = datetime.now()

    def _checkNewOutput(self):
        logger.debug("TiltSeriesDict._checkNewOutput")

        # First check that we have some items in the finished
        self.__lock.acquire()
        doneItems = list(self.__finished)
        self.__finished.clear()
        self.__lock.release()

        if doneItems or (self.allDone() and not self.__finalCheck):
            self.__done.update(doneItems)
            self.__doneItemsCallback(doneItems)
            if self.allDone():
                self.__finalCheck = True

    def setFinished(self, *tsIdList):
        """ Notify that all TiltSeries in the list of ids are finished. """
        self.__lock.acquire()
        self.__finished.update(tsIdList)
        self.__lock.release()

    def allDone(self):
        """ Return True if input stream is closed and all task are done. """
        # print(">>> DEBUG: allDone\n"
        #       "    inputClosed: %s\n"
        #       "    len(dict):   %s\n"
        #       "    len(done):   %s" % (self.__inputClosed, len(self.__dict),
        #                                len(self.__done)))
        return self.__inputClosed and len(self.__dict) == len(self.__done)


class TomoAcquisition(data.Acquisition):
    def __init__(self, angleMin=None, angleMax=None, step=None, angleAxis1=None,
                 angleAxis2=None, accumDose=None, tiltAxisAngle=None, **kwargs):
        data.Acquisition.__init__(self, **kwargs)
        self._angleMin = Float(angleMin)
        self._angleMax = Float(angleMax)
        self._step = Float(step)
        self._angleAxis1 = Float(angleAxis1)
        self._angleAxis2 = Float(angleAxis2)
        self._accumDose = Float(accumDose)
        self._tiltAxisAngle = Float(tiltAxisAngle)

    def getTiltAxisAngle(self):
        return self._tiltAxisAngle.get()

    def setTiltAxisAngle(self, value):
        self._tiltAxisAngle.set(value)

    def getAngleMax(self):
        return self._angleMax.get()

    def setAngleMax(self, value):
        self._angleMax.set(value)

    def getAngleMin(self):
        return self._angleMin.get()

    def setAngleMin(self, value):
        self._angleMin.set(value)

    def getStep(self):
        return self._step.get()

    def setStep(self, value):
        return self._step.set(value)

    def getAngleAxis1(self):
        return self._angleAxis1.get()

    def setAngleAxis1(self, value):
        self._angleAxis1.set(value)

    def getAngleAxis2(self):
        return self._angleAxis2.get()

    def setAngleAxis2(self, value):
        self._angleAxis2.set(value)

    def getAccumDose(self):
        return self._accumDose.get()

    def setAccumDose(self, value):
        self._accumDose.set(value)


class Tomogram(data.Volume):
    """ Class to hold the tomogram abstraction inside Scipion. The origin (self._origin) of the volume is set as the
    location of the first coordinate loaded from the binary file. The volume may be displaced by setting a different
    origin using the methods implemented in the inherited class data.Image in scipion-em plugin.
    """
    TS_ID_FIELD = '_tsId'

    def __init__(self, **kwargs):
        data.Volume.__init__(self, **kwargs)
        self._acquisition = None
        self._tsId = String(kwargs.get('tsId', None))
        self._dim = None

    def getTsId(self):
        """ Get unique TiltSeries ID, usually retrieved from the
        file pattern provided by the user at the import time.
        """
        return self._tsId.get()

    def setTsId(self, value):
        self._tsId.set(value)

    def getAcquisition(self):
        return self._acquisition

    def setAcquisition(self, acquisition):
        self._acquisition = acquisition

    def hasAcquisition(self):
        return (self._acquisition is not None
                and self._acquisition.getAngleMin() is not None
                and self._acquisition.getAngleMax() is not None)

    def getDim(self):
        """Return image dimensions as tuple: (Xdim, Ydim, Zdim)"""
        if self._dim is None:
            from pwem.emlib.image import ImageHandler

            fn = self.getFileName()
            if fn is not None and os.path.exists(fn.replace(':mrc', '')):
                x, y, z, n = ImageHandler().getDimensions(self)

                # Some volumes in mrc format can have the z dimension
                # as n dimension, so we need to consider this case.
                if z > 1:
                    self._dim = (x, y, z)
                    return x, y, z
                else:
                    self._dim = (x, y, n)
                    return x, y, n
        else:
            return self._dim
        return None

    def copyInfo(self, other):
        """ Copy basic information """
        super().copyInfo(other)
        self.copyAttributes(other, '_acquisition', self.TS_ID_FIELD)
        if other.hasOrigin():
            self.copyAttributes(other, '_origin')


class SetOfTomograms(data.SetOfVolumes):
    ITEM_TYPE = Tomogram
    EXPOSE_ITEMS = False

    def __init__(self, *args, **kwargs):
        data.SetOfVolumes.__init__(self, **kwargs)
        self._acquisition = TomoAcquisition()

    def updateDim(self):
        """ Update dimensions of this set base on the first element. """
        self.setDim(self.getFirstItem().getDim())


class TomoMask(Tomogram):
    """ Object used to represent segmented tomograms
    """

    def __init__(self, **kwargs):
        Tomogram.__init__(self, **kwargs)
        self._volName = String()

    def getVolName(self):
        """ Get the reference tomogram file for the current tomoMask.
        """
        return self._volName.get()

    def setVolName(self, tomoName):
        """ Set the reference tomogram file for the current tomoMask.
        """
        self._volName.set(tomoName)

    def getTomogram(self):
        """ Generate the reference tomogram object for the current tomoMask.
        """
        tomo = Tomogram()
        tomo.setLocation(self.getVolName())
        tomo.setSamplingRate(self.getSamplingRate())
        tomo.setAcquisition(self.getAcquisition())
        return tomo


class SetOfTomoMasks(SetOfTomograms):
    ITEM_TYPE = TomoMask
    EXPOSE_ITEMS = True


class Coordinate3D(data.EMObject):
    """This class holds the (x,y,z) position and other information
    associated with a coordinate"""

    TOMO_ID_ATTR = "_tomoId"

    def __init__(self, **kwargs):
        data.EMObject.__init__(self, **kwargs)
        self._volumePointer = Pointer(objDoStore=False)
        self._x = Float()
        self._y = Float()
        self._z = Float()
        self._volId = Integer()
        self._eulerMatrix = data.Transform()
        self._groupId = Integer(0)  # This may refer to a mesh, ROI, vesicle or any group of coordinates
        self._tomoId = String(kwargs.get('tomoId', None))  # Used to access to the corresponding tomogram from each
        # coord (it's the tsId)

    def _getOffset(self, dim, originFunction=const.SCIPION):
        """ Returns the offset to apply to a one of the coordinates
        :param dim integer to get the dimension from (X=0, Y=1, Z=2)
        :param originFunction function to call to do the conversion
        """
        if originFunction == const.SCIPION:
            return 0

        origin_Scipion = self.getVolumeOrigin()[dim]
        aux = originFunction(self.getVolume().getDim())
        origin = aux[dim] if aux is not None else -origin_Scipion
        return origin + origin_Scipion

    def getX(self, originFunction):
        """ See getPosition method for a full description of how "originFunction"
        works"""
        return self._x.get() - self._getOffset(0, originFunction)

    def setX(self, x, originFunction):
        """ See setPosition method for a full description of how "originFunction"
        works"""
        self._x.set(x + self._getOffset(0, originFunction))

    def shiftX(self, shiftX):
        self._x.sum(shiftX)

    def getY(self, originFunction):
        """ See getPosition method for a full description of how "originFunction"
        works"""

        return self._y.get() - self._getOffset(1, originFunction)

    def setY(self, y, originFunction):
        """ See setPosition method for a full description of how "originFunction"
        works"""

        self._y.set(y + self._getOffset(1, originFunction))

    def shiftY(self, shiftY):
        self._y.sum(shiftY)

    def getZ(self, originFunction):
        """ See getPosition method for a full description of how "originFunction"
        works"""
        return self._z.get() - self._getOffset(2, originFunction)

    def setZ(self, z, originFunction):
        """ See setPosition method for a full description of how "originFunction"
        works"""
        self._z.set(z + self._getOffset(2, originFunction))

    def shiftZ(self, shiftZ):
        self._z.sum(shiftZ)

    def setMatrix(self, matrix, convention=None):
        self._eulerMatrix.setMatrix(convertMatrix(matrix, direction=const.SET, convention=convention))

    def getMatrix(self, convention=None):
        return convertMatrix(self._eulerMatrix.getMatrix(), direction=const.GET, convention=convention)

    def hasTransform(self):
        return self._eulerMatrix is not None

    def euler2Matrix(self, r, p, y):
        # FIXME: Queremos mantener esta conversion? Puede ser muy lioso
        self._eulerMatrix.setMatrix(euler_matrix(r, p, y))

    def eulerAngles(self):
        R = self.getMatrix()
        sy = math.sqrt(R[0, 0] * R[0, 0] + R[1, 0] * R[1, 0])
        singular = sy < 1e-6
        if not singular:
            x = math.atan2(R[2, 1], R[2, 2])
            y = math.atan2(-R[2, 0], sy)
            z = math.atan2(R[1, 0], R[0, 0])

        else:
            x = math.atan2(-R[1, 2], R[1, 1])
            y = math.atan2(-R[2, 0], sy)
            z = 0

        return np.array([x, y, z])

    def scale(self, factor):
        """ Scale x, y and z coordinates by a given factor.
        """
        self._x.multiply(factor)
        self._y.multiply(factor)
        self._z.multiply(factor)

    def getPosition(self, originFunction):
        """Get the position a Coordinate3D refered to a given origin defined by originFunction.
        The input of the method is a funtion (originFunction) which moves the coordinate
        position refered to the bottom left corner to other origin (retrieved by originFunction) in the grid.

        Parameters:

            :param function originFunction: Function to return a Vector to refer a coordinate to the bottom left corner
                                            from a given convention.

        Example:

            >>> origin = originFunction((Lx, Ly, Lz))
            >>> (vx, vy, vz)  # Vector to refer (x,y,z) coordinate to an origin from the bottom left corner

        Firstly, the Scipion origin vector stored in the Tomogram associated to the Coordinate3D
        will be applied to refer the current coordinate to the bottom left coordinate of the Tomogram.
        """
        return self.getX(originFunction), self.getY(originFunction), self.getZ(originFunction)

    def setPosition(self, x, y, z, originFunction):
        """Set the position of the coordinate to be saved in the Coordinate3D object.
        The inputs of the method are the (x,y,z) position of the coordinate and a
        funtion (originFunction) which moves the current position to the bottom left
        corner of the Tomogram with dimensions Lx, Ly, Lz.

        Parameters:

            :param float x: Position of the coordinate in the X axis
            :param float y: Position of the coordinate in the Y axis
            :param float z: Position of the coordinate in the Z axis
            :param function originFunction: Function to return a Vector to refer a coordinate to the bottom left corner from a
                                            given convention.

        Example:

            >>> origin = originFunction((Lx, Ly, Lz))
            >>> (vx, vy, vz)  # Vector to refer (x,y,z) coordinate to the bottom left corner

        In this way, it is possible to apply the Scipion origin vector stored in the
        Tomogram associated to the Coordinate3D which moves the positions referred to
        the bottom left corner of a grid to the center of gravity of the grid (or any
        other origin specified by the user).

        IMPORTANT NOTE: For this method to work properly, it is needed to associate the Tomogram
        before doing a call to this method.

        Example:

            >>> coord = Coordinate3D()
            >>> coord.setPosition(x, y, z, originFunction)
            >>> Error: Tomogram is still NoneType
            >>> coord.setVolume(Tomogram)
            >>> coord.setPosition(x, y, z, originFunction)
            >>> Exit: Everything runs normally

        This requirement is only needed for "setPostion" method. The remaining attributes of the object
        can be set either before or after calling "setVolume" method.
        """
        self.setX(x, originFunction)
        self.setY(y, originFunction)
        self.setZ(z, originFunction)

    def getVolume(self):
        """ Return the tomogram object to which
        this coordinate is associated.
        """
        return self._volumePointer.get()

    def setVolume(self, volume):
        """ Set the micrograph to which this coordinate belongs. """
        self._volumePointer.set(volume)
        self._volId.set(volume.getObjId())
        if volume.getTsId():  # See getCoordinate3D() --> as a tomo is necessary to be created, the tomoId (tsId),
            # which may have been previously stored is deleted when calling setVolume
            self.setTomoId(volume.getTsId())

    def copyInfo(self, coord):
        """ Copy information from other coordinate. """
        self.setPosition(*coord.getPosition(const.CENTER_GRAVITY))
        self.setObjId(coord.getObjId())
        self.setBoxSize(coord.getBoxSize())

    def setBoxSize(self, boxSize):
        self._boxSize = boxSize

    def getBoxSize(self):
        return self._boxSize

    def getVolId(self):
        return self._volId.get()

    def setVolId(self, volId):
        self._volId.set(volId)

    def invertY(self):
        if not self.getVolume() is None:
            dims = self.getVolume().getDim()
            height = dims[1]
            self.setY(height - self.getY(const.SCIPION), const.SCIPION)
        # else: error TODO

    def getVolName(self):
        return self.getVolume().getFileName()

    def getGroupId(self):
        return self._groupId.get()

    def setGroupId(self, groupId):
        self._groupId.set(groupId)

    def hasGroupId(self):
        return self._groupId is not None

    def getVolumeOrigin(self, angstrom=False):
        """Return the a vector that can be used to move the position of the Coordinate3D
        (referred to the center of the Tomogram or other origin specified by the user)
        to the bottom left corner of the Tomogram
        """
        vol = self.getVolume()
        if not vol:
            raise Exception("3D coordinate must be referred to a volume to get its origin.")
        if angstrom:
            return vol.getShiftsFromOrigin()
        else:
            sr = vol.getSamplingRate()
            origin = vol.getShiftsFromOrigin()
            return origin[0] / sr, origin[1] / sr, origin[2] / sr

    def getTomoId(self):
        return self._tomoId.get()

    def setTomoId(self, tomoId):
        self._tomoId.set(tomoId)

    def composeCoordId(self, sampligRate):
        return "%s,%s,%s,%s" % (self.getTomoId(),
                                int(sampligRate * self._x.get()),
                                int(sampligRate * self._y.get()),
                                int(sampligRate * self._z.get()))


class SetOfCoordinates3D(data.EMSet):
    """ Encapsulate the logic of a set of volumes coordinates.
    Each coordinate has a (x,y,z) position and is related to a Volume
    The SetOfCoordinates3D can also have information about TiltPairs.
    """
    ITEM_TYPE = Coordinate3D

    def __init__(self, **kwargs):
        data.EMSet.__init__(self, **kwargs)
        self._boxSize = Integer()
        self._samplingRate = Float()
        self._precedentsPointer = Pointer()
        self._tomos = None

    def getBoxSize(self):
        """ Return the box size of the particles.
        """
        return self._boxSize.get()

    def setBoxSize(self, boxSize):
        """ Set the box size of the particles. """
        self._boxSize.set(boxSize)

    def getSamplingRate(self):
        """ Return the sampling rate of the particles. """
        return self._samplingRate.get()

    def setSamplingRate(self, sampling):
        """ Set the sampling rate of the particles. """
        self._samplingRate.set(sampling)

    def iterVolumes(self):
        """ Iterate over the objects set associated with this
        set of coordinates.
        """
        return self.getPrecedents()

    def iterVolumeCoordinates(self, volume):
        """ Iterates over the set of coordinates belonging to that micrograph.
        """
        pass

    def iterCoordinates(self, volume=None, orderBy='id'):
        """ Iterate over the coordinates associated with a tomogram.
        If volume=None, the iteration is performed over the whole
        set of coordinates.

        IMPORTANT NOTE: During the storing process in the database, Coordinates3D will lose their
        pointer to ther associated Tomogram. This method overcomes this problem by retrieving and
        relinking the Tomogram as if nothing would ever happened.

        It is recommended to use this method when working with Coordinates3D, being the common
        "iterItems" deprecated for this set.

        Example:

            >>> for coord in coordSet.iterItems()
            >>>     print(coord.getVolName())
            >>>     Error: Tomogram associated to Coordinate3D is NoneType (pointer lost)
            >>> for coord in coordSet.iterCoordinates()
            >>>     print(coord.getVolName())
            >>>     '/path/to/Tomo.file' retrieved correctly

        """
        if volume is None:
            volId = None
        elif isinstance(volume, int):
            volId = volume
        elif isinstance(volume, data.Volume):
            volId = volume.getObjId()
        else:
            raise Exception('Invalid input tomogram of type %s'
                            % type(volume))

        # Iterate over all coordinates if tomoId is None,
        # otherwise use tomoId to filter the where selection
        coordWhere = '1' if volId is None else '_volId=%d' % int(volId)

        for coord in self.iterItems(where=coordWhere, orderBy=orderBy):
            coord.setVolume(self.getPrecedents()[coord.getVolId()])
            yield coord

    def getPrecedents(self):
        """ Returns the SetOfTomograms associated with
                this SetOfCoordinates"""
        return self._precedentsPointer.get()

    def setPrecedents(self, precedents):
        """ Set the tomograms  or Tilt Series associated with this set of coordinates.
                Params:
                    tomograms: Either a SetOfTomograms or Tilt Series object or a pointer to it.
                """
        if precedents.isPointer():
            self._precedentsPointer.copy(precedents)
        else:
            self._precedentsPointer.set(precedents)

    def getFiles(self):
        filePaths = set()
        filePaths.add(self.getFileName())
        return filePaths

    def getSummary(self):
        summary = []
        summary.append("Number of particles picked: %s" % self.getSize())
        summary.append("Particle size: %s" % self.getBoxSize())
        return "\n".join(summary)

    def copyInfo(self, other):
        """ Copy basic information (id and other properties) but not _mapperPath or _size
        from other set of objects to current one.
        """
        self.setBoxSize(other.getBoxSize())
        self.setSamplingRate(other.getSamplingRate())
        self.setPrecedents(other.getPrecedents())

    def __str__(self):
        """ String representation of a set of coordinates. """
        if self._boxSize.hasValue():
            boxSize = self._boxSize.get()
            boxStr = ' %d x %d x %d' % (boxSize, boxSize, boxSize)
        else:
            boxStr = 'No-Box'
        s = "%s (%d items, %s, %s Å/px%s)" % (self.getClassName(), self.getSize(), boxStr,
                                              self.getSamplingRate(), self._appendStreamState())

        return s

    def getFirstItem(self):
        coord = data.EMSet.getFirstItem(self)
        coord.setVolume(self.getPrecedents()[coord.getVolId()])
        return coord

    def __getitem__(self, itemId):
        """Add a pointer to a Tomogram before returning the Coordinate3D"""
        coord = data.EMSet.__getitem__(self, itemId)
        # In case pointer is lost in a for loop
        # clone = self.getPrecedents().getClass()()
        # clone.copy(self)
        # coord.setVolume(clone[coord.getVolId()])
        coord.setVolume(self.getPrecedents()[coord.getVolId()])
        return coord

    def initTomos(self):
        """ Initialize internal _tomos to a dictionary if not done already"""
        if self._tomos is None:
            self._tomos = dict()

    def getPrecedentsInvolved(self):
        """ Returns a list  with only the tomograms involved in the subtomograms. May differ when
        subsets are done."""

        tomoId_attr = Coordinate3D.TOMO_ID_ATTR
        if self._tomos is None:

            self.initTomos()

            uniqueTomos = self.aggregate(['count'], tomoId_attr, [tomoId_attr])

            for row in uniqueTomos:
                tsId = row[tomoId_attr]
                tomo = self.getPrecedents()[{Tomogram.TS_ID_FIELD: tsId}]
                self._tomos[tsId] = tomo

        return self._tomos


class SubTomogram(data.Volume):
    """The coordinate associated to each subtomogram is not scaled. To do that, the coordinates and the subtomograms
    sampling rates should be compared (because of how the extraction protocol works). But when shifts are applied to
    the coordinates, it has to be considered that if we're operating with coordinates coming from subtomogrmas, those
    shifts will be scaled, but if the coordinates come from coordinates, they won't be."""

    def __init__(self, **kwargs):
        data.Volume.__init__(self, **kwargs)
        self._acquisition = None
        self._volId = Integer()
        self._coordinate = None
        self._volName = String()

    def hasCoordinate3D(self):
        return self._coordinate is not None

    def setCoordinate3D(self, coordinate):
        self._coordinate = coordinate
        self.setVolId(coordinate.getVolId())

    def getCoordinate3D(self):
        """Since the object Coordinate3D needs a volume, use the information stored in the
        SubTomogram to reconstruct the corresponding Tomogram associated to its Coordinate3D"""
        # We do not do this here but in the set iterator tha will "plug" the volume (tomogram) is exists
        # tomo = Tomogram()
        # subtomoOrigin = self.getOrigin()
        # if subtomoOrigin:
        #     tomo.setOrigin(subtomoOrigin)
        # tomo.setLocation(self.getVolName())
        # tomo.setSamplingRate(self.getSamplingRate())
        # coord = self._coordinate
        # coord.setVolume(tomo)
        # return coord
        return self._coordinate

    def getAcquisition(self):
        return self._acquisition

    def setAcquisition(self, acquisition):
        self._acquisition = acquisition

    def hasAcquisition(self):
        return self._acquisition is not None and \
               self._acquisition.getAngleMin() is not None and \
               self._acquisition.getAngleMax() is not None

    def getVolId(self):
        """ Return the tomogram id if the coordinate is not None.
        or have set the _volId property.
        """
        if self._volId.hasValue():
            return self._volId.get()
        if self.hasCoordinate3D():
            return self.getCoordinate3D().getVolId()

        return None

    def setVolId(self, volId):
        self._volId.set(volId)

    def getVolName(self):
        """ Return the tomogram filename if the coordinate is not None.
        or have set the _volName property.
        """
        if self._volName.hasValue():
            return self._volName.get()
        # getVolume does not exists!
        # if self.getVolume():
        #     return self.getVolume().getFileName()

        return "Missing"

    def setVolName(self, volName):
        self._volName.set(volName)

    def getVolumeOrigin(self, angstrom=False):
        """Return the a vector that can be used to move the position of the Coordinate3D
        associated to the SubTomogram (referred to the center of the Tomogram or other
        origin specified by the user) to the bottom left corner of the Tomogram
        """
        if angstrom:
            return self.getShiftsFromOrigin()
        else:
            sr = self.getSamplingRate()
            origin = self.getShiftsFromOrigin()
            return int(origin[0] / sr), int(origin[1] / sr), int(origin[2] / sr)

    def setTransform(self, newTransform, convention=None):
        if newTransform is None:
            newTransform = Transform()
            matrix = np.eye(4)
        else:
            matrix = newTransform.getMatrix()
        newTransform.setMatrix(convertMatrix(matrix, direction=const.SET, convention=convention))
        self._transform = newTransform

    def getTransform(self, convention=None):
        matrix = self._transform.getMatrix()
        return Transform(convertMatrix(matrix, direction=const.GET, convention=convention))


class SetOfSubTomograms(data.SetOfVolumes):
    ITEM_TYPE = SubTomogram
    REP_TYPE = SubTomogram
    EXPOSE_ITEMS = False

    def __init__(self, **kwargs):
        super().__init__(**kwargs)
        self._acquisition = TomoAcquisition()
        self._coordsPointer = Pointer()
        self._tomos = None

    def copyInfo(self, other):
        """ Copy basic information (sampling rate and ctf)
        from other set of images to current one"""
        super().copyInfo(other)
        if hasattr(other, '_coordsPointer'):  # Like the vesicles in pyseg
            self.copyAttributes(other, '_coordsPointer')

    def hasCoordinates3D(self):
        return self._coordsPointer.hasValue()

    def getCoordinates3D(self):
        """ Returns the SetOfCoordinates associated with
        this SetOfSubTomograms"""
        return self._coordsPointer.get()

    def setCoordinates3D(self, coordinates):
        """ Set the SetOfCoordinates associates with
        this set of particles.
         """
        if isinstance(coordinates, Pointer):
            self._coordsPointer = coordinates
        else:
            self._coordsPointer.set(coordinates)

    def iterSubtomos(self, volume=None, orderBy='id'):
        """ Iterates over the sutomograms, enriching them with the related tomogram if apply so coordinate getters and setters will work
        If volume=None, the iteration is performed over the whole
        set of subtomograms.

        IMPORTANT NOTE: During the storing process in the database, Coordinates3D will lose their
        pointer to the associated Tomogram. This method overcomes this problem by retrieving and
        relinking the Tomogram as if nothing would ever happened.

        It is recommended to use this method when working with subtomograms, anytime you want to properly use
        its coordinate3D attached object.

        Example:

            >>> for subtomo in subtomos.iterItems()
            >>>     print(subtomo.getCoordinate3D().getX(SCIPION))
            >>>     Error: Tomogram associated to Coordinate3D is NoneType (pointer lost)
            >>> for subtomo in subtomos.iterSubtomos()
            >>>     print(subtomo.getCoordinate3D().getX(SCIPION))
            >>>     330 retrieved correctly

        """
        if volume is None:
            volId = None
        elif isinstance(volume, int):
            volId = volume
        elif isinstance(volume, data.Volume):
            volId = volume.getObjId()
        else:
            raise Exception('Invalid input tomogram of type %s'
                            % type(volume))

        # Iterate over all coordinates if tomoId is None,
        # otherwise use tomoId to filter the where selection
        subtomoWhere = '1' if volId is None else '_volId=%d' % int(volId)

        for subtomo in self.iterItems(where=subtomoWhere, orderBy=orderBy):
            if subtomo.hasCoordinate3D():
                subtomo.getCoordinate3D().setVolume(self.getTomogram(subtomo))
            yield subtomo

    def getTomogram(self, subtomo):
        """ returns and caches the tomogram related with a subtomogram.
        If the subtomograms were imported and not associated to any tomogram returns None."""

        # Tomogram is stored with the coordinate data
        coord = subtomo.getCoordinate3D()

        # If there is no coordinate associated
        if coord is None:
            return None

        # Else, there are coordinates
        volId = coord.getVolId()
        tsId = coord.getTomoId()

        self.initTomos()

        # If tsId is not cached, save both identifiers.
        # NOTE: In streaming cases this may have to be different.
        # We might not use volId at all and query precedents by tsId.
        if tsId not in self._tomos:
            tomo = self.getCoordinates3D().getPrecedents()[volId]
            self._tomos[volId] = tomo
            self._tomos[tsId] = tomo
            return tomo
        else:
            return self._tomos[tsId]

    def initTomos(self):
        """ Initialize internal _tomos to a dictionary if not done already"""
        if self._tomos is None:
            self._tomos = dict()

    def getTomograms(self):
        """ Returns a list  with only the tomograms involved in the subtomograms. May differ when
        subsets are done."""

        tomoId_attr = "_coordinate." + Coordinate3D.TOMO_ID_ATTR
        if self._tomos is None:

            self.initTomos()

            uniqueTomos = self.aggregate(['count'], tomoId_attr, [tomoId_attr])

            for row in uniqueTomos:
                tsId = row[tomoId_attr]
                tomo = self.getCoordinates3D().getPrecedents()[{Tomogram.TS_ID_FIELD: tsId}]
                self._tomos[tsId] = tomo

        return self._tomos


class AverageSubTomogram(SubTomogram):
    """Represents a Average SubTomogram.
        It is a SubTomogram but it is useful to differentiate outputs."""

    def __init__(self, **kwargs):
        SubTomogram.__init__(self, **kwargs)


class SetOfAverageSubTomograms(SetOfSubTomograms):
    """Represents a set of Averages.
    It is a SetOfSubTomograms but it is useful to differentiate outputs."""
    ITEM_TYPE = AverageSubTomogram
    REP_TYPE = AverageSubTomogram
    EXPOSE_ITEMS = True

    def __init__(self, **kwargs):
        SetOfSubTomograms.__init__(self, **kwargs)


class ClassSubTomogram(SetOfSubTomograms):
    """ Represent a Class that groups SubTomogram objects.
    The representative of the class is an AverageSubTomogram.
    """
    REP_TYPE = AverageSubTomogram

    def copyInfo(self, other):
        """ Copy basic information (id and other properties) but not
        _mapperPath or _size from other set of SubTomograms to current one.
        """
        self.copy(other, copyId=False, ignoreAttrs=['_mapperPath', '_size'])

    def clone(self):
        clone = self.getClass()()
        clone.copy(self, ignoreAttrs=['_mapperPath', '_size'])
        return clone

    def close(self):
        # Do nothing on close, since the db will be closed by SetOfClasses
        pass


class SetOfClassesSubTomograms(data.SetOfClasses):
    """ Store results from a subtomogram averaging method. """
    ITEM_TYPE = ClassSubTomogram
    REP_TYPE = AverageSubTomogram


class LandmarkModel(data.EMObject):
    """Represents the set of landmarks belonging to a specific tilt-series."""

<<<<<<< HEAD
    loadedInfoTable = {}

    def __init__(self, tsId=None, fileName=None, modelName=None, **kwargs):
=======
    def __init__(self, tsId=None, fileName=None, modelName=None, size=5, applyTSTransformation=True, **kwargs):
>>>>>>> ce53d8a2
        data.EMObject.__init__(self, **kwargs)
        self._tsId = String(tsId)
        self._fileName = String(fileName)
        self._modelName = String(modelName)
        self._size = Integer(size)  # Diameter in Angstroms
        self._applyTSTransformation = Boolean(applyTSTransformation)
        self._tiltSeries = Pointer(objDoStore=False)
<<<<<<< HEAD
=======
        self._count = Integer(0)
        self._chains = None
>>>>>>> ce53d8a2

    def getTiltSeries(self):
        """ Return the tilt-series associated with this landmark model. """

        return self._tiltSeries.get()

    def setTiltSeries(self, tiltSeries):
        """ Set the tilt-series from which this landmark model were calculated.
        :param tiltSeries: Either a TiltSeries object or a pointer to it.
        """

        if tiltSeries.isPointer():
            self._tiltSeries.copy(tiltSeries)

        else:
            self._tiltSeries.set(tiltSeries)

    def getTsId(self):
        return str(self._tsId)

    def setTsId(self, tsId):
        self._tsId.set(tsId)

    def getSize(self):
        return self._size.get()

    def setSize(self, size):
        self._size.set(size)

    def getCount(self):
        return self._count.get()

    def setCount(self, count):
        self._count.set(count)

    def applyTSTransformation(self):
        return self._applyTSTransformation.get()

    def setApplyTSTransformation(self, apply):
        self._applyTSTransformation.set(apply)

    def getFileName(self):
        return self._fileName.get()

    def setFileName(self, fileName):
        self._fileName.set(fileName)

    def getModelName(self):
        return self._modelName.get()

    def setModelName(self, modelName):
        self._modelName.set(modelName)

    def addLandmark(self, xCoor, yCoor, tiltIm, chainId, xResid, yResid):
        fieldNames = ['xCoor', 'yCoor', 'tiltIm', 'chainId', 'xResid', 'yResid']

        mode = "a" if os.path.exists(self.getFileName()) else "w"

        with open(self.getFileName(), mode) as f:
            writer = csv.DictWriter(f, delimiter='\t', fieldnames=fieldNames)
            if mode == "w":
                writer.writeheader()
            writer.writerow({'xCoor': xCoor,
                             'yCoor': yCoor,
                             'tiltIm': tiltIm,
                             'chainId': chainId,
                             'xResid': xResid,
                             'yResid': yResid})

            self._registerChain(chainId)

    def _registerChain(self, chainId):
        """ registers new chainId in a dictionary to later on store the chain count"""

        if self._chains is None:
            self._chains = dict()

        if chainId not in self._chains:
            self._chains[chainId] = None
            self.setCount(len(self._chains))

    def retrieveInfoTable(self):
        """ This methods return a table containing the information of the landkmark model. One landmark pero line
        specifying in order: xCoor, YCoor, tiltIm, chainId, xResid, yResid"""

        fileName = self.getFileName()

        if not fileName in self.loadedInfoTable:

            outputInfo = []

            with open(fileName) as f:
                reader = csv.reader(f)

                # Ignore header
                next(reader)

                for line in reader:
                    vector = line[0].split()
                    outputInfo.append(vector)

            self.loadedInfoTable[fileName] = outputInfo

        return self.loadedInfoTable[fileName]

    def retrieveLandmarkModelChains(self):
        """ This method returns a list of list of landmarks containing all the information of the model split by
        chain ID. """

        lmInfoTable = self.retrieveInfoTable()

        listOfLMChainsMatrix = []
        listOfLMChains = []

        prevChainId = lmInfoTable[0][3]

        for line in lmInfoTable:
            chainId = line[3]

            if prevChainId == chainId:
                listOfLMChains.append(line)

            else:
                prevChainId = chainId
                listOfLMChainsMatrix.append(listOfLMChains)
                listOfLMChains = []

        return listOfLMChainsMatrix

    def getNumberOfChains(self):
        """ This method returns the number of chains that make up the landmark model. """

        fileName = self.getFileName()

        with open(fileName) as f:
            reader = f.readlines()

            vector = reader[-1].split()

            return vector[3]

    def getLandmarksFromImage(self, index):
        """ This method return the list of landmark belonging ot the same tilt-image.
        :param index: Tilt-image index from which to obtain the landmarks.
        """

        tiLmInfoTable = []

        lmInfoTable = self.retrieveInfoTable()

        for line in lmInfoTable:
            if int(line[2]) == index:
                tiLmInfoTable.append(line)

        return tiLmInfoTable

    def __str__(self):
        return "%s landmarks of %s pixels %s to %s" \
               % (self.getCount(), self.getSize(),
                  "to apply" if self.applyTSTransformation() else "applied",
                  self.getTsId())


class SetOfLandmarkModels(data.EMSet):
    """Represents a class that groups a set of landmark models."""
    ITEM_TYPE = LandmarkModel

    def __init__(self, **kwargs):
        super().__init__(**kwargs)
        self._setOfTiltSeriesPointer = Pointer()

    def __getitem__(self, itemId):
        """Add a pointer to a tilt-series before returning the landmark model"""

        lm = super().__getitem__(itemId)

        return self.completeLandmarkModel(lm)

    def completeLandmarkModel(self, lm):
        """This method completes a landmark model object setting in execution time the tilt-series associated to it,
        since it is not possible to save pointers in the item classes of the set.

        IMPORTANT: this method must be implement every time it is necesary to retrive information from the tilt-series
        associated to the landmark models that compose the set."""

        tsId = lm.getTsId()

        # Check for tilt series in set with coincident tsId
        for ts in self.getSetOfTiltSeries().iterItems(where="_tsId=='%s'" % tsId):
            lm.setTiltSeries(ts)

        return lm

    def getLandmarkModelFromTsId(self, tsId):
        """ This method return the landmark model belonging to the set that has a coincident input tsId.

        :param tsId: tilt-series ID to search the landmark model into the set."""

        for lm in self.iterItems(where="_tsId=='%s'" % tsId):
            return lm

    def getSetOfTiltSeries(self, pointer=False):
        """ Return the set of tilt-series associated with this set of landmark models. """

        if pointer:
            return self._setOfTiltSeriesPointer

        else:
            return self._setOfTiltSeriesPointer.get()

    def setSetOfTiltSeries(self, setOfTiltSeries):
        """ Set the set of tilt-series from which this set of landmark models were calculated.
        :param setOfTiltSeries: Either a TiltSeries object or a pointer to it.
        """

        if setOfTiltSeries.isPointer():
            self._setOfTiltSeriesPointer.copy(setOfTiltSeries)

        else:
            self._setOfTiltSeriesPointer.set(setOfTiltSeries)


class MeshPoint(Coordinate3D):
    """Mesh object: it stores the coordinates of the points (specified by the user) needed to define
    the triangulation of a volume.
    A Mesh object can be consider as a point cloud in 3D containing the coordinates needed to divide a given region of
    space into planar triangles interconnected that will result in a closed surface."""

    def __init__(self, **kwargs):
        Coordinate3D.__init__(self, **kwargs)
        self._volumeName = String()
        self._description = None  # Algebraic description of fitted mesh

    def getVolumeName(self):
        return self._volumeName

    def setVolumeName(self, volName):
        self._volumeName.set(volName)

    def getDescription(self):
        return self._description

    def setDescription(self, description):
        self._description = description

    def hasDescription(self):
        return self._description is not None


class SetOfMeshes(SetOfCoordinates3D):
    """ Store a series of meshes. """
    ITEM_TYPE = MeshPoint

    def __init__(self, **kwargs):
        SetOfCoordinates3D.__init__(self, **kwargs)
        self._numberOfMeshes = Integer()  # Indicates how many meshes are in the set

    def getNumberOfMeshes(self):
        return self._numberOfMeshes.get()

    def setNumberOfMeshes(self, n):
        self._numberOfMeshes.set(n)


class Ellipsoid(data.EMObject):
    """This class represent an ellipsoid. This is an instance class of description attribute of object MeshPoint"""

    def __init__(self, **kwargs):
        data.EMObject.__init__(self, **kwargs)
        self._center = String()
        self._radii = String()
        self._algebraicDesc = String()

    def getCenter(self):
        return self._center.get()

    def setCenter(self, center):
        self._center.set(center)

    def getRadii(self):
        return self._radii.get()

    def setRadii(self, radii):
        self._radii.set(radii)

    def getAlgebraicDesc(self):
        return self._center.get()

    def setAlgebraicDesc(self, algebraicDesc):
        self._algebraicDesc.set(algebraicDesc)

    def hasAlgebraicDesc(self):
        return self._algebraicDesc is not None


class CTFTomo(data.CTFModel):
    """ Represents a generic CTF model for a tilt-image. """

    def __init__(self, **kwargs):
        data.CTFModel.__init__(self, **kwargs)
        self._index = Integer(kwargs.get('index', None))

    def copyInfo(self, other, copyId=False):
        self.copy(other, copyId=copyId)

    def copy(self, other, copyId=True, ignoreAttrs=[]):
        self.copyAttributes(other, '_defocusU', '_defocusV', '_defocusAngle', '_defocusRatio', '_psdFile',
                            '_resolution', '_fitQuality', '_index')

        self.setEnabled(other.isEnabled())

        if other.hasPhaseShift():
            self.setPhaseShift(other.getPhaseShift())

        if other.hasEstimationInfoAsList():
            if other.hasAstigmatismInfoAsList():
                self._defocusUList = CsvList(pType=float)
                self._defocusVList = CsvList(pType=float)
                self._defocusAngleList = CsvList(pType=float)
                self.setDefocusUList(other.getDefocusUList())
                self.setDefocusVList(other.getDefocusVList())
                self.setDefocusAngleList(other.getDefocusAngleList())

            else:
                self._defocusUList = CsvList(pType=float)
                self.setDefocusUList(other.getDefocusUList())

        if other.hasPhaseShiftInfoAsList():
            self._phaseShiftList = CsvList(pType=float)
            self.setPhaseShiftList(other.getPhaseShiftList())

        if other.hasCutOnFrequncyInfoAsList():
            self._cutOnFreqList = CsvList(pType=float)
            self.setCutOnFreqList(other.getCutOnFreqList())
            self.setCutOnFreq(other.getCutOnFreq())

        if copyId:
            self.copyObjId(other)

    @staticmethod
    def ctfModelToCtfTomo(ctfModel):
        newCTFTomo = CTFTomo()
        newCTFTomo.copyAttributes(ctfModel, '_defocusU', '_defocusV',
                                  '_defocusAngle', '_defocusRatio', '_psdFile',
                                  '_resolution', '_fitQuality')
        return newCTFTomo

    def getIndex(self):
        return self._index

    def setIndex(self, value):
        self._index = Integer(value)

    def getCutOnFreq(self):
        return self._cutOnFreq

    def setCutOnFreq(self, value):
        self._cutOnFreq = Float(value)

    " List data methods allow compatibility with IMOD metadata. "

    def getDefocusUList(self):
        return self._defocusUList.get()

    def setDefocusUList(self, defList):
        self._defocusUList.set(defList)

    def appendDefocusUList(self, value):
        self._defocusUList.append(value)

    def getDefocusVList(self):
        return self._defocusVList.get()

    def setDefocusVList(self, defList):
        self._defocusVList.set(defList)

    def appendDefocusVList(self, value):
        self._defocusVList.append(value)

    def getDefocusAngleList(self):
        return self._defocusAngleList.get()

    def setDefocusAngleList(self, defList):
        self._defocusAngleList.set(defList)

    def appendDefocusAngleList(self, value):
        self._defocusAngleList.append(value)

    def getPhaseShiftList(self):
        return self._phaseShiftList.get()

    def setPhaseShiftList(self, defList):
        self._phaseShiftList.set(defList)

    def appendPhaseShiftList(self, value):
        self._phaseShiftList.append(value)

    def getCutOnFreqList(self):
        return self._cutOnFreqList.get()

    def setCutOnFreqList(self, cutOnFreqList):
        self._cutOnFreqList.set(cutOnFreqList)

    def appendCutOnFreqList(self, value):
        self._cutOnFreqList.append(value)

    def hasEstimationInfoAsList(self):
        """ This method checks if the CTFTomo object contains estimation information in the form of a list. """

        if hasattr(self, "_defocusUList") or hasattr(self, "_defocusUList"):
            return True
        else:
            return False

    def hasAstigmatismInfoAsList(self):
        """ This method checks if the CTFTomo object contains astigmatism information in the form of a list. """

        if hasattr(self, "_defocusUList") and hasattr(self, "_defocusVList"):
            return True
        else:
            return False

    def hasPhaseShiftInfoAsList(self):
        """ This method checks if the CTFTomo object contains phase shift information in the form of a list. """

        if hasattr(self, "_phaseShiftList"):
            return True
        else:
            return False

    def hasCutOnFrequncyInfoAsList(self):
        """ This method checks if the CTFTomo object contains cut-on frequency information in the form of a list. """

        if hasattr(self, "_cutOnFreqList"):
            return True
        else:
            return False

    def completeInfoFromList(self):
        """ This method will set the _defocusU, _defocusV and _defocusAngle attributes from the provided CTF estimation
        information lists.

        Based on the IMOD program ctfphaseflip: "The program  will assign that defocus value to the midpoint of the
        range of views.  For a view at a given tilt angle, it will find the defocus either by interpolating between
        two surrounding midpoint angles, if there are such angles, or by taking the nearest defocus value, if the
        angle is beyond the range of the available midpoint angles. "
        - From IMOD documentation https://bio3d.colorado.edu/imod/doc/man/ctfphaseflip.html

        This method will assign as the defocus value and angle the median of the estimation list. """

        " DEFOCUS INFORMATION -----------------------------------------------------------------------------------------"

        " Check that at least one list is provided "
        if not self.hasEstimationInfoAsList():
            raise Exception("CTFTomo object has no _defocusUList neither _defocusUList argument initialized. No "
                            "list information available.")

        " Get the number of provided list (1 or 2) "
        numberOfProvidedList = 2 if (hasattr(self, "_defocusUList") and hasattr(self, "_defocusVList")) else 1

        " No astigmatism is estimated (only one list provided) "
        if numberOfProvidedList == 1:
            providedDefocusUList = self.getDefocusUList() if hasattr(self, "_defocusUList") else self.getDefocusVList()
            providedDefocusUList = providedDefocusUList.split(",")

            " DefocusAngle is set to 0 degrees "
            self.setDefocusAngle(0)

            " DefocusU and DefocusV are set at the same value, equal to the middle estimation of the list "
            middlePoint = math.trunc(len(providedDefocusUList) / 2)

            " If the size of the defocus list is even, mean the 2 centre values "
            if len(providedDefocusUList) % 2 == 0:
                value = (float(providedDefocusUList[middlePoint]) + float(providedDefocusUList[middlePoint - 1])) / 2

                self.setDefocusU(value)
                self.setDefocusV(value)

            else:
                " If the size of defocus estimation is odd, get the centre value "

                value = providedDefocusUList[middlePoint]

                self.setDefocusU(value)
                self.setDefocusV(value)

        else:
            " Astigmatism is estimated (two lists are provided) "

            providedDefocusUList = self.getDefocusUList()
            providedDefocusUList = providedDefocusUList.split(",")

            providedDefocusVList = self.getDefocusVList()
            providedDefocusVList = providedDefocusVList.split(",")

            providedDefocusAngleList = self.getDefocusAngleList()
            providedDefocusAngleList = providedDefocusAngleList.split(",")

            " Check that the three list are equally long "
            if len(providedDefocusUList) != len(providedDefocusVList) or \
                    len(providedDefocusUList) != len(providedDefocusAngleList) or \
                    len(providedDefocusVList) != len(providedDefocusAngleList):
                raise Exception("DefocusUList, DefocusVList and DefocusAngleList lengths must be equal.")

            " DefocusU, DefocusV and DefocusAngle are set equal to the middle estimation of the list "
            middlePoint = math.trunc(len(providedDefocusUList) / 2)

            " If the size of the defocus list is even, mean the 2 centre values "
            if len(providedDefocusUList) % 2 == 0:
                defocusU = (float(providedDefocusUList[middlePoint]) +
                            float(providedDefocusUList[middlePoint - 1])) / 2
                defocusV = (float(providedDefocusVList[middlePoint]) +
                            float(providedDefocusVList[middlePoint - 1])) / 2
                defocusAngle = (float(providedDefocusAngleList[middlePoint]) +
                                float(providedDefocusAngleList[middlePoint - 1])) / 2

                self.setDefocusU(defocusU)
                self.setDefocusV(defocusV)
                self.setDefocusAngle(defocusAngle)

            else:
                " If the size of defocus estimation list is odd, get the centre value "

                defocusU = providedDefocusUList[middlePoint]
                defocusV = providedDefocusVList[middlePoint]
                defocusAngle = providedDefocusAngleList[middlePoint]

                self.setDefocusU(defocusU)
                self.setDefocusV(defocusV)
                self.setDefocusAngle(defocusAngle)

        " PHASE SHIFT INFORMATION -------------------------------------------------------------------------------------"

        " Check if phase shift information is also available "
        if hasattr(self, "_phaseShiftList"):
            providedPhaseShiftList = self.getPhaseShiftList()
            providedPhaseShiftList = providedPhaseShiftList.split(",")

            " Check that all the lists are equally long "
            if len(providedDefocusUList) != len(providedPhaseShiftList):
                raise Exception("PhaseShiftList length must be equal to DefocusUList, DefocusVList and "
                                "DefocusAngleList lengths.")

            " PhaseShift is set equal to the middle estimation of the list "
            middlePoint = math.trunc(len(providedPhaseShiftList) / 2)

            " If the size of the phase shift list is even, mean the 2 centre values "
            if len(providedPhaseShiftList) % 2 == 0:
                phaseShift = (float(providedPhaseShiftList[middlePoint]) +
                              float(providedPhaseShiftList[middlePoint - 1])) / 2

                self.setPhaseShift(phaseShift)

            else:
                " If the size of phase shift list estimation is odd, get the centre value "

                phaseShift = providedPhaseShiftList[middlePoint]

                self.setPhaseShift(phaseShift)

        " CUT-ON FREQUENCY INFORMATION --------------------------------------------------------------------------------"

        " Check if cut-on frequency information is also available "
        if hasattr(self, "_cutOnFreqList"):
            providedCutOnFreqList = self.getCutOnFreqList()
            providedCutOnFreqList = providedCutOnFreqList.split(",")

            " Check that all the lists are equally long "
            if len(providedPhaseShiftList) != len(providedCutOnFreqList):
                raise Exception("CutOnFreqList length must be equal to PhaseShiftList, DefocusUList, DefocusVList and "
                                "DefocusAngleList lengths.")

            " Cut-on frequency is set equal to the middle estimation of the list "
            middlePoint = math.trunc(len(providedCutOnFreqList) / 2)

            " If the size of the cut-on frequency shift list is even, mean the 2 centre values "
            if len(providedCutOnFreqList) % 2 == 0:
                cutOnFreq = (float(providedCutOnFreqList[middlePoint]) +
                             float(providedCutOnFreqList[middlePoint - 1])) / 2

                self.setCutOnFreq(cutOnFreq)

            else:
                " If the size of the cut-on frequency list estimation is odd, get the centre value "

                cutOnFreq = providedCutOnFreqList[middlePoint]

                self.setCutOnFreq(cutOnFreq)

        " Standardize the input values "
        self.standardize()


class CTFTomoSeries(data.EMSet):
    """ Represents a set of CTF models belonging to the same tilt-series. """
    ITEM_TYPE = CTFTomo

    def __init__(self, **kwargs):
        data.EMSet.__init__(self, **kwargs)
        self._tiltSeriesPointer = Pointer(kwargs.get('tiltSeriesPointer', None))
        self._tsId = String(kwargs.get('tsId', None))
        self._isDefocusUDeviationInRange = Boolean(True)
        self._isDefocusVDeviationInRange = Boolean(True)

        # CtfModels will always be used inside a SetOfTiltSeries
        # so, let's do no store the mapper path by default
        self._mapperPath.setStore(False)

    def clone(self, ignoreAttrs=('_mapperPath', '_size')):
        clone = self.getClass()()
        clone.copy(self, ignoreAttrs=ignoreAttrs)
        clone.setEnabled(self.isEnabled())
        return clone

    def __del__(self):
        # Cancel closing the mapper since this class is an item of a set and shares the mapper with its parent set.
        pass

    def getTiltSeries(self):
        """ Return the tilt-series associated with this CTF model series. """
        return self._tiltSeriesPointer.get()

    def setTiltSeries(self, tiltSeries):
        """ Set the tilt-series from which this CTF model series were estimated.
        :param tiltSeries: Either a TiltSeries object or a pointer to it.
        """
        if tiltSeries.isPointer():
            self._tiltSeriesPointer.copy(tiltSeries)
        else:
            self._tiltSeriesPointer.set(tiltSeries)

    def getTsId(self):
        """ Get unique TiltSeries ID, usually retrieved from the
        file pattern provided by the user at the import time.
        """
        return self._tsId.get()

    def setTsId(self, value):
        self._tsId.set(value)

    def getNumberOfEstimationsInRange(self):
        """ Return the tilt-images range size used for estimation. """
        return self._estimationsInRange.get()

    def setNumberOfEstimationsInRange(self, estimationRange):
        """ Set the tilt-images range size used for estimation.
        :param estimationRange: Integer of the range size. """

        self._estimationsInRange = Integer(estimationRange)

    def getIMODDefocusFileFlag(self):
        """ Return the format file from which the CTF estimation information has been acquired. This parameter is
        useful for posterior information and format conversions between IMOD and Scipion. The flag value "is the sum of:

          1 if the file has astigmatism values
          2 if the astigmatism axis angle is in radians, not degrees
          4 if the file has phase shifts
          8 if the phase shifts are in radians, not degrees
         16 if tilt angles need to be inverted to match what the
             program expects (what Ctfplotter would produce)
             with the -invert option
         32 if the file has cut-on frequencies attenuating the phase
             at low frequencies"

             from https://bio3d.colorado.edu/imod/doc/man/ctfphaseflip.html """

        return self._IMODDefocusFileFlag.get()

    def setIMODDefocusFileFlag(self, flag):
        """ Set the format file from which the CTF estimation information has been acquired.
        :param flag: Integer of the range size.

        This parameter is
        useful for posterior information and format conversions between IMOD and Scipion. The flag value "is the sum of:

          1 if the file has astigmatism values
          2 if the astigmatism axis angle is in radians, not degrees
          4 if the file has phase shifts
          8 if the phase shifts are in radians, not degrees
         16 if tilt angles need to be inverted to match what the
             program expects (what Ctfplotter would produce)
             with the -invert option
         32 if the file has cut-on frequencies attenuating the phase
             at low frequencies"

             from https://bio3d.colorado.edu/imod/doc/man/ctfphaseflip.html """

        self._IMODDefocusFileFlag = Integer(flag)

    def setNumberOfEstimationsInRangeFromDefocusList(self):
        """ Set the tilt-images estimation range size used for estimation from the defocus info list size. """

        estimationRange = 0

        for ctfEstimation in self:
            # Check that at least one list is provided
            if not (hasattr(ctfEstimation, "_defocusUList") or hasattr(
                    ctfEstimation, "_defocusUList")):
                raise Exception(
                    "CTFTomo object has no _defocusUList neither _defocusUList argument initialized. No "
                    "list information available.")

            providedList = ctfEstimation.getDefocusUList() if hasattr(
                ctfEstimation, "_defocusUList") \
                else ctfEstimation.getDefocusVList()
            providedList = providedList.split(",")

            listLength = len(providedList) - 1

            if listLength > estimationRange:
                estimationRange = listLength

        self.setNumberOfEstimationsInRange(estimationRange)

    def getIsDefocusUDeviationInRange(self):
        return True

    def setIsDefocusUDeviationInRange(self, value):
        pass

    def getIsDefocusVDeviationInRange(self):
        return True

    def setIsDefocusVDeviationInRange(self, value):
        pass

    def calculateDefocusUDeviation(self, defocusUTolerance=20):
        pass

    def calculateDefocusVDeviation(self, defocusVTolerance=20):
        pass


class SetOfCTFTomoSeries(data.EMSet):
    """ Represents a set of CTF model series belonging to the same set of tilt-series. """
    ITEM_TYPE = CTFTomoSeries
    USE_CREATE_COPY_FOR_SUBSET = True

    def __init__(self, **kwargs):
        data.EMSet.__init__(self, **kwargs)
        self._setOfTiltSeriesPointer = Pointer(kwargs.get('tiltSeriesPointer', None))
        self._idDict = {}

    def copyInfo(self, other):
        data.EMSet.copyInfo(self, other)
        self.setSetOfTiltSeries(other.getSetOfTiltSeries(pointer=True))

    def getSetOfTiltSeries(self, pointer=False):
        """ Return the tilt-series associated with this CTF model series. """
        return self._setOfTiltSeriesPointer.get() if not pointer else self._setOfTiltSeriesPointer

    def setSetOfTiltSeries(self, setOfTiltSeries):
        """ Set the tilt-series from which this CTF model series were estimated.
        :param setOfTiltSeries: Either a TiltSeries object or a pointer to it.
        """
        if setOfTiltSeries.isPointer():
            self._setOfTiltSeriesPointer.copy(setOfTiltSeries)
        else:
            self._setOfTiltSeriesPointer.set(setOfTiltSeries)

    def iterClassItems(self, iterDisabled=False):
        """ Iterate over the images of a class.
        Params:
            iterDisabled: If True, also include the disabled items. """
        for cls in self.iterItems():
            if iterDisabled or cls.isEnabled():
                for img in cls:
                    if iterDisabled or img.isEnabled():
                        yield img

    def _setItemMapperPath(self, item):
        """ Set the mapper path of this class according to the mapper
        path of the SetOfClasses and also the prefix according to class id
        """
        item._mapperPath.set('%s,id%s' % (self.getFileName(), item.getObjId()))
        item.load()

    def _insertItem(self, item):
        """ Create the SetOfImages assigned to a class.
        If the file exists, it will load the Set.
        """
        self._setItemMapperPath(item)
        data.EMSet._insertItem(self, item)
        item.write(properties=False)  # Set.write(self)

    def __getitem__(self, itemId):
        """ Setup the mapper classes before returning the item. """
        classItem = data.EMSet.__getitem__(self, itemId)

        objId = None
        for tiltSeries in self.getSetOfTiltSeries().iterItems(iterate=False):
            if tiltSeries.getTsId() == classItem.getTsId():
                objId = tiltSeries.getObjId()

        if objId is None:
            raise ("Could not find tilt-series with tsId = %s" % classItem.getTsId())

        classItem.setTiltSeries(self.getSetOfTiltSeries()[objId])

        self._setItemMapperPath(classItem)
        return classItem

    def getFirstItem(self):
        classItem = data.EMSet.getFirstItem(self)
        self._setItemMapperPath(classItem)
        return classItem

    def iterItems(self, orderBy='id', direction='ASC'):
        for item in data.EMSet.iterItems(self, orderBy=orderBy, direction=direction):

            ts = self._getTiltSeriesFromTsId(item.getTsId())
            if ts is None:
                raise ("Could not find tilt-series with tsId = %s" % item.getTsId())

            item.setTiltSeries(ts)
            self._setItemMapperPath(item)

            yield item

    def _getTiltSeriesFromTsId(self, tsId):
        if self._idDict:
            return self._idDict.get(tsId, None)
        else:
            self._idDict = {ts.getTsId(): ts.clone(ignoreAttrs=[]) for ts in self.getSetOfTiltSeries()}
            return self._idDict.get(tsId, None)


class TiltSeriesCoordinate(data.EMObject):
    """This class holds the (x,y,z) positions, in angstroms, and other information
    associated with a coordinate related to a tilt series"""

    def __init__(self, **kwargs):
        data.EMObject.__init__(self, **kwargs)
        self._x = Float()
        self._y = Float()
        self._z = Float()
        # Used to access to the corresponding tilt series from each coord (it's the tsId)
        self._tsId = String(kwargs.get('tsId', None))

    def copyInfo(self, coord):
        """ Copy information from other coordinate. """
        self.setPosition(*coord.getPosition())
        self.setTsId(coord.getTsId())
        self.setObjId(coord.getObjId())

    def getX(self):
        """ Returns the X dimension (Å) of the coordinate"""
        return self._x.get()

    def setX(self, x):
        """ Sets the x dimension (Å) of the coordinate """
        self._x.set(x)

    def getY(self):
        """ Returns the Y dimension (Å) of the coordinate"""
        return self._y.get()

    def setY(self, y):
        """ Sets the Y dimension of (Å) the coordinate"""
        self._y.set(y)

    def getZ(self):
        """ Returns the Z dimension (Å) of the coordinate"""
        return self._z.get()

    def setZ(self, z):
        """ Sets the Z dimension (Å) of the coordinate"""
        self._z.set(z)

    def getPosition(self, sampling_rate=1):
        """Returns the position a TiltSeriesCoordinate in a tuple at a specific sampling rate (optional)"""
        return self.getX() / sampling_rate, self.getY() / sampling_rate, self.getZ() / sampling_rate

    def setPosition(self, x, y, z, sampling_rate):
        """Set the position of the coordinate
            :param int x: Position of the coordinate in the X axis
            :param int y: Position of the coordinate in the Y axis
            :param int z: Position of the coordinate in the Z axis
            :param flat sampling_rate: sampling rate in which x,y,z are measured. Default 1 = Å
        """
        self.setX(x * sampling_rate)
        self.setY(y * sampling_rate)
        self.setZ(z * sampling_rate)

    def getTsId(self):
        return self._tsId.get()

    def setTsId(self, tsId):
        self._tsId.set(tsId)


class SetOfTiltSeriesCoordinates(data.EMSet):
    """ Encapsulate the logic of a set of tilt series coordinates.
    Each coordinate has a (x,y,z) position in scipion's convention.
    Scipion's convention is the center of a theoretical volume when applying
    the tilt series transformation matrix:
    X0 --> half x dimension
    Y0 --> half y dimension
    Z0 --> half z of a theoretical volume?
    """
    ITEM_TYPE = TiltSeriesCoordinate

    def __init__(self, **kwargs):
        data.EMSet.__init__(self, **kwargs)
        self._SetOfTiltSeriesPointer = Pointer()

    def getSetOfTiltSeries(self):
        """ Returns the Tilt Series associated with
                this SetOfTiltSeriesCoordinates"""
        return self._SetOfTiltSeriesPointer.get()

    def setSetOfTiltSeries(self, setOfTiltSeries):
        """ Set the Tilt Series associated with this set of coordinates.

            Params:

            setOfTiltSeries: Tilt Series object or a pointer to it.
                """
        if setOfTiltSeries.isPointer():
            self._SetOfTiltSeriesPointer.copy(setOfTiltSeries)
        else:
            self._SetOfTiltSeriesPointer.set(setOfTiltSeries)

    def getSummary(self):
        summary = []
        summary.append("Number of tilt series coordinates: %s" % self.getSize())
        return "\n".join(summary)

    def copyInfo(self, other):
        """ Copy basic information (id and other properties) but not _mapperPath or _size
        from other set of objects to current one.
        """
        self.setSetOfTiltSeries(other.getSetOfTiltSeries())<|MERGE_RESOLUTION|>--- conflicted
+++ resolved
@@ -1796,13 +1796,10 @@
 class LandmarkModel(data.EMObject):
     """Represents the set of landmarks belonging to a specific tilt-series."""
 
-<<<<<<< HEAD
+    def __init__(self, tsId=None, fileName=None, modelName=None, size=5, applyTSTransformation=True, **kwargs):
     loadedInfoTable = {}
 
     def __init__(self, tsId=None, fileName=None, modelName=None, **kwargs):
-=======
-    def __init__(self, tsId=None, fileName=None, modelName=None, size=5, applyTSTransformation=True, **kwargs):
->>>>>>> ce53d8a2
         data.EMObject.__init__(self, **kwargs)
         self._tsId = String(tsId)
         self._fileName = String(fileName)
@@ -1810,11 +1807,9 @@
         self._size = Integer(size)  # Diameter in Angstroms
         self._applyTSTransformation = Boolean(applyTSTransformation)
         self._tiltSeries = Pointer(objDoStore=False)
-<<<<<<< HEAD
-=======
         self._count = Integer(0)
         self._chains = None
->>>>>>> ce53d8a2
+
 
     def getTiltSeries(self):
         """ Return the tilt-series associated with this landmark model. """
