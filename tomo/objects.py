--- conflicted
+++ resolved
@@ -538,19 +538,11 @@
 class TomoAcquisition(data.Acquisition):
     def __init__(self, angleMin=None, angleMax=None, step=None, angleAxis1=None, angleAxis2=None, **kwargs):
         data.Acquisition.__init__(self, **kwargs)
-<<<<<<< HEAD
         self._angleMin = pwobj.Float(angleMin)
         self._angleMax = pwobj.Float(angleMax)
         self._step = pwobj.Integer(step)
         self._angleAxis1 = pwobj.Float(angleAxis1)
         self._angleAxis2 = pwobj.Float(angleAxis2)
-=======
-        self._angleMin = pwobj.Float(kwargs.get('angleMin', None))
-        self._angleMax = pwobj.Float(kwargs.get('angleMax', None))
-        self._step = pwobj.Float(kwargs.get('step', None))
-        self._angleAxis1 = pwobj.Float(kwargs.get('angleAxis1', None))
-        self._angleAxis2 = pwobj.Float(kwargs.get('angleAxis2', None))
->>>>>>> 7ab1806a
 
     def getAngleMax(self):
         return self._angleMax.get()
