--- conflicted
+++ resolved
@@ -1613,19 +1613,10 @@
 
         uniqueTomos = self.aggregate(['count'], tomoId_attr, [tomoId_attr])
 
-<<<<<<< HEAD
-        uniqueTomos = self.aggregate(['count'], tomoId_attr, [tomoId_attr])
-
-            for row in uniqueTomos:
-                tsId = row[tomoId_attr]
-                tomo = self.getPrecedents()[{Tomogram.TS_ID_FIELD: tsId}]
-                self._tomos[tsId] = tomo
-=======
         for row in uniqueTomos:
             tsId = row[tomoId_attr]
             # This should register the tomogram in the internal _tomos
             self._getTomogram(tsId)
->>>>>>> a0dade72
 
         return self._tomos
 
