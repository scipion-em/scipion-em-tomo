# -*- coding: utf-8 -*-
#  **************************************************************************
# *
# * Authors:     J.M. De la Rosa Trevin (delarosatrevin@scilifelab.se) [1]
# *
# * [1] SciLifeLab, Stockholm University
# *
# * This program is free software; you can redistribute it and/or modify
# * it under the terms of the GNU General Public License as published by
# * the Free Software Foundation; either version 2 of the License, or
# * (at your option) any later version.
# *
# * This program is distributed in the hope that it will be useful,
# * but WITHOUT ANY WARRANTY; without even the implied warranty of
# * MERCHANTABILITY or FITNESS FOR A PARTICULAR PURPOSE.  See the
# * GNU General Public License for more details.
# *
# * You should have received a copy of the GNU General Public License
# * along with this program; if not, write to the Free Software
# * Foundation, Inc., 59 Temple Place, Suite 330, Boston, MA
# * 02111-1307  USA
# *
# *  All comments concerning this program package may be sent to the
# *  e-mail address 'scipion@cnb.csic.es'
# *
# **************************************************************************
import logging
logger = logging.getLogger(__name__)

import csv
import math
import os
import threading
from collections import OrderedDict
from datetime import datetime

import numpy as np
import pwem.objects.data as data
import pyworkflow.utils.path as path
import tomo.constants as const
from pwem.convert.transformations import euler_matrix
from pwem.emlib.image import ImageHandler
from pwem.objects import Transform
from pyworkflow.object import Integer, Float, String, Pointer, Boolean, CsvList


class MATRIX_CONVERSION:
    RELION = "relion"
    XMIPP = "xmipp"
    EMAN = "eman"


def convertMatrix(M, convention=None, direction=None):
    """
            Parameters:
                - M --> Transformation matrix
                - convention --> One of the valid conventions to convert M. It can be:
                    * None         : Return the matrix stored in the metadata (Scipion convention).
                    * relion (str) : Relion matrix convention
                    * eman (str)   : Eman matrix convention
                - direction --> Determine how to perform the conversion (not considered if convention is None):
                    * 'get' (str)   : Convert the matrix stored in metadata (Scipion definition) to the given 'convention'
                    * 'set' (str)   : Convert the matrix from the given 'convention' to Scipion definition

            Scipion transformation matrix definition is described in detailed below:

               Notation:
                    - r      --> A 3D position vector
                    - f'(r)  --> Moved map
                    - f(r)   --> Reference
                    - M      --> Matrix to be stored by Scipion
                    - @      --> Matrix product

               Definition:

                   f'(r) = f(M@r)

               Example:

                   If r = (0,0,0,1) = o (origin vector) and M is a translation only transformation matrix
                   of the form:

                        M = [[1,0,0,0],[0,1,0,0],[0,0,0,1],[-dx,-dy,-dz,1]]

                   Being dx, dy, and dz a infinitesimally small displacement, then our transformation
                   verifies that:

                        f'(o) = f(M@o) = [-dx,-dy,-dz,1]

            We include conversions to the following matrix conventions:

                - Eman: Same as Scipion convention

                - Relion:
                    Notation:
                        - X'  -->  inverse of a matrix
                        - T   -->  translation matrix
                        - R   ---> rotation matrix
                        - M   -->  Scipion transformation matrix
                        - N   -->  Relion transformation matrix
                        - @   -->  Matrix multiplication

                    Conversion Scipion --> Relion
                        M = R@T' => T = M'@R
                        *** N = T@R = M'@R@R ***

                    Conversion Relion --> Scipion
                        N = M'@R@R => M' = N@R'@R' => *** M = R@R@N' ***
            """

    if convention is None or convention == MATRIX_CONVERSION.EMAN:
        return M
    elif direction == 'get' and convention in [MATRIX_CONVERSION.RELION, MATRIX_CONVERSION.XMIPP]:
        # Rotation matrix. Remove translation from the Scipion matrix
        R = np.eye(4)
        R[:3, :3] = M[:3, :3]
        Mi = np.linalg.inv(M)
        return Mi @ R @ R
    elif direction == 'set' and convention in [MATRIX_CONVERSION.RELION, MATRIX_CONVERSION.XMIPP]:
        # Rotation matrix. Remove translation from the Scipion matrix
        R = np.eye(4)
        R[:3, :3] = M[:3, :3]
        Mi = np.linalg.inv(M)
        return R @ R @ Mi


class TiltImageBase:
    """ Base class for TiltImageM and TiltImage. """

    def __init__(self, tsId=None, tiltAngle=None, acquisitionOrder=None, **kwargs):
        self._tiltAngle = Float(tiltAngle)
        self._tsId = String(tsId)
        self._acqOrder = Integer(acquisitionOrder)
        self._oddEvenFileNames = CsvList(pType=str) #IMPORTANT: The odd is the first one and the even the second one

    def hasOddEven(self):
        return not self._oddEvenFileNames.isEmpty()

    def getOddEven(self):
        return self._oddEvenFileNames

    def getOdd(self):
        return self._oddEvenFileNames[0]

    def getEven(self):
        return self._oddEvenFileNames[1]

    def setOdd(self, fnOdd):
        self._oddEvenFileNames[0] = fnOdd

    def setEven(self, fnEven):
        self._oddEvenFileNames[1] = fnEven

    def setOddEven(self, listFileNames):
        self._oddEvenFileNames.set(listFileNames)

    def getTsId(self):
        """ Get unique TiltSerie ID, usually retrieved from the
        file pattern provided by the user at the import time.
        """
        return self._tsId.get()

    def setTsId(self, value):
        self._tsId.set(value)

    def getTiltAngle(self):
        return self._tiltAngle.get()

    def setTiltAngle(self, value):
        self._tiltAngle.set(value)

    def getAcquisitionOrder(self):
        return self._acqOrder.get()

    def setAcquisitionOrder(self, value):
        self._acqOrder.set(value)

    def copyInfo(self, other, copyId=False, copyTM=True):
        self.copyAttributes(other, '_tiltAngle', '_tsId', '_acqOrder')
        if copyId:
            self.copyObjId(other)
        if copyTM and other.hasTransform():
            self.copyAttributes(other, '_transform')
        if other.hasOddEven():
            self.copyAttributes(other, '_oddEvenFileNames')

class TiltImage(data.Image, TiltImageBase):
    """ Tilt image """

    def __init__(self, location=None, **kwargs):
        data.Image.__init__(self, location, **kwargs)
        TiltImageBase.__init__(self, **kwargs)


    def copyInfo(self, other, copyId=False, copyTM=True, copyStatus=True):
        data.Image.copyInfo(self, other)
        TiltImageBase.copyInfo(self, other, copyId=copyId, copyTM=copyTM)
        if copyStatus:
            self.setEnabled(other.isEnabled())

    def parseFileName(self, suffix="", extension=None):
        """
        This method returns the filename of the Tilt-Image adding a specified suffix and changing its extension.
        :param suffix: String to be added at the end of the location path (before extension).
        :param extension: String containing the new extension of the filename.
        :return: String containing the parsed filename with the specified suffix and extension.
        """

        fileName = os.path.basename(self.getFileName())
        fileName, fileExtension = os.path.splitext(fileName)

        if extension is not None:
            fileExtension = extension

        return fileName + suffix + fileExtension


TS_IGNORE_ATTRS = ['_mapperPath', '_size', '_hasAlignment']


class TiltSeriesBase(data.SetOfImages):

    def __init__(self, **kwargs):
        data.SetOfImages.__init__(self, **kwargs)
        self._tsId = String(kwargs.get('tsId', None))
        # TiltSeries will always be used inside a SetOfTiltSeries
        # so, let's do not store the mapper path by default
        self._mapperPath.setStore(False)
        self._acquisition = TomoAcquisition()
        self._origin = Transform()
        self._anglesCount = Integer()
        self._hasAlignment = Boolean(False)
        self._hasOddEven = Boolean(False)
        self._interpolated = Boolean(False)
        self._ctfCorrected = Boolean(False)

    def getAnglesCount(self):
        return self._anglesCount

    def hasOddEven(self):
        return self._hasOddEven.get()

    def setHasOddEven(self, booleanValue):
        self._hasOddEven.set(booleanValue)

    def setAnglesCount(self, value):

        if isinstance(value, int):
            self._anglesCount.set(value)
        else:
            self._anglesCount = value

    def hasAlignment(self):

        return self._hasAlignment.get()

    def ctfCorrected(self):
        """ Returns true if ctf has been corrected"""
        return self._ctfCorrected.get()

    def setCtfCorrected(self, corrected):
        """ Sets the ctf correction status"""
        self._ctfCorrected.set(corrected)

    def interpolated(self):
        """ Returns true if tilt series has been interpolated"""
        return self._interpolated.get()

    def setInterpolated(self, interpolated):
        """ Sets the interpolation status of the tilt series"""
        self._interpolated.set(interpolated)

    def getTsId(self):
        """ Get unique TiltSeries ID, usually retrieved from the
        file pattern provided by the user at the import time.
        """
        return self._tsId.get()

    def setTsId(self, value):
        self._tsId.set(value)

    def copyInfo(self, other, copyId=False):
        """ Copy basic information (id and other properties) but
        not _mapperPath or _size from other set of tilt series to current one.
        """
        self.copy(other, copyId=copyId, ignoreAttrs=TS_IGNORE_ATTRS)
        # self.copyAttributes(other, '_tsId', '_anglesCount')

    def write(self, properties=True):
        """ Do not save properties for this "Second level object"""

        super().write(properties=False)

    def append(self, tiltImage: TiltImageBase):
        tiltImage.setTsId(self.getTsId())
        data.SetOfImages.append(self, tiltImage)

        if tiltImage.hasTransform():
            self._hasAlignment.set(True)

        if tiltImage.hasOddEven():
            self._hasOddEven.set(True)

    def clone(self, ignoreAttrs=TS_IGNORE_ATTRS):
        clone = self.getClass()()
        clone.copy(self, ignoreAttrs=ignoreAttrs)
        return clone

    def close(self):
        # Do nothing on close, since the db will be closed by SetOfTiltSeries
        pass

    def getScannedPixelSize(self):
        mag = self._acquisition.getMagnification()
        return self._samplingRate.get() * 1e-4 * mag

    def generateTltFile(self, tltFilePath, reverse=False):
        """ Generates an angle file in .tlt format in the specified location. If reverse is set to true the angles in
        file are sorted in the opposite order.
        :param tltFilePath: String containing the path where the file is created.
        :param reverse: Boolean indicating if the angle list must be reversed.
        """

        angleList = []

        for ti in self.iterItems(orderBy="_tiltAngle"):
            angleList.append(ti.getTiltAngle())

        if reverse:
            angleList.reverse()

        with open(tltFilePath, 'w') as f:
            f.writelines("%.3f\n" % angle for angle in angleList)

    def hasOrigin(self):
        """ Method indicating if the TiltSeries object has a defined origin. """

        return self._origin is not None

    def setOrigin(self, newOrigin):
        """ Method to set the origin of the TiltSeries object.
        :param newOrigin: Scipion Transform object indicating the origin to be set to the TiltSeries.
        """

        self._origin = newOrigin

    def getOrigin(self, force=False):
        """ Method to get the origin associated to the TiltSeries. If there is no origin associated to the object
        it may create a default one.
        :param force: Boolean indicating if the method must return a default origin in case the object has no one
        associated.
        """

        if self.hasOrigin():
            return self._origin
        else:
            if force:
                return self._getDefaultOrigin()
            else:
                return None

    def _getDefaultOrigin(self):
        sampling = self.getSamplingRate()
        t = Transform()
        x, y, z = self.getDim()
        if z > 1:
            z /= -2.

        t.setShifts(x / -2. * sampling, y / -2. * sampling, z * sampling)
        return t  # The identity matrix

    def getShiftsFromOrigin(self):
        """ Method to return the origin shift from the Scipion Transform object. """

        origin = self.getOrigin(force=True).getShifts()
        x = origin[0]
        y = origin[1]
        z = origin[2]
        return x, y, z
        # x, y, z are floats in Angstroms

    def updateOriginWithResize(self, resizeFactor):
        """ Method to update the origin after resizing the TiltSeries. """

        origin = self.getOrigin()

        xOri, yOri, zOri = self.getShiftsFromOrigin()

        origin.setShifts(xOri * resizeFactor,
                         yOri * resizeFactor,
                         zOri * resizeFactor)

        self.setOrigin(origin)
        # x, y, z are floats in Angstroms


def tiltSeriesToString(tiltSeries):
    s = []
    # Matrix info
    if tiltSeries.hasAlignment():
        s.append('+ali')

    # Interpolated
    if tiltSeries.interpolated():
        s.append('! interp')

    # CTF status
    if tiltSeries.ctfCorrected():
        s.append('+ctf')

<<<<<<< HEAD
    # Odd even associated
    s += ', oe' if tiltSeries.hasOddEven() else ''

    return s
=======
    return (", " + ", ".join(s)) if len(s) else ""
>>>>>>> 579acb8e


class TiltSeries(TiltSeriesBase):
    ITEM_TYPE = TiltImage

    def __str__(self):

        s = super().__str__()

        # Matrix info
        s += tiltSeriesToString(self)

        return s

    def applyTransform(self, outputFilePath, swapXY=False):
        ih = ImageHandler()
        inputFilePath = self.getFirstItem().getFileName()
        newStack = True
        # TODO: Handle output tilt-series datatype format
        if self.getFirstItem().hasTransform():
            for index, ti in enumerate(self):
                if ti.hasTransform():
                    if newStack:
                        if swapXY:
                            ih.createEmptyImage(fnOut=outputFilePath,
                                                xDim=ti.getYDim(),
                                                yDim=ti.getXDim(),
                                                nDim=self.getSize())
                            newStack = False
                        else:
                            ih.createEmptyImage(fnOut=outputFilePath,
                                                xDim=ti.getXDim(),
                                                yDim=ti.getYDim(),
                                                nDim=self.getSize())
                            newStack = False
                    transform = ti.getTransform().getMatrix()
                    transformArray = np.array(transform)
                    if swapXY:
                        ih.applyTransform(inputFile=str(index + 1) + ':mrcs@' + inputFilePath,
                                          outputFile=str(index + 1) + '@' + outputFilePath,
                                          transformMatrix=transformArray,
                                          shape=(ti.getXDim(), ti.getYDim()))
                    else:
                        ih.applyTransform(inputFile=str(index + 1) + ':mrcs@' + inputFilePath,
                                          outputFile=str(index + 1) + '@' + outputFilePath,
                                          transformMatrix=transformArray,
                                          shape=(ti.getYDim(), ti.getXDim()))
                else:
                    raise Exception('ERROR: Some tilt-image is missing from transform object associated.')
        else:
            path.createAbsLink(os.path.abspath(inputFilePath), outputFilePath)

    def _dimStr(self):
        """ Return the string representing the dimensions. """

        return '%s x %s' % (self._firstDim[0],
                            self._firstDim[1])

    def getExcludedViewsIndex(self, caster=int, indexOffset=0):
        """Return a list with a list of the excluded views.

         :param caster: casting method to cast each index
         :param indexOffset: Value to add to the index. If you want to start the count in 0 pass -1"""
        excludeViewsList = []
        for ti in self.iterItems():
            if not ti.isEnabled():
                excludeViewsList.append(caster(ti.getIndex() + indexOffset))
        return excludeViewsList

    def _getExcludedViewsIndex(self):

        return self.getExcludedViewsIndex()

    def writeNewstcomFile(self, ts_folder, **kwargs):
        """Writes an artificial newst.com file"""
        newstcomPath = ts_folder + '/newst.com'
        pathi = self.getTsId()
        taperAtFill = kwargs.get('taperAtFill', (1, 0))
        offsetsInXandY = kwargs.get('offsetsInXandY', (0.0, 0.0))
        imagesAreBinned = kwargs.get('imagesAreBinned', 1.0)
        binByFactor = kwargs.get('binByFactor', 1)

        with open(newstcomPath, 'w') as f:
            f.write('$newstack -StandardInput\n\
InputFile {}.st\n\
OutputFile {}.ali\n\
TransformFile {}.xf\n\
TaperAtFill	{},{}\n\
AdjustOrigin\n\
OffsetsInXandY {},{}\n\
#DistortionField	.idf\n\
ImagesAreBinned	{}\n\
BinByFactor	{}\n\
#GradientFile {}.maggrad\n\
$if (-e ./savework) ./savework'.format(pathi, pathi, pathi,
                                       taperAtFill[0],
                                       taperAtFill[1], offsetsInXandY[0],
                                       offsetsInXandY[1], imagesAreBinned,
                                       binByFactor, pathi))

        return newstcomPath

    def writeTiltcomFile(self, ts_folder, **kwargs):
        """Writes an artificial tilt.com file"""
        tiltcomPath = ts_folder + '/tilt.com'
        pathi = self.getTsId()
        thickness = kwargs.get('thickness', 500)
        binned = kwargs.get('binned', 1)
        offset = kwargs.get('offset', 0.0)
        shift = kwargs.get('shift', (0.0, 0.0))
        radial = kwargs.get('radial', (0.35, 0.035))
        xAxisTill = kwargs.get('xAxisTill', 0.0)
        log = kwargs.get('log', 0.0)
        scale = kwargs.get('scale', (0.0, 1000.0))
        mode = kwargs.get('mode', 2)
        subsetStart = kwargs.get('subsetStart', (0, 0))
        actionIfGPUFails = kwargs.get('actionIfGPUFails', (1, 2))
        excludedViewsList = self.getExcludedViewsIndex(caster=str)
        excludedViewsIndexes = ''
        if excludedViewsList:
            excludedViewsIndexes = 'EXCLUDELIST %s \n' % ",".join(excludedViewsList)

        # The dimensions considered will be read, by default, from the corresponding tilt series. However, they
        # can be specified via th kwarg dims, as can be the case of a resized tomogram, in which the X and Y dimensions
        # considered in the tilt.com should be the ones corresponding to the tomogram
        intorducedDims = kwargs.get('dims', None)  #
        if intorducedDims:
            dims = intorducedDims
        else:
            dims = (self.getDim()[0], self.getDim()[1])
        # Swap dimensions case
        if kwargs.get('swapDims', False):
            dims = (dims[1], dims[0])

        with open(tiltcomPath, 'w') as f:
            f.write('$tilt -StandardInput\n\
InputProjections {}.ali\n\
OutputFile {}.rec\n\
IMAGEBINNED {} \n\
TILTFILE {}.tlt\n\
THICKNESS {}\n\
RADIAL {} {}\n\
FalloffIsTrueSigma 1\n\
XAXISTILT {}\n\
LOG	{}\n\
SCALE {} {}\n\
PERPENDICULAR\n\
MODE {}\n\
FULLIMAGE {} {}\n\
SUBSETSTART {} {}\n\
AdjustOrigin\n\
ActionIfGPUFails {},{}\n\
XTILTFILE {}.xtilt\n\
OFFSET {}\n\
SHIFT {} {}\n\
{}\
$if (-e ./savework) ./savework'.format(pathi, pathi, binned, pathi, thickness,
                                       radial[0], radial[1], xAxisTill, log,
                                       scale[0], scale[1], mode,
                                       dims[0], dims[1],
                                       subsetStart[0], subsetStart[1],
                                       actionIfGPUFails[0], actionIfGPUFails[1],
                                       pathi, offset, shift[0], shift[1],
                                       excludedViewsIndexes))

        return tiltcomPath

    def writeTltFile(self, ts_folder):
        xtiltPath = ts_folder + '/%s.tlt' % self.getTsId()
        with open(xtiltPath, 'w') as f:
            for ti in self:
                f.write(str(ti.getTiltAngle()) + '\n')

    def writeXtiltFile(self, ts_folder):
        xtiltPath = ts_folder + '/%s.xtilt' % self.getTsId()
        with open(xtiltPath, 'w') as f:
            for ti in self:
                f.write('0.00\n')

    def writeXfFile(self, transformFilePath):
        """ This method takes a tilt series and the output transformation file
        path and creates an IMOD-based transform
        file in the location indicated. """

        tsMatrixTransformList = []

        for ti in self:
            if ti.getTransform() is not None:
                transform = ti.getTransform().getMatrix().flatten()
                transformIMOD = ['%.7f' % transform[0],
                                 '%.7f' % transform[1],
                                 '%.7f' % transform[3],
                                 '%.7f' % transform[4],
                                 '%.3f' % transform[2],
                                 '%.3f' % transform[5]]
            else:
                from pyworkflow.utils import yellowStr
                logging.info(
                    yellowStr('WARNING: The Tilt series lacks of alignment information (transformation matrices). '
                              'The identity transformation will be written in the .xf file'))

                #  This is the identity matrix
                transformIMOD = ['1.0000000',
                                 '0.0000000',
                                 '0.0000000',
                                 '1.0000000',
                                 '0.000',
                                 '0.000']
            tsMatrixTransformList.append(transformIMOD)

        with open(transformFilePath, 'w') as f:
            csvW = csv.writer(f, delimiter='\t')
            csvW.writerows(tsMatrixTransformList)

    def writeImodFiles(self, folderName, **kwargs):
        # Create a newst.com file
        self.writeNewstcomFile(folderName, **kwargs)
        # Create a tilt.com file
        self.writeTiltcomFile(folderName, **kwargs)
        # Create a .tlt file
        self.writeTltFile(folderName)
        # Create a .xtilt file
        self.writeXtiltFile(folderName)
        # Create a .xf file
        transformFilePath = folderName + '/%s.xf' % self.getTsId()
        self.writeXfFile(transformFilePath)


class SetOfTiltSeriesBase(data.SetOfImages):
    EXPOSE_ITEMS = True
    USE_CREATE_COPY_FOR_SUBSET = True

    """ Base class for SetOfTiltImages and SetOfTiltImagesM.
    """

    def __init__(self, **kwargs):
        data.SetOfImages.__init__(self, **kwargs)
        self._anglesCount = Integer()
        self._acquisition = TomoAcquisition()
        self._hasAlignment = Boolean(False)
        self._hasOddEven = Boolean(False)
        self._ctfCorrected = Boolean(False)
        self._interpolated = Boolean(False)

    def hasOddEven(self):
        return self._hasOddEven.get()

    def setHasOddEven(self, booleanValue):
        self._hasOddEven.set(booleanValue)

    def getAnglesCount(self):
        return self._anglesCount.get()

    def setAnglesCount(self, value):
        self._anglesCount.set(value)

    def ctfCorrected(self):
        """ Returns true if ctf has been corrected"""
        return self._ctfCorrected.get()

    def interpolated(self):
        """ Returns true if tilt series has been interpolated"""
        return self._interpolated.get()

    def hasAlignment(self):
        """ Returns true if at least one of its items has alignment information"""
        return self._hasAlignment.get()

    def copyInfo(self, other):
        """ Copy information (sampling rate and ctf)
        from other set of images to current one"""
        super().copyInfo(other)
        self.copyAttributes(other, '_anglesCount', '_hasAlignment', '_ctfCorrected', '_interpolated')

    def iterClassItems(self, iterDisabled=False):
        """ Iterate over the images of a class.
        Params:
            iterDisabled: If True, also include the disabled items. """
        for cls in self.iterItems():
            if iterDisabled or cls.isEnabled():
                for img in cls:
                    if iterDisabled or img.isEnabled():
                        yield img

    def _setItemMapperPath(self, item):
        """ Set the mapper path of this class according to the mapper
        path of the SetOfClasses and also the prefix according to class id
        """
        item._mapperPath.set('%s,%s' % (self.getFileName(), item.getTsId()))
        item.load()

    def _insertItem(self, item):
        """ Create the SetOfImages assigned to a class.
        If the file exists, it will load the Set.
        """
        self._setItemMapperPath(item)
        data.EMSet._insertItem(self, item)
        item.write(properties=False)  # Set.write(self)

    def __getitem__(self, itemId):
        """ Setup the mapper classes before returning the item. """
        classItem = data.SetOfImages.__getitem__(self, itemId)
        self._setItemMapperPath(classItem)
        return classItem

    def getFirstItem(self) -> TiltSeriesBase:
        classItem = data.EMSet.getFirstItem(self)
        self._setItemMapperPath(classItem)
        return classItem

    def iterItems(self, **kwargs):
        for item in data.EMSet.iterItems(self, **kwargs):
            self._setItemMapperPath(item)
            yield item

    def copyItems(self, inputTs,
                  orderByTs='id', updateTsCallback=None,
                  orderByTi='id', updateTiCallback=None):
        """ Copy items (TiltSeries and TiltImages) from the input Set.
         Params:
            inputTs: input TiltSeries (or movies) from where to copy elements.
            orderByTs: optional orderBy value for iterating over TiltSeries
            updateTsCallback: optional callback after TiltSeries is created
            orderByTi: optional orderBy value for iterating over TiltImages
            updateTiCallback: optional callback after TiltImage is created
        """
        for i, ts in enumerate(inputTs.iterItems(orderBy=orderByTs)):
            if ts.isEnabled():
                tsOut = self.ITEM_TYPE()
                tsOut.copyInfo(ts)
                tsOut.copyObjId(ts)
                if updateTsCallback:
                    updateTsCallback(i, ts, tsOut)
                self.append(tsOut)
                for j, ti in enumerate(ts.iterItems(orderBy=orderByTi)):
                    tiOut = tsOut.ITEM_TYPE()
                    tiOut.copyInfo(ti)
                    tiOut.setAcquisition(ti.getAcquisition())
                    tiOut.copyObjId(ti)
                    tiOut.setLocation(ti.getLocation())
                    if updateTiCallback:
                        updateTiCallback(j, ts, ti, tsOut, tiOut)
                    tsOut.append(tiOut)

                self.update(tsOut)

    def update(self, item: TiltSeriesBase):

        self.setDim(item.getDim())
        self._anglesCount.set(item.getSize())
        self._hasAlignment.set(item.hasAlignment())
        self._hasOddEven.set(item.hasOddEven())
        self._interpolated.set(item.interpolated())
        self._ctfCorrected.set(item.ctfCorrected())
        self._hasOddEven.set(item.hasOddEven())

        super().update(item)

    def updateDim(self):
        """ Update dimensions of this set base on the first element. """

        logger.warning("TO DEVELOPERS: update is called always before this. This call to updateDim could be removed.")

        # firstItem = self.getFirstItem()
        # self.update(firstItem)

    def getScannedPixelSize(self):
        mag = self._acquisition.getMagnification()
        return self._samplingRate.get() * 1e-4 * mag

    def getTiltSeriesFromTsId(self, tsId):
        return self[{"_tsId": tsId}]


class SetOfTiltSeries(SetOfTiltSeriesBase):
    ITEM_TYPE = TiltSeries

    def _dimStr(self):
        """ Return the string representing the dimensions. """

        s = '%s x %s x %s' % (self._anglesCount,
                              self._firstDim[0],
                              self._firstDim[1])
        s += tiltSeriesToString(self)

        return s


class TiltImageM(data.Movie, TiltImageBase):
    """ Tilt movie. """

    def __init__(self, location=None, **kwargs):
        data.Movie.__init__(self, location, **kwargs)
        TiltImageBase.__init__(self, **kwargs)

    def copyInfo(self, other, copyId=False, copyTM=True):
        data.Movie.copyInfo(self, other)
        TiltImageBase.copyInfo(self, other, copyId=copyId, copyTM=copyTM)


class TiltSeriesM(TiltSeriesBase):
    ITEM_TYPE = TiltImageM


class SetOfTiltSeriesM(SetOfTiltSeriesBase):
    ITEM_TYPE = TiltSeriesM

    def __init__(self, **kwargs):
        SetOfTiltSeriesBase.__init__(self, **kwargs)
        self._gainFile = String()
        self._darkFile = String()
        # Store the frames range to avoid loading the items
        self._firstFramesRange = data.FramesRange()

    def setGain(self, gain):
        self._gainFile.set(gain)

    def getGain(self):
        return self._gainFile.get()

    def setDark(self, dark):
        self._darkFile.set(dark)

    def getDark(self):
        return self._darkFile.get()

    def getFramesRange(self):
        return self._firstFramesRange

    def setFramesRange(self, value):
        self._firstFramesRange.set(value)

    def copyInfo(self, other):
        """ Copy SoM specific information plus inherited """
        SetOfTiltSeriesBase.copyInfo(self, other)
        self._gainFile.set(other.getGain())
        self._darkFile.set(other.getDark())
        # self._firstFramesRange.set(other.getFramesRange())

    def _dimStr(self):
        """ Return the string representing the dimensions. """

        return '%s x %s' % (self._anglesCount, self._firstDim)


class TiltSeriesDict:
    """ Helper class that to store TiltSeries and TiltImage but
    using dictionaries for quick access.
    This class also contains some logic related to the streaming:
    - Check for new input items that needs to be processed
    - Check for items already done that needs to be saved.
    """

    def __init__(self, inputSet=None, outputSet=None,
                 newItemsCallback=None,
                 doneItemsCallback=None):
        """
        Initialize the dict.
        :param inputSet: The set with input items. It will be monitored
            for new items from streaming.
        :param newItemsCallback: When new items are discovered, this
            function will be called
        :param doneItemsCallback: When some items are done, this function
            will be called.
        """
        self.__dict = OrderedDict()
        self.__inputSet = inputSet
        if inputSet is not None:
            self.__inputClosed = inputSet.isStreamClosed()
        self.__lastCheck = None
        self.__finalCheck = False
        self.__newItemsCallback = newItemsCallback
        self.__doneItemsCallback = doneItemsCallback

        self.__new = set()
        self.__finished = set()  # Reported as finished tasks, but not saved
        self.__done = set()  # Finished and saved tasks
        self.__lock = threading.Lock()

        if outputSet is not None:
            for ts in outputSet:
                # We don't need tilt-images for done items
                self.addTs(ts, includeTi=False)
                self.__done.add(ts.getTsId())

    def addTs(self, ts, includeTi=False):
        """ Add a clone of the tiltseries. """
        self.__dict[ts.getTsId()] = (ts.clone(), OrderedDict())
        if includeTi:
            for ti in ts:
                self.addTi(ti)

    def hasTs(self, tsId):
        return tsId in self.__dict

    def getTs(self, tsId):
        return self.__dict[tsId][0]

    def addTi(self, ti):
        self.getTiDict(ti.getTsId())[ti.getObjId()] = ti.clone()

    def getTi(self, tsId, tiObjId):
        return self.getTiDict(tsId)[tiObjId]

    def getTiDict(self, tsId):
        return self.__dict[tsId][1]

    def getTiList(self, tsId):
        return list(self.getTiDict(tsId).values())

    def __iter__(self):
        for ts, d in self.__dict.values():
            yield ts

    # ---- Streaming related methods -------------
    def update(self):
        self._checkNewInput()
        self._checkNewOutput()

    def _checkNewInput(self):
        logging.debug("TiltSeriesDict._checkNewInput called.")

        inputSetFn = self.__inputSet.getFileName()
        mTime = datetime.fromtimestamp(os.path.getmtime(inputSetFn))
        # if self.__lastCheck:
        # print('Last check: %s, modification: %s'
        #       % (pwutils.prettyTime(self.__lastCheck),
        #          pwutils.prettyTime(mTime)))

        if self.__lastCheck is None or self.__lastCheck <= mTime:
            updatedSet = self.__inputSet.getClass()(filename=inputSetFn)
            updatedSet.loadAllProperties()
            newItems = []
            for ts in updatedSet:
                if not self.hasTs(ts.getTsId()):
                    self.addTs(ts, includeTi=True)
                    newItems.append(ts.getTsId())
            self.__inputClosed = updatedSet.isStreamClosed()
            updatedSet.close()
            if newItems:
                self.__newItemsCallback(newItems)
        self.__lastCheck = datetime.now()

    def _checkNewOutput(self):
        logger.debug("TiltSeriesDict._checkNewOutput")

        # First check that we have some items in the finished
        self.__lock.acquire()
        doneItems = list(self.__finished)
        self.__finished.clear()
        self.__lock.release()

        if doneItems or (self.allDone() and not self.__finalCheck):
            self.__done.update(doneItems)
            self.__doneItemsCallback(doneItems)
            if self.allDone():
                self.__finalCheck = True

    def setFinished(self, *tsIdList):
        """ Notify that all TiltSeries in the list of ids are finished. """
        self.__lock.acquire()
        self.__finished.update(tsIdList)
        self.__lock.release()

    def allDone(self):
        """ Return True if input stream is closed and all task are done. """
        # print(">>> DEBUG: allDone\n"
        #       "    inputClosed: %s\n"
        #       "    len(dict):   %s\n"
        #       "    len(done):   %s" % (self.__inputClosed, len(self.__dict),
        #                                len(self.__done)))
        return self.__inputClosed and len(self.__dict) == len(self.__done)


class TomoAcquisition(data.Acquisition):
    def __init__(self, angleMin=None, angleMax=None, step=None, angleAxis1=None,
                 angleAxis2=None, accumDose=None, tiltAxisAngle=None, **kwargs):
        data.Acquisition.__init__(self, **kwargs)
        self._angleMin = Float(angleMin)
        self._angleMax = Float(angleMax)
        self._step = Float(step)
        self._angleAxis1 = Float(angleAxis1)
        self._angleAxis2 = Float(angleAxis2)
        self._accumDose = Float(accumDose)
        self._tiltAxisAngle = Float(tiltAxisAngle)

    def getTiltAxisAngle(self):
        return self._tiltAxisAngle.get()

    def setTiltAxisAngle(self, value):
        self._tiltAxisAngle.set(value)

    def getAngleMax(self):
        return self._angleMax.get()

    def setAngleMax(self, value):
        self._angleMax.set(value)

    def getAngleMin(self):
        return self._angleMin.get()

    def setAngleMin(self, value):
        self._angleMin.set(value)

    def getStep(self):
        return self._step.get()

    def setStep(self, value):
        return self._step.set(value)

    def getAngleAxis1(self):
        return self._angleAxis1.get()

    def setAngleAxis1(self, value):
        self._angleAxis1.set(value)

    def getAngleAxis2(self):
        return self._angleAxis2.get()

    def setAngleAxis2(self, value):
        self._angleAxis2.set(value)

    def getAccumDose(self):
        return self._accumDose.get()

    def setAccumDose(self, value):
        self._accumDose.set(value)


class Tomogram(data.Volume):
    """ Class to hold the tomogram abstraction inside Scipion. The origin (self._origin) of the volume is set as the
    location of the first coordinate loaded from the binary file. The volume may be displaced by setting a different
    origin using the methods implemented in the inherited class data.Image in scipion-em plugin.
    """
    TS_ID_FIELD = '_tsId'

    def __init__(self, **kwargs):
        data.Volume.__init__(self, **kwargs)
        self._acquisition = None
        self._tsId = String(kwargs.get('tsId', None))
        self._dim = None

    def getTsId(self):
        """ Get unique TiltSeries ID, usually retrieved from the
        file pattern provided by the user at the import time.
        """
        return self._tsId.get()

    def setTsId(self, value):
        self._tsId.set(value)

    def getAcquisition(self):
        return self._acquisition

    def setAcquisition(self, acquisition):
        self._acquisition = acquisition

    def hasAcquisition(self):
        return (self._acquisition is not None
                and self._acquisition.getAngleMin() is not None
                and self._acquisition.getAngleMax() is not None)

    def getDim(self):
        """Return image dimensions as tuple: (Xdim, Ydim, Zdim)"""
        if self._dim is None:
            from pwem.emlib.image import ImageHandler

            fn = self.getFileName()
            if fn is not None and os.path.exists(fn.replace(':mrc', '')):
                x, y, z, n = ImageHandler().getDimensions(self)

                # Some volumes in mrc format can have the z dimension
                # as n dimension, so we need to consider this case.
                if z > 1:
                    self._dim = (x, y, z)
                    return x, y, z
                else:
                    self._dim = (x, y, n)
                    return x, y, n
        else:
            return self._dim
        return None

    def copyInfo(self, other):
        """ Copy basic information """
        super().copyInfo(other)
        self.copyAttributes(other, '_acquisition', self.TS_ID_FIELD)
        if other.hasOrigin():
            self.copyAttributes(other, '_origin')


class SetOfTomograms(data.SetOfVolumes):
    ITEM_TYPE = Tomogram
    EXPOSE_ITEMS = False

    def __init__(self, *args, **kwargs):
        data.SetOfVolumes.__init__(self, **kwargs)
        self._acquisition = TomoAcquisition()
        self._hasOddEven = Boolean(False)

    def hasOddEven(self):
        return self._hasOddEven.get()

    def setHasOddEven(self, booleanValue):
        self._hasOddEven.set(booleanValue)

    def updateDim(self):
        """ Update dimensions of this set base on the first element. """
        self.setDim(self.getFirstItem().getDim())


class TomoMask(Tomogram):
    """ Object used to represent segmented tomograms
    """

    def __init__(self, **kwargs):
        Tomogram.__init__(self, **kwargs)
        self._volName = String()

    def getVolName(self):
        """ Get the reference tomogram file for the current tomoMask.
        """
        return self._volName.get()

    def setVolName(self, tomoName):
        """ Set the reference tomogram file for the current tomoMask.
        """
        self._volName.set(tomoName)

    def getTomogram(self):
        """ Generate the reference tomogram object for the current tomoMask.
        """
        tomo = Tomogram()
        tomo.setLocation(self.getVolName())
        tomo.setSamplingRate(self.getSamplingRate())
        tomo.setAcquisition(self.getAcquisition())
        return tomo


class SetOfTomoMasks(SetOfTomograms):
    ITEM_TYPE = TomoMask
    EXPOSE_ITEMS = True


class Coordinate3D(data.EMObject):
    """This class holds the (x,y,z) position and other information
    associated with a coordinate"""

    TOMO_ID_ATTR = "_tomoId"

    def __init__(self, **kwargs):
        data.EMObject.__init__(self, **kwargs)
        self._boxSize = 0
        self._volumePointer = Pointer(objDoStore=False)
        self._x = Float()
        self._y = Float()
        self._z = Float()
        self._volId = Integer()
        self._eulerMatrix = data.Transform()
        self._groupId = Integer(0)  # This may refer to a mesh, ROI, vesicle or any group of coordinates
        self._tomoId = String(kwargs.get('tomoId', None))  # Used to access to the corresponding tomogram from each
        # coord (it's the tsId)

    def _getOffset(self, dim, originFunction=const.SCIPION):
        """ Returns the offset to apply to a one of the coordinates
        :param dim integer to get the dimension from (X=0, Y=1, Z=2)
        :param originFunction function to call to do the conversion
        """
        if originFunction == const.SCIPION:
            return 0

        origin_Scipion = self.getVolumeOrigin()[dim]
        aux = originFunction(self.getVolume().getDim())
        origin = aux[dim] if aux is not None else -origin_Scipion
        return origin + origin_Scipion

    def getX(self, originFunction):
        """ See getPosition method for a full description of how "originFunction"
        works"""
        return self._x.get() - self._getOffset(0, originFunction)

    def setX(self, x, originFunction):
        """ See setPosition method for a full description of how "originFunction"
        works"""
        self._x.set(x + self._getOffset(0, originFunction))

    def shiftX(self, shiftX):
        self._x.sum(shiftX)

    def getY(self, originFunction):
        """ See getPosition method for a full description of how "originFunction"
        works"""

        return self._y.get() - self._getOffset(1, originFunction)

    def setY(self, y, originFunction):
        """ See setPosition method for a full description of how "originFunction"
        works"""

        self._y.set(y + self._getOffset(1, originFunction))

    def shiftY(self, shiftY):
        self._y.sum(shiftY)

    def getZ(self, originFunction):
        """ See getPosition method for a full description of how "originFunction"
        works"""
        return self._z.get() - self._getOffset(2, originFunction)

    def setZ(self, z, originFunction):
        """ See setPosition method for a full description of how "originFunction"
        works"""
        self._z.set(z + self._getOffset(2, originFunction))

    def shiftZ(self, shiftZ):
        self._z.sum(shiftZ)

    def setMatrix(self, matrix, convention=None):
        self._eulerMatrix.setMatrix(convertMatrix(matrix, direction=const.SET, convention=convention))

    def getMatrix(self, convention=None):
        return convertMatrix(self._eulerMatrix.getMatrix(), direction=const.GET, convention=convention)

    def hasTransform(self):
        return self._eulerMatrix is not None

    def euler2Matrix(self, r, p, y):
        # FIXME: Queremos mantener esta conversion? Puede ser muy lioso
        self._eulerMatrix.setMatrix(euler_matrix(r, p, y))

    def eulerAngles(self):
        R = self.getMatrix()
        sy = math.sqrt(R[0, 0] * R[0, 0] + R[1, 0] * R[1, 0])
        singular = sy < 1e-6
        if not singular:
            x = math.atan2(R[2, 1], R[2, 2])
            y = math.atan2(-R[2, 0], sy)
            z = math.atan2(R[1, 0], R[0, 0])

        else:
            x = math.atan2(-R[1, 2], R[1, 1])
            y = math.atan2(-R[2, 0], sy)
            z = 0

        return np.array([x, y, z])

    def scale(self, factor):
        """ Scale x, y and z coordinates by a given factor.
        """
        self._x.multiply(factor)
        self._y.multiply(factor)
        self._z.multiply(factor)

    def getPosition(self, originFunction):
        """Get the position a Coordinate3D refered to a given origin defined by originFunction.
        The input of the method is a funtion (originFunction) which moves the coordinate
        position refered to the bottom left corner to other origin (retrieved by originFunction) in the grid.

        Parameters:

            :param function originFunction: Function to return a Vector to refer a coordinate to the bottom left corner
                                            from a given convention.

        Example:

            >>> origin = originFunction((Lx, Ly, Lz))
            >>> (vx, vy, vz)  # Vector to refer (x,y,z) coordinate to an origin from the bottom left corner

        Firstly, the Scipion origin vector stored in the Tomogram associated to the Coordinate3D
        will be applied to refer the current coordinate to the bottom left coordinate of the Tomogram.
        """
        return self.getX(originFunction), self.getY(originFunction), self.getZ(originFunction)

    def setPosition(self, x, y, z, originFunction):
        """Set the position of the coordinate to be saved in the Coordinate3D object.
        The inputs of the method are the (x,y,z) position of the coordinate and a
        funtion (originFunction) which moves the current position to the bottom left
        corner of the Tomogram with dimensions Lx, Ly, Lz.

        Parameters:

            :param float x: Position of the coordinate in the X axis
            :param float y: Position of the coordinate in the Y axis
            :param float z: Position of the coordinate in the Z axis
            :param function originFunction: Function to return a Vector to refer a coordinate to the bottom left corner from a
                                            given convention.

        Example:

            >>> origin = originFunction((Lx, Ly, Lz))
            >>> (vx, vy, vz)  # Vector to refer (x,y,z) coordinate to the bottom left corner

        In this way, it is possible to apply the Scipion origin vector stored in the
        Tomogram associated to the Coordinate3D which moves the positions referred to
        the bottom left corner of a grid to the center of gravity of the grid (or any
        other origin specified by the user).

        IMPORTANT NOTE: For this method to work properly, it is needed to associate the Tomogram
        before doing a call to this method.

        Example:

            >>> coord = Coordinate3D()
            >>> coord.setPosition(x, y, z, originFunction)
            >>> Error: Tomogram is still NoneType
            >>> coord.setVolume(Tomogram)
            >>> coord.setPosition(x, y, z, originFunction)
            >>> Exit: Everything runs normally

        This requirement is only needed for "setPostion" method. The remaining attributes of the object
        can be set either before or after calling "setVolume" method.
        """
        self.setX(x, originFunction)
        self.setY(y, originFunction)
        self.setZ(z, originFunction)

    def getVolume(self):
        """ Return the tomogram object to which
        this coordinate is associated.
        """
        return self._volumePointer.get()

    def setVolume(self, volume):
        """ Set the micrograph to which this coordinate belongs. """
        self._volumePointer.set(volume)
        self._volId.set(volume.getObjId())
        if volume.getTsId():  # See getCoordinate3D() --> as a tomo is necessary to be created, the tomoId (tsId),
            # which may have been previously stored is deleted when calling setVolume
            self.setTomoId(volume.getTsId())

    def setBoxSize(self, boxSize):
        self._boxSize = boxSize

    def getBoxSize(self):
        logger.info('Deprecated, use SetOfCoordinates3D box size instead.')
        return self._boxSize

    def getVolId(self):
        logger.info('Deprecated, use SetOfCoordinates3D box size instead.')
        return self._volId.get()

    def setVolId(self, volId):
        self._volId.set(volId)

    def invertY(self):
        if not self.getVolume() is None:
            dims = self.getVolume().getDim()
            height = dims[1]
            self.setY(height - self.getY(const.SCIPION), const.SCIPION)
        # else: error TODO

    def getVolName(self):
        return self.getVolume().getFileName()

    def getGroupId(self):
        return self._groupId.get()

    def setGroupId(self, groupId):
        self._groupId.set(groupId)

    def hasGroupId(self):
        return self._groupId is not None

    def getVolumeOrigin(self, angstrom=False):
        """Return the vector that can be used to move the position of the Coordinate3D
        (referred to the center of the Tomogram or other origin specified by the user)
        to the bottom left corner of the Tomogram
        """
        vol = self.getVolume()
        if not vol:
            raise Exception("3D coordinate must be referred to a volume to get its origin.")
        if angstrom:
            return vol.getShiftsFromOrigin()
        else:
            sr = vol.getSamplingRate()
            origin = vol.getShiftsFromOrigin()
            return origin[0] / sr, origin[1] / sr, origin[2] / sr

    def getTomoId(self):
        return self._tomoId.get()

    def setTomoId(self, tomoId):
        self._tomoId.set(tomoId)

    def composeCoordId(self, sampligRate):
        return "%s,%s,%s,%s" % (self.getTomoId(),
                                int(sampligRate * self._x.get()),
                                int(sampligRate * self._y.get()),
                                int(sampligRate * self._z.get()))


class SetOfCoordinates3D(data.EMSet):
    """ Encapsulate the logic of a set of volumes coordinates.
    Each coordinate has a (x,y,z) position and is related to a Volume
    The SetOfCoordinates3D can also have information about TiltPairs.
    """
    ITEM_TYPE = Coordinate3D

    def __init__(self, **kwargs):
        data.EMSet.__init__(self, **kwargs)
        self._boxSize = Integer()
        self._samplingRate = Float()
        self._precedentsPointer = Pointer()
        self._tomos = None

    def getBoxSize(self):
        """ Return the box size of the particles.
        """
        return self._boxSize.get()

    def setBoxSize(self, boxSize):
        """ Set the box size of the particles. """
        self._boxSize.set(boxSize)

    def getSamplingRate(self):
        """ Return the sampling rate of the particles. """
        return self._samplingRate.get()

    def setSamplingRate(self, sampling):
        """ Set the sampling rate of the particles. """
        self._samplingRate.set(sampling)

    def iterVolumes(self):
        """ Iterate over the objects set associated with this
        set of coordinates.
        """
        return self.getPrecedents()

    def iterVolumeCoordinates(self, volume):
        """ Iterates over the set of coordinates belonging to that micrograph.
        """
        pass

    def iterCoordinates(self, volume: Tomogram = None, orderBy='id'):
        """ Iterate over the coordinates associated with a tomogram.
        If volume=None, the iteration is performed over the whole
        set of coordinates.

        IMPORTANT NOTE: During the storing process in the database, Coordinates3D will lose their
        pointer to ther associated Tomogram. This method overcomes this problem by retrieving and
        relinking the Tomogram as if nothing would ever happened.

        It is recommended to use this method when working with Coordinates3D, being the common
        "iterItems" deprecated for this set.

        Example:

            >>> for coord in coordSet.iterItems()
            >>>     print(coord.getVolName())
            >>>     Error: Tomogram associated to Coordinate3D is NoneType (pointer lost)
            >>> for coord in coordSet.iterCoordinates()
            >>>     print(coord.getVolName())
            >>>     '/path/to/Tomo.file' retrieved correctly

        """
        if volume is None:
            coordWhere = '1'
        elif isinstance(volume, int):
            coordWhere = '_volId=%d' % int(volume)
        elif isinstance(volume, data.Volume):
            coordWhere = '%s="%s"' % (Coordinate3D.TOMO_ID_ATTR, volume.getTsId())
        else:
            raise Exception('Invalid input tomogram of type %s'
                            % type(volume))

        # Iterate over all coordinates if tomoId is None,
        # otherwise use tomoId to filter the where selection
        tomos = self.getPrecedentsInvolved()
        for coord in self.iterItems(where=coordWhere, orderBy=orderBy):
            coord.setVolume(tomos[coord.getTomoId()])
            yield coord

    def getPrecedents(self):
        """ Returns the SetOfTomograms associated with
                this SetOfCoordinates"""
        return self._precedentsPointer.get()

    def getPrecedent(self, tomoId):
        return self.getPrecedentsInvolved()[tomoId]

    def setPrecedents(self, precedents):
        """ Set the tomograms  or Tilt Series associated with this set of coordinates.
                Params:
                    tomograms: Either a SetOfTomograms or Tilt Series object or a pointer to it.
                """
        if precedents.isPointer():
            self._precedentsPointer.copy(precedents)
        else:
            self._precedentsPointer.set(precedents)

    def getFiles(self):
        filePaths = set()
        filePaths.add(self.getFileName())
        return filePaths

    def getSummary(self):
        summary = []
        summary.append("Number of particles picked: %s" % self.getSize())
        summary.append("Particle size: %s" % self.getBoxSize())
        return "\n".join(summary)

    def copyInfo(self, other):
        """ Copy basic information (id and other properties) but not _mapperPath or _size
        from other set of objects to current one.
        """
        self.setBoxSize(other.getBoxSize())
        self.setSamplingRate(other.getSamplingRate())
        self.setPrecedents(other.getPrecedents())

    def __str__(self):
        """ String representation of a set of coordinates. """
        if self._boxSize.hasValue():
            boxSize = self._boxSize.get()
            boxStr = ' %d x %d x %d' % (boxSize, boxSize, boxSize)
        else:
            boxStr = 'No-Box'
        s = "%s (%d items, %s, %s Å/px%s)" % (self.getClassName(), self.getSize(), boxStr,
                                              self.getSamplingRate(), self._appendStreamState())

        return s

    def getFirstItem(self):
        coord = data.EMSet.getFirstItem(self)
        coord.setVolume(self.getPrecedents()[coord.getVolId()])
        return coord

    def __getitem__(self, itemId):
        """Add a pointer to a Tomogram before returning the Coordinate3D"""
        coord = data.EMSet.__getitem__(self, itemId)
        # In case pointer is lost in a for loop
        # clone = self.getPrecedents().getClass()()
        # clone.copy(self)
        # coord.setVolume(clone[coord.getVolId()])
        coord.setVolume(self.getPrecedents()[coord.getVolId()])
        return coord

    def initTomos(self):
        """ Initialize internal _tomos to a dictionary if not done already"""
        if self._tomos is None:
            self._tomos = dict()

    def getPrecedentsInvolved(self):
        """ Returns a list  with only the tomograms involved in the subtomograms. May differ when
        subsets are done."""

        tomoId_attr = Coordinate3D.TOMO_ID_ATTR
        if self._tomos is None:

            self.initTomos()

            uniqueTomos = self.aggregate(['count'], tomoId_attr, [tomoId_attr])

            for row in uniqueTomos:
                tsId = row[tomoId_attr]
                tomo = self.getPrecedents()[{Tomogram.TS_ID_FIELD: tsId}]
                self._tomos[tsId] = tomo

        return self._tomos

    def append(self, item: Coordinate3D):
        if self.getBoxSize() is None and item._boxSize:
            self.setBoxSize(item._boxSize)
        super().append(item)


class SubTomogram(data.Volume):
    """The coordinate associated to each subtomogram is not scaled. To do that, the coordinates and the subtomograms
    sampling rates should be compared (because of how the extraction protocol works). But when shifts are applied to
    the coordinates, it has to be considered that if we're operating with coordinates coming from subtomogrmas, those
    shifts will be scaled, but if the coordinates come from coordinates, they won't be."""

    def __init__(self, **kwargs):
        data.Volume.__init__(self, **kwargs)
        self._acquisition = None
        self._volId = Integer()
        self._coordinate = None
        self._volName = String()

    def hasCoordinate3D(self):
        return self._coordinate is not None

    def setCoordinate3D(self, coordinate):
        self._coordinate = coordinate
        self.setVolId(coordinate.getVolId())

    def getCoordinate3D(self):
        """Since the object Coordinate3D needs a volume, use the information stored in the
        SubTomogram to reconstruct the corresponding Tomogram associated to its Coordinate3D"""
        # We do not do this here but in the set iterator tha will "plug" the volume (tomogram) is exists
        # tomo = Tomogram()
        # subtomoOrigin = self.getOrigin()
        # if subtomoOrigin:
        #     tomo.setOrigin(subtomoOrigin)
        # tomo.setLocation(self.getVolName())
        # tomo.setSamplingRate(self.getSamplingRate())
        # coord = self._coordinate
        # coord.setVolume(tomo)
        # return coord
        return self._coordinate

    def getAcquisition(self):
        return self._acquisition

    def setAcquisition(self, acquisition):
        self._acquisition = acquisition

    def hasAcquisition(self):
        return self._acquisition is not None and \
               self._acquisition.getAngleMin() is not None and \
               self._acquisition.getAngleMax() is not None

    def getVolId(self):
        """ Return the tomogram id if the coordinate is not None.
        or have set the _volId property.
        """
        if self._volId.hasValue():
            return self._volId.get()
        if self.hasCoordinate3D():
            return self.getCoordinate3D().getVolId()

        return None

    def setVolId(self, volId):
        self._volId.set(volId)

    def getVolName(self):
        """ Return the tomogram filename if the coordinate is not None.
        or have set the _volName property.
        """
        if self._volName.hasValue():
            return self._volName.get()
        # getVolume does not exists!
        # if self.getVolume():
        #     return self.getVolume().getFileName()

        return "Missing"

    def setVolName(self, volName):
        self._volName.set(volName)

    def getVolumeOrigin(self, angstrom=False):
        """Return the a vector that can be used to move the position of the Coordinate3D
        associated to the SubTomogram (referred to the center of the Tomogram or other
        origin specified by the user) to the bottom left corner of the Tomogram
        """
        if angstrom:
            return self.getShiftsFromOrigin()
        else:
            sr = self.getSamplingRate()
            origin = self.getShiftsFromOrigin()
            return int(origin[0] / sr), int(origin[1] / sr), int(origin[2] / sr)

    def setTransform(self, newTransform, convention=None):
        if newTransform is None:
            newTransform = Transform()
            matrix = np.eye(4)
        else:
            matrix = newTransform.getMatrix()
        newTransform.setMatrix(convertMatrix(matrix, direction=const.SET, convention=convention))
        self._transform = newTransform

    def getTransform(self, convention=None):
        
        if convention is not None:
            matrix = self._transform.getMatrix()
            return Transform(convertMatrix(matrix, direction=const.GET, convention=convention))
        else:
            return self._transform

class SetOfSubTomograms(data.SetOfVolumes):
    ITEM_TYPE = SubTomogram
    REP_TYPE = SubTomogram
    EXPOSE_ITEMS = False

    def __init__(self, **kwargs):
        super().__init__(**kwargs)
        self._acquisition = TomoAcquisition()
        self._coordsPointer = Pointer()
        self._tomos = None

    def copyInfo(self, other):
        """ Copy basic information (sampling rate and ctf)
        from other set of images to current one"""
        super().copyInfo(other)
        if hasattr(other, '_coordsPointer'):  # Like the vesicles in pyseg
            self.copyAttributes(other, '_coordsPointer')

    def hasCoordinates3D(self):
        return self._coordsPointer.hasValue()

    def getCoordinates3D(self):
        """ Returns the SetOfCoordinates associated with
        this SetOfSubTomograms"""
        return self._coordsPointer.get()

    def setCoordinates3D(self, coordinates):
        """ Set the SetOfCoordinates associates with
        this set of particles.
         """
        if isinstance(coordinates, Pointer):
            self._coordsPointer = coordinates
        else:
            self._coordsPointer.set(coordinates)

    def iterSubtomos(self, volume=None, orderBy='id'):
        """ Iterates over the sutomograms, enriching them with the related tomogram if apply so coordinate getters and setters will work
        If volume=None, the iteration is performed over the whole
        set of subtomograms.

        IMPORTANT NOTE: During the storing process in the database, Coordinates3D will lose their
        pointer to the associated Tomogram. This method overcomes this problem by retrieving and
        relinking the Tomogram as if nothing would ever happened.

        It is recommended to use this method when working with subtomograms, anytime you want to properly use
        its coordinate3D attached object.

        Example:

            >>> for subtomo in subtomos.iterItems()
            >>>     print(subtomo.getCoordinate3D().getX(SCIPION))
            >>>     Error: Tomogram associated to Coordinate3D is NoneType (pointer lost)
            >>> for subtomo in subtomos.iterSubtomos()
            >>>     print(subtomo.getCoordinate3D().getX(SCIPION))
            >>>     330 retrieved correctly

        """
        if volume is None:
            volId = None
        elif isinstance(volume, int):
            volId = volume
        elif isinstance(volume, data.Volume):
            volId = volume.getObjId()
        else:
            raise Exception('Invalid input tomogram of type %s'
                            % type(volume))

        # Iterate over all coordinates if tomoId is None,
        # otherwise use tomoId to filter the where selection
        subtomoWhere = '1' if volId is None else '_volId=%d' % int(volId)

        for subtomo in self.iterItems(where=subtomoWhere, orderBy=orderBy):
            if subtomo.hasCoordinate3D():
                subtomo.getCoordinate3D().setVolume(self.getTomogram(subtomo))
            yield subtomo

    def getTomogram(self, subtomo):
        """ returns and caches the tomogram related with a subtomogram.
        If the subtomograms were imported and not associated to any tomogram returns None."""

        # Tomogram is stored with the coordinate data
        coord = subtomo.getCoordinate3D()

        # If there is no coordinate associated
        if coord is None:
            return None

        # Else, there are coordinates
        volId = coord.getVolId()
        tsId = coord.getTomoId()

        self.initTomos()

        # If tsId is not cached, save both identifiers.
        # NOTE: In streaming cases this may have to be different.
        # We might not use volId at all and query precedents by tsId.
        if tsId not in self._tomos:
            tomo = self.getCoordinates3D().getPrecedents()[volId]
            self._tomos[volId] = tomo
            self._tomos[tsId] = tomo
            return tomo
        else:
            return self._tomos[tsId]

    def initTomos(self):
        """ Initialize internal _tomos to a dictionary if not done already"""
        if self._tomos is None:
            self._tomos = dict()

    def getTomograms(self):
        """ Returns a list  with only the tomograms involved in the subtomograms. May differ when
        subsets are done."""

        tomoId_attr = "_coordinate." + Coordinate3D.TOMO_ID_ATTR
        if self._tomos is None:

            self.initTomos()

            uniqueTomos = self.aggregate(['count'], tomoId_attr, [tomoId_attr])

            for row in uniqueTomos:
                tsId = row[tomoId_attr]
                tomo = self.getCoordinates3D().getPrecedents()[{Tomogram.TS_ID_FIELD: tsId}]
                self._tomos[tsId] = tomo

        return self._tomos


class AverageSubTomogram(SubTomogram):
    """Represents a Average SubTomogram.
        It is a SubTomogram but it is useful to differentiate outputs."""

    def __init__(self, **kwargs):
        SubTomogram.__init__(self, **kwargs)


class SetOfAverageSubTomograms(SetOfSubTomograms):
    """Represents a set of Averages.
    It is a SetOfSubTomograms but it is useful to differentiate outputs."""
    ITEM_TYPE = AverageSubTomogram
    REP_TYPE = AverageSubTomogram
    EXPOSE_ITEMS = True

    def __init__(self, **kwargs):
        SetOfSubTomograms.__init__(self, **kwargs)


class ClassSubTomogram(SetOfSubTomograms):
    """ Represent a Class that groups SubTomogram objects.
    The representative of the class is an AverageSubTomogram.
    """
    REP_TYPE = AverageSubTomogram

    def copyInfo(self, other):
        """ Copy basic information (id and other properties) but not
        _mapperPath or _size from other set of SubTomograms to current one.
        """
        self.copy(other, copyId=False, ignoreAttrs=['_mapperPath', '_size'])

    def clone(self):
        clone = self.getClass()()
        clone.copy(self, ignoreAttrs=['_mapperPath', '_size'])
        return clone

    def close(self):
        # Do nothing on close, since the db will be closed by SetOfClasses
        pass


class SetOfClassesSubTomograms(data.SetOfClasses):
    """ Store results from a subtomogram averaging method. """
    ITEM_TYPE = ClassSubTomogram
    REP_TYPE = AverageSubTomogram
    REP_SET_TYPE =SetOfAverageSubTomograms


class LandmarkModel(data.EMObject):
    """Represents the set of landmarks belonging to a specific tilt-series."""

    def __init__(self, tsId=None, fileName=None, modelName=None, size=5, applyTSTransformation=True, **kwargs):
        data.EMObject.__init__(self, **kwargs)
        self._tsId = String(tsId)
        self._fileName = String(fileName)
        self._modelName = String(modelName)
        self._size = Integer(size)  # Diameter in Angstroms
        self._applyTSTransformation = Boolean(applyTSTransformation)
        self._tiltSeries = Pointer(objDoStore=False)
        self._count = Integer(0)
        self._chains = None

    def getTiltSeries(self):
        """ Return the tilt-series associated with this landmark model. """

        return self._tiltSeries.get()

    def setTiltSeries(self, tiltSeries):
        """ Set the tilt-series from which this landmark model were calculated.
        :param tiltSeries: Either a TiltSeries object or a pointer to it.
        """

        if tiltSeries.isPointer():
            self._tiltSeries.copy(tiltSeries)

        else:
            self._tiltSeries.set(tiltSeries)

    def getTsId(self):
        return str(self._tsId)

    def setTsId(self, tsId):
        self._tsId.set(tsId)

    def getSize(self):
        return self._size.get()

    def setSize(self, size):
        self._size.set(size)

    def getCount(self):
        return self._count.get()

    def setCount(self, count):
        self._count.set(count)

    def applyTSTransformation(self):
        return self._applyTSTransformation.get()

    def setApplyTSTransformation(self, apply):
        self._applyTSTransformation.set(apply)

    def getFileName(self):
        return self._fileName.get()

    def setFileName(self, fileName):
        self._fileName.set(fileName)

    def getModelName(self):
        return self._modelName.get()

    def setModelName(self, modelName):
        self._modelName.set(modelName)

    def addLandmark(self, xCoor, yCoor, tiltIm, chainId, xResid, yResid):
        fieldNames = ['xCoor', 'yCoor', 'tiltIm', 'chainId', 'xResid', 'yResid']

        mode = "a" if os.path.exists(self.getFileName()) else "w"

        with open(self.getFileName(), mode) as f:
            writer = csv.DictWriter(f, delimiter='\t', fieldnames=fieldNames)
            if mode == "w":
                writer.writeheader()
            writer.writerow({'xCoor': xCoor,
                             'yCoor': yCoor,
                             'tiltIm': tiltIm,
                             'chainId': chainId,
                             'xResid': xResid,
                             'yResid': yResid})

            self._registerChain(chainId)

    def _registerChain(self, chainId):
        """ registers new chainId in a dictionary to later on store the chain count"""

        if self._chains is None:
            self._chains = dict()

        if chainId not in self._chains:
            self._chains[chainId] = None
            self.setCount(len(self._chains))

    def retrieveInfoTable(self):
        """ This method returns a table containing the information of the landkmark model. One landmark pero line
        specifying in order: xCoor, YCoor, tiltIm, chainId, xResid, yResid"""

        fileName = self.getFileName()

        outputInfo = []

        with open(fileName) as f:
            reader = csv.reader(f)

            # Ignore header
            next(reader)

            for line in reader:
                vector = line[0].split()
                outputInfo.append(vector)

        return outputInfo

    def __str__(self):
        return "%s landmarks of %s Å %s to %s" \
               % (self.getCount(), self.getSize(),
                  "to apply" if self.applyTSTransformation() else "applied",
                  self.getTsId())


class SetOfLandmarkModels(data.EMSet):
    """Represents a class that groups a set of landmark models."""
    ITEM_TYPE = LandmarkModel

    def __init__(self, **kwargs):
        super().__init__(**kwargs)
        self._setOfTiltSeriesPointer = Pointer()

    def __getitem__(self, itemId):
        """Add a pointer to a tilt-series before returning the landmark model"""

        lm = super().__getitem__(itemId)

        return self.completeLandmarkModel(lm)

    def completeLandmarkModel(self, lm):
        """This method completes a landmark model object setting in execution time the tilt-series associated to it,
        since it is not possible to save pointers in the item classes of the set.

        IMPORTANT: this method must be implement every time it is necesary to retrive information from the tilt-series
        associated to the landmark models that compose the set."""

        tsId = lm.getTsId()

        # Check for tilt series in set with coincident tsId
        for ts in self.getSetOfTiltSeries().iterItems(where="_tsId=='%s'" % tsId):
            lm.setTiltSeries(ts)

        return lm

    def getLandmarkModelFromTsId(self, tsId):
        """ This method return the landmark model belonging to the set that has a coincident input tsId.

        :param tsId: tilt-series ID to search the landmark model into the set."""

        for lm in self.iterItems(where="_tsId=='%s'" % tsId):
            return lm

    def getSetOfTiltSeries(self, pointer=False):
        """ Return the set of tilt-series associated with this set of landmark models. """

        if pointer:
            return self._setOfTiltSeriesPointer

        else:
            return self._setOfTiltSeriesPointer.get()

    def setSetOfTiltSeries(self, setOfTiltSeries):
        """ Set the set of tilt-series from which this set of landmark models were calculated.
        :param tiltSeries: Either a TiltSeries object or a pointer to it.
        """

        if setOfTiltSeries.isPointer():
            self._setOfTiltSeriesPointer.copy(setOfTiltSeries, copyId=False)
        else:
            self._setOfTiltSeriesPointer.set(setOfTiltSeries)


class MeshPoint(Coordinate3D):
    """Mesh object: it stores the coordinates of the points (specified by the user) needed to define
    the triangulation of a volume.
    A Mesh object can be consider as a point cloud in 3D containing the coordinates needed to divide a given region of
    space into planar triangles interconnected that will result in a closed surface."""

    def __init__(self, **kwargs):
        Coordinate3D.__init__(self, **kwargs)
        self._volumeName = String()
        self._description = None  # Algebraic description of fitted mesh

    def getVolumeName(self):
        return self._volumeName

    def setVolumeName(self, volName):
        self._volumeName.set(volName)

    def getDescription(self):
        return self._description

    def setDescription(self, description):
        self._description = description

    def hasDescription(self):
        return self._description is not None


class SetOfMeshes(SetOfCoordinates3D):
    """ Store a series of meshes. """
    ITEM_TYPE = MeshPoint

    def __init__(self, **kwargs):
        SetOfCoordinates3D.__init__(self, **kwargs)
        self._numberOfMeshes = Integer()  # Indicates how many meshes are in the set

    def getNumberOfMeshes(self):
        return self._numberOfMeshes.get()

    def setNumberOfMeshes(self, n):
        self._numberOfMeshes.set(n)


class Ellipsoid(data.EMObject):
    """This class represent an ellipsoid. This is an instance class of description attribute of object MeshPoint"""

    def __init__(self, **kwargs):
        data.EMObject.__init__(self, **kwargs)
        self._center = String()
        self._radii = String()
        self._algebraicDesc = String()

    def getCenter(self):
        return self._center.get()

    def setCenter(self, center):
        self._center.set(center)

    def getRadii(self):
        return self._radii.get()

    def setRadii(self, radii):
        self._radii.set(radii)

    def getAlgebraicDesc(self):
        return self._center.get()

    def setAlgebraicDesc(self, algebraicDesc):
        self._algebraicDesc.set(algebraicDesc)

    def hasAlgebraicDesc(self):
        return self._algebraicDesc is not None


class CTFTomo(data.CTFModel):
    """ Represents a generic CTF model for a tilt-image. """

    def __init__(self, **kwargs):
        data.CTFModel.__init__(self, **kwargs)
        self._index = Integer(kwargs.get('index', None))

    def copyInfo(self, other, copyId=False):
        self.copy(other, copyId=copyId)

    def copy(self, other, copyId=True, ignoreAttrs=[]):
        self.copyAttributes(other, '_defocusU', '_defocusV', '_defocusAngle', '_defocusRatio', '_psdFile',
                            '_resolution', '_fitQuality', '_index')

        self.setEnabled(other.isEnabled())

        if other.hasPhaseShift():
            self.setPhaseShift(other.getPhaseShift())

        if other.hasEstimationInfoAsList():
            if other.hasAstigmatismInfoAsList():
                self._defocusUList = CsvList(pType=float)
                self._defocusVList = CsvList(pType=float)
                self._defocusAngleList = CsvList(pType=float)
                self.setDefocusUList(other.getDefocusUList())
                self.setDefocusVList(other.getDefocusVList())
                self.setDefocusAngleList(other.getDefocusAngleList())

            else:
                self._defocusUList = CsvList(pType=float)
                self.setDefocusUList(other.getDefocusUList())

        if other.hasPhaseShiftInfoAsList():
            self._phaseShiftList = CsvList(pType=float)
            self.setPhaseShiftList(other.getPhaseShiftList())

        if other.hasCutOnFrequncyInfoAsList():
            self._cutOnFreqList = CsvList(pType=float)
            self.setCutOnFreqList(other.getCutOnFreqList())
            self.setCutOnFreq(other.getCutOnFreq())

        if copyId:
            self.copyObjId(other)

    @staticmethod
    def ctfModelToCtfTomo(ctfModel):
        newCTFTomo = CTFTomo()
        newCTFTomo.copyAttributes(ctfModel, '_defocusU', '_defocusV',
                                  '_defocusAngle', '_defocusRatio', '_psdFile',
                                  '_resolution', '_fitQuality')
        return newCTFTomo

    def getIndex(self):
        return self._index

    def setIndex(self, value):
        self._index = Integer(value)

    def getCutOnFreq(self):
        return self._cutOnFreq

    def setCutOnFreq(self, value):
        self._cutOnFreq = Float(value)

    " List data methods allow compatibility with IMOD metadata. "

    def getDefocusUList(self):
        return self._defocusUList.get()

    def setDefocusUList(self, defList):
        self._defocusUList.set(defList)

    def appendDefocusUList(self, value):
        self._defocusUList.append(value)

    def getDefocusVList(self):
        return self._defocusVList.get()

    def setDefocusVList(self, defList):
        self._defocusVList.set(defList)

    def appendDefocusVList(self, value):
        self._defocusVList.append(value)

    def getDefocusAngleList(self):
        return self._defocusAngleList.get()

    def setDefocusAngleList(self, defList):
        self._defocusAngleList.set(defList)

    def appendDefocusAngleList(self, value):
        self._defocusAngleList.append(value)

    def getPhaseShiftList(self):
        return self._phaseShiftList.get()

    def setPhaseShiftList(self, defList):
        self._phaseShiftList.set(defList)

    def appendPhaseShiftList(self, value):
        self._phaseShiftList.append(value)

    def getCutOnFreqList(self):
        return self._cutOnFreqList.get()

    def setCutOnFreqList(self, cutOnFreqList):
        self._cutOnFreqList.set(cutOnFreqList)

    def appendCutOnFreqList(self, value):
        self._cutOnFreqList.append(value)

    def hasEstimationInfoAsList(self):
        """ This method checks if the CTFTomo object contains estimation information in the form of a list. """

        if hasattr(self, "_defocusUList") or hasattr(self, "_defocusUList"):
            return True
        else:
            return False

    def hasAstigmatismInfoAsList(self):
        """ This method checks if the CTFTomo object contains astigmatism information in the form of a list. """

        if hasattr(self, "_defocusUList") and hasattr(self, "_defocusVList"):
            return True
        else:
            return False

    def hasPhaseShiftInfoAsList(self):
        """ This method checks if the CTFTomo object contains phase shift information in the form of a list. """

        if hasattr(self, "_phaseShiftList"):
            return True
        else:
            return False

    def hasCutOnFrequncyInfoAsList(self):
        """ This method checks if the CTFTomo object contains cut-on frequency information in the form of a list. """

        if hasattr(self, "_cutOnFreqList"):
            return True
        else:
            return False

    def completeInfoFromList(self):
        """ This method will set the _defocusU, _defocusV and _defocusAngle attributes from the provided CTF estimation
        information lists.

        Based on the IMOD program ctfphaseflip: "The program  will assign that defocus value to the midpoint of the
        range of views.  For a view at a given tilt angle, it will find the defocus either by interpolating between
        two surrounding midpoint angles, if there are such angles, or by taking the nearest defocus value, if the
        angle is beyond the range of the available midpoint angles. "
        - From IMOD documentation https://bio3d.colorado.edu/imod/doc/man/ctfphaseflip.html

        This method will assign as the defocus value and angle the median of the estimation list. """

        " DEFOCUS INFORMATION -----------------------------------------------------------------------------------------"

        " Check that at least one list is provided "
        if not self.hasEstimationInfoAsList():
            raise Exception("CTFTomo object has no _defocusUList neither _defocusUList argument initialized. No "
                            "list information available.")

        " Get the number of provided list (1 or 2) "
        numberOfProvidedList = 2 if (hasattr(self, "_defocusUList") and hasattr(self, "_defocusVList")) else 1

        " No astigmatism is estimated (only one list provided) "
        if numberOfProvidedList == 1:
            providedDefocusUList = self.getDefocusUList() if hasattr(self, "_defocusUList") else self.getDefocusVList()
            providedDefocusUList = providedDefocusUList.split(",")

            " DefocusAngle is set to 0 degrees "
            self.setDefocusAngle(0)

            " DefocusU and DefocusV are set at the same value, equal to the middle estimation of the list "
            middlePoint = math.trunc(len(providedDefocusUList) / 2)

            " If the size of the defocus list is even, mean the 2 centre values "
            if len(providedDefocusUList) % 2 == 0:
                value = (float(providedDefocusUList[middlePoint]) + float(providedDefocusUList[middlePoint - 1])) / 2

                self.setDefocusU(value)
                self.setDefocusV(value)

            else:
                " If the size of defocus estimation is odd, get the centre value "

                value = providedDefocusUList[middlePoint]

                self.setDefocusU(value)
                self.setDefocusV(value)

        else:
            " Astigmatism is estimated (two lists are provided) "

            providedDefocusUList = self.getDefocusUList()
            providedDefocusUList = providedDefocusUList.split(",")

            providedDefocusVList = self.getDefocusVList()
            providedDefocusVList = providedDefocusVList.split(",")

            providedDefocusAngleList = self.getDefocusAngleList()
            providedDefocusAngleList = providedDefocusAngleList.split(",")

            " Check that the three list are equally long "
            if len(providedDefocusUList) != len(providedDefocusVList) or \
                    len(providedDefocusUList) != len(providedDefocusAngleList) or \
                    len(providedDefocusVList) != len(providedDefocusAngleList):
                raise Exception("DefocusUList, DefocusVList and DefocusAngleList lengths must be equal.")

            " DefocusU, DefocusV and DefocusAngle are set equal to the middle estimation of the list "
            middlePoint = math.trunc(len(providedDefocusUList) / 2)

            " If the size of the defocus list is even, mean the 2 centre values "
            if len(providedDefocusUList) % 2 == 0:
                defocusU = (float(providedDefocusUList[middlePoint]) +
                            float(providedDefocusUList[middlePoint - 1])) / 2
                defocusV = (float(providedDefocusVList[middlePoint]) +
                            float(providedDefocusVList[middlePoint - 1])) / 2
                defocusAngle = (float(providedDefocusAngleList[middlePoint]) +
                                float(providedDefocusAngleList[middlePoint - 1])) / 2

                self.setDefocusU(defocusU)
                self.setDefocusV(defocusV)
                self.setDefocusAngle(defocusAngle)

            else:
                " If the size of defocus estimation list is odd, get the centre value "

                defocusU = providedDefocusUList[middlePoint]
                defocusV = providedDefocusVList[middlePoint]
                defocusAngle = providedDefocusAngleList[middlePoint]

                self.setDefocusU(defocusU)
                self.setDefocusV(defocusV)
                self.setDefocusAngle(defocusAngle)

        " PHASE SHIFT INFORMATION -------------------------------------------------------------------------------------"

        " Check if phase shift information is also available "
        if hasattr(self, "_phaseShiftList"):
            providedPhaseShiftList = self.getPhaseShiftList()
            providedPhaseShiftList = providedPhaseShiftList.split(",")

            " Check that all the lists are equally long "
            if len(providedDefocusUList) != len(providedPhaseShiftList):
                raise Exception("PhaseShiftList length must be equal to DefocusUList, DefocusVList and "
                                "DefocusAngleList lengths.")

            " PhaseShift is set equal to the middle estimation of the list "
            middlePoint = math.trunc(len(providedPhaseShiftList) / 2)

            " If the size of the phase shift list is even, mean the 2 centre values "
            if len(providedPhaseShiftList) % 2 == 0:
                phaseShift = (float(providedPhaseShiftList[middlePoint]) +
                              float(providedPhaseShiftList[middlePoint - 1])) / 2

                self.setPhaseShift(phaseShift)

            else:
                " If the size of phase shift list estimation is odd, get the centre value "

                phaseShift = providedPhaseShiftList[middlePoint]

                self.setPhaseShift(phaseShift)

        " CUT-ON FREQUENCY INFORMATION --------------------------------------------------------------------------------"

        " Check if cut-on frequency information is also available "
        if hasattr(self, "_cutOnFreqList"):
            providedCutOnFreqList = self.getCutOnFreqList()
            providedCutOnFreqList = providedCutOnFreqList.split(",")

            " Check that all the lists are equally long "
            if len(providedPhaseShiftList) != len(providedCutOnFreqList):
                raise Exception("CutOnFreqList length must be equal to PhaseShiftList, DefocusUList, DefocusVList and "
                                "DefocusAngleList lengths.")

            " Cut-on frequency is set equal to the middle estimation of the list "
            middlePoint = math.trunc(len(providedCutOnFreqList) / 2)

            " If the size of the cut-on frequency shift list is even, mean the 2 centre values "
            if len(providedCutOnFreqList) % 2 == 0:
                cutOnFreq = (float(providedCutOnFreqList[middlePoint]) +
                             float(providedCutOnFreqList[middlePoint - 1])) / 2

                self.setCutOnFreq(cutOnFreq)

            else:
                " If the size of the cut-on frequency list estimation is odd, get the centre value "

                cutOnFreq = providedCutOnFreqList[middlePoint]

                self.setCutOnFreq(cutOnFreq)

        " Standardize the input values "
        self.standardize()


class CTFTomoSeries(data.EMSet):
    """ Represents a set of CTF models belonging to the same tilt-series. """
    ITEM_TYPE = CTFTomo

    def __init__(self, **kwargs):
        data.EMSet.__init__(self, **kwargs)
        self._tiltSeriesPointer = Pointer(kwargs.get('tiltSeriesPointer', None))
        self._tsId = String(kwargs.get('tsId', None))
        self._isDefocusUDeviationInRange = Boolean(True)
        self._isDefocusVDeviationInRange = Boolean(True)

        # CtfModels will always be used inside a SetOfTiltSeries
        # so, let's do no store the mapper path by default
        self._mapperPath.setStore(False)

    def clone(self, ignoreAttrs=('_mapperPath', '_size')):
        clone = self.getClass()()
        clone.copy(self, ignoreAttrs=ignoreAttrs)
        clone.setEnabled(self.isEnabled())
        return clone

    def __del__(self):
        # Cancel closing the mapper since this class is an item of a set and shares the mapper with its parent set.
        pass

    def getTiltSeries(self):
        """ Return the tilt-series associated with this CTF model series. """
        return self._tiltSeriesPointer.get()

    def setTiltSeries(self, tiltSeries):
        """ Set the tilt-series from which this CTF model series were estimated.
        :param tiltSeries: Either a TiltSeries object or a pointer to it.
        """
        if tiltSeries.isPointer():
            self._tiltSeriesPointer.copy(tiltSeries)
        else:
            self._tiltSeriesPointer.set(tiltSeries)

    def getTsId(self):
        """ Get unique TiltSeries ID, usually retrieved from the
        file pattern provided by the user at the import time.
        """
        return self._tsId.get()

    def setTsId(self, value):
        self._tsId.set(value)

    def getNumberOfEstimationsInRange(self):
        """ Return the tilt-images range size used for estimation. """
        return self._estimationsInRange.get()

    def setNumberOfEstimationsInRange(self, estimationRange):
        """ Set the tilt-images range size used for estimation.
        :param estimationRange: Integer of the range size. """

        self._estimationsInRange = Integer(estimationRange)

    def getIMODDefocusFileFlag(self):
        """ Return the format file from which the CTF estimation information has been acquired. This parameter is
        useful for posterior information and format conversions between IMOD and Scipion. The flag value "is the sum of:

          1 if the file has astigmatism values
          2 if the astigmatism axis angle is in radians, not degrees
          4 if the file has phase shifts
          8 if the phase shifts are in radians, not degrees
         16 if tilt angles need to be inverted to match what the
             program expects (what Ctfplotter would produce)
             with the -invert option
         32 if the file has cut-on frequencies attenuating the phase
             at low frequencies"

             from https://bio3d.colorado.edu/imod/doc/man/ctfphaseflip.html """

        return self._IMODDefocusFileFlag.get()

    def setIMODDefocusFileFlag(self, flag):
        """ Set the format file from which the CTF estimation information has been acquired.
        :param flag: Integer of the range size.

        This parameter is
        useful for posterior information and format conversions between IMOD and Scipion. The flag value "is the sum of:

          1 if the file has astigmatism values
          2 if the astigmatism axis angle is in radians, not degrees
          4 if the file has phase shifts
          8 if the phase shifts are in radians, not degrees
         16 if tilt angles need to be inverted to match what the
             program expects (what Ctfplotter would produce)
             with the -invert option
         32 if the file has cut-on frequencies attenuating the phase
             at low frequencies"

             from https://bio3d.colorado.edu/imod/doc/man/ctfphaseflip.html """

        self._IMODDefocusFileFlag = Integer(flag)

    def setNumberOfEstimationsInRangeFromDefocusList(self):
        """ Set the tilt-images estimation range size used for estimation from the defocus info list size. """

        estimationRange = 0

        for ctfEstimation in self:
            # Check that at least one list is provided
            if not (hasattr(ctfEstimation, "_defocusUList") or hasattr(
                    ctfEstimation, "_defocusUList")):
                raise Exception(
                    "CTFTomo object has no _defocusUList neither _defocusUList argument initialized. No "
                    "list information available.")

            providedList = ctfEstimation.getDefocusUList() if hasattr(
                ctfEstimation, "_defocusUList") \
                else ctfEstimation.getDefocusVList()
            providedList = providedList.split(",")

            listLength = len(providedList) - 1

            if listLength > estimationRange:
                estimationRange = listLength

        self.setNumberOfEstimationsInRange(estimationRange)

    def getIsDefocusUDeviationInRange(self):
        return True

    def setIsDefocusUDeviationInRange(self, value):
        pass

    def getIsDefocusVDeviationInRange(self):
        return True

    def setIsDefocusVDeviationInRange(self, value):
        pass

    def calculateDefocusUDeviation(self, defocusUTolerance=20):
        pass

    def calculateDefocusVDeviation(self, defocusVTolerance=20):
        pass


class SetOfCTFTomoSeries(data.EMSet):
    """ Represents a set of CTF model series belonging to the same set of tilt-series. """
    ITEM_TYPE = CTFTomoSeries
    USE_CREATE_COPY_FOR_SUBSET = True

    def __init__(self, **kwargs):
        data.EMSet.__init__(self, **kwargs)
        self._setOfTiltSeriesPointer = Pointer(kwargs.get('tiltSeriesPointer', None))
        self._idDict = {}

    def copyInfo(self, other):
        data.EMSet.copyInfo(self, other)
        self.setSetOfTiltSeries(other.getSetOfTiltSeries(pointer=True))

    def getSetOfTiltSeries(self, pointer=False):
        """ Return the tilt-series associated with this CTF model series. """
        return self._setOfTiltSeriesPointer.get() if not pointer else self._setOfTiltSeriesPointer

    def setSetOfTiltSeries(self, setOfTiltSeries):
        """ Set the tilt-series from which this CTF model series were estimated.
        :param setOfTiltSeries: Either a TiltSeries object or a pointer to it.
        """
        if setOfTiltSeries.isPointer():
            self._setOfTiltSeriesPointer.copy(setOfTiltSeries)
        else:
            self._setOfTiltSeriesPointer.set(setOfTiltSeries)

    def iterClassItems(self, iterDisabled=False):
        """ Iterate over the images of a class.
        Params:
            iterDisabled: If True, also include the disabled items. """
        for cls in self.iterItems():
            if iterDisabled or cls.isEnabled():
                for img in cls:
                    if iterDisabled or img.isEnabled():
                        yield img

    def _setItemMapperPath(self, item):
        """ Set the mapper path of this class according to the mapper
        path of the SetOfClasses and also the prefix according to class id
        """
        item._mapperPath.set('%s,id%s' % (self.getFileName(), item.getObjId()))
        item.load()

    def _insertItem(self, item):
        """ Create the SetOfImages assigned to a class.
        If the file exists, it will load the Set.
        """
        self._setItemMapperPath(item)
        data.EMSet._insertItem(self, item)
        item.write(properties=False)  # Set.write(self)

    def __getitem__(self, itemId):
        """ Setup the mapper classes before returning the item. """
        classItem = data.EMSet.__getitem__(self, itemId)

        objId = None
        for tiltSeries in self.getSetOfTiltSeries().iterItems(iterate=False):
            if tiltSeries.getTsId() == classItem.getTsId():
                objId = tiltSeries.getObjId()

        if objId is None:
            raise ("Could not find tilt-series with tsId = %s" % classItem.getTsId())

        classItem.setTiltSeries(self.getSetOfTiltSeries()[objId])

        self._setItemMapperPath(classItem)
        return classItem

    def getFirstItem(self):
        classItem = data.EMSet.getFirstItem(self)
        self._setItemMapperPath(classItem)
        return classItem

    def iterItems(self, orderBy='id', direction='ASC'):
        for item in data.EMSet.iterItems(self, orderBy=orderBy, direction=direction):

            ts = self._getTiltSeriesFromTsId(item.getTsId())
            if ts is None:
                raise ("Could not find tilt-series with tsId = %s" % item.getTsId())

            item.setTiltSeries(ts)
            self._setItemMapperPath(item)

            yield item

    def _getTiltSeriesFromTsId(self, tsId):
        if self._idDict:
            return self._idDict.get(tsId, None)
        else:
            self._idDict = {ts.getTsId(): ts.clone(ignoreAttrs=[]) for ts in self.getSetOfTiltSeries()}
            return self._idDict.get(tsId, None)


class TiltSeriesCoordinate(data.EMObject):
    """This class holds the (x,y,z) positions, in angstroms, and other information
    associated with a coordinate related to a tilt series"""

    def __init__(self, **kwargs):
        data.EMObject.__init__(self, **kwargs)
        self._x = Float()
        self._y = Float()
        self._z = Float()
        # Used to access to the corresponding tilt series from each coord (it's the tsId)
        self._tsId = String(kwargs.get('tsId', None))

    def copyInfo(self, coord):
        """ Copy information from other coordinate. """
        self.setPosition(*coord.getPosition())
        self.setTsId(coord.getTsId())
        self.setObjId(coord.getObjId())

    def getX(self):
        """ Returns the X dimension (Å) of the coordinate"""
        return self._x.get()

    def setX(self, x):
        """ Sets the x dimension (Å) of the coordinate """
        self._x.set(x)

    def getY(self):
        """ Returns the Y dimension (Å) of the coordinate"""
        return self._y.get()

    def setY(self, y):
        """ Sets the Y dimension of (Å) the coordinate"""
        self._y.set(y)

    def getZ(self):
        """ Returns the Z dimension (Å) of the coordinate"""
        return self._z.get()

    def setZ(self, z):
        """ Sets the Z dimension (Å) of the coordinate"""
        self._z.set(z)

    def getPosition(self, sampling_rate=1):
        """Returns the position a TiltSeriesCoordinate in a tuple at a specific sampling rate (optional)"""
        return self.getX() / sampling_rate, self.getY() / sampling_rate, self.getZ() / sampling_rate

    def setPosition(self, x, y, z, sampling_rate):
        """Set the position of the coordinate
            :param int x: Position of the coordinate in the X axis
            :param int y: Position of the coordinate in the Y axis
            :param int z: Position of the coordinate in the Z axis
            :param flat sampling_rate: sampling rate in which x,y,z are measured. Default 1 = Å
        """
        self.setX(x * sampling_rate)
        self.setY(y * sampling_rate)
        self.setZ(z * sampling_rate)

    def getTsId(self):
        return self._tsId.get()

    def setTsId(self, tsId):
        self._tsId.set(tsId)


class SetOfTiltSeriesCoordinates(data.EMSet):
    """ Encapsulate the logic of a set of tilt series coordinates.
    Each coordinate has a (x,y,z) position in scipion's convention.
    Scipion's convention is the center of a theoretical volume when applying
    the tilt series transformation matrix:
    X0 --> half x dimension
    Y0 --> half y dimension
    Z0 --> half z of a theoretical volume?
    """
    ITEM_TYPE = TiltSeriesCoordinate

    def __init__(self, **kwargs):
        data.EMSet.__init__(self, **kwargs)
        self._SetOfTiltSeriesPointer = Pointer()

    def getSetOfTiltSeries(self):
        """ Returns the Tilt Series associated with
                this SetOfTiltSeriesCoordinates"""
        return self._SetOfTiltSeriesPointer.get()

    def setSetOfTiltSeries(self, setOfTiltSeries):
        """ Set the Tilt Series associated with this set of coordinates.

            Params:

            setOfTiltSeries: Tilt Series object or a pointer to it.
                """
        if setOfTiltSeries.isPointer():
            self._SetOfTiltSeriesPointer.copy(setOfTiltSeries)
        else:
            self._SetOfTiltSeriesPointer.set(setOfTiltSeries)

    def getSummary(self):
        summary = []
        summary.append("Number of tilt series coordinates: %s" % self.getSize())
        return "\n".join(summary)

    def copyInfo(self, other):
        """ Copy basic information (id and other properties) but not _mapperPath or _size
        from other set of objects to current one.
        """
        self.setSetOfTiltSeries(other.getSetOfTiltSeries())<|MERGE_RESOLUTION|>--- conflicted
+++ resolved
@@ -408,14 +408,11 @@
     if tiltSeries.ctfCorrected():
         s.append('+ctf')
 
-<<<<<<< HEAD
     # Odd even associated
-    s += ', oe' if tiltSeries.hasOddEven() else ''
-
-    return s
-=======
+    if tiltSeries.hasOddEven():
+        s.append('+oe')
+
     return (", " + ", ".join(s)) if len(s) else ""
->>>>>>> 579acb8e
 
 
 class TiltSeries(TiltSeriesBase):
