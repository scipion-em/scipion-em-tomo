--- conflicted
+++ resolved
@@ -36,12 +36,8 @@
 class ProtSplitEvenOddTomoSet(EMProtocol, ProtTomoBase):
     """ Protocol to split set of tomograms or subtomograms in even/odd sets by element id.
     """
-<<<<<<< HEAD
     _label = 'split even/odd tomos/subtomos'
-=======
-    _label = 'split even/odd'
     _devStatus = BETA
->>>>>>> 2a0096c8
 
     # -------------------------- DEFINE param functions -----------------------
     def _defineParams(self, form):
