# **************************************************************************
# *
# * Authors:     J.M. De la Rosa Trevin (delarosatrevin@scilifelab.se) [1]
# *
# * [1] SciLifeLab, Stockholm University
# *
# * This program is free software; you can redistribute it and/or modify
# * it under the terms of the GNU General Public License as published by
# * the Free Software Foundation; either version 2 of the License, or
# * (at your option) any later version.
# *
# * This program is distributed in the hope that it will be useful,
# * but WITHOUT ANY WARRANTY; without even the implied warranty of
# * MERCHANTABILITY or FITNESS FOR A PARTICULAR PURPOSE.  See the
# * GNU General Public License for more details.
# *
# * You should have received a copy of the GNU General Public License
# * along with this program; if not, write to the Free Software
# * Foundation, Inc., 59 Temple Place, Suite 330, Boston, MA
# * 02111-1307  USA
# *
# *  All comments concerning this program package may be sent to the
# *  e-mail address 'scipion@cnb.csic.es'
# *
# **************************************************************************

import pwem

from .protocol_base import ProtTomoBase, ProtTomoPicking
from .protocol_ts_base import ProtTomoReconstruct
from .protocol_ts_import import ProtImportTsBase, ProtImportTs, ProtImportTsMovies
from .protocol_ts_correct_motion import ProtTsCorrectMotion, ProtTsAverage
from .protocol_ts_estimate_ctf import ProtTsEstimateCTF
from .protocol_import_tomograms import ProtImportTomograms
from .protocol_import_subtomograms import ProtImportSubTomograms
from .protocol_import_coordinates import ProtImportCoordinates3D

# Hack to allow creating subsets of Tomograms and Subtomograms from ShowJ
# We should modify ProtUserSubSet to remove hardcoded methods to create subsets
# This method/class can be pass as parameter to showj
# See https://github.com/I2PC/scipion/issues/2036
<<<<<<< HEAD
emprotocol = pyworkflow.em.protocol.EMProtocol
setattr(emprotocol, "_createSetOfClassesSubTomograms", ProtTomoBase._createSetOfClassesSubTomograms.__func__)
setattr(emprotocol, "_createSetOfSubTomograms", ProtTomoBase._createSetOfSubTomograms.__func__)
setattr(emprotocol, "_createSetOfTomograms", ProtTomoBase._createSetOfTomograms.__func__)
setattr(emprotocol, "_createSet", ProtTomoBase._createSet.__func__)
setattr(emprotocol, "_createSetOfMeshes", ProtTomoBase._createSetOfMeshes.__func__)

# This code extends ImageHandler allowing the use of scaling with splines until this functionality is implemented
# in Scipion
def scaleSplines(inputFn, outputFn, scaleFactor):
    """ Scale an image using splines. """
    import xmippLib
    I = xmippLib.Image(inputFn)
    x, y, z, _ = I.getDimensions()
    I.scale(int(x * scaleFactor), int(y * scaleFactor),
            int(z * scaleFactor))
    I.write(outputFn)

ih = pyworkflow.em.ImageHandler
setattr(ih, "scaleSplines", staticmethod(scaleSplines))
=======
emprotocol = pwem.protocols.EMProtocol
try:
    setattr(emprotocol, "_createSetOfClassesSubTomograms", ProtTomoBase._createSetOfClassesSubTomograms.__func__)
    setattr(emprotocol, "_createSetOfSubTomograms", ProtTomoBase._createSetOfSubTomograms.__func__)
    setattr(emprotocol, "_createSetOfTomograms", ProtTomoBase._createSetOfTomograms.__func__)
    setattr(emprotocol, "_createSet", ProtTomoBase._createSet.__func__)
except Exception as e:
    print("Tomo hacks need a solution. subsets will not work.")

# This is already in pwem Image handler for Scipion 3.0. No need to hack it.
# # This code extends ImageHandler allowing the use of scaling with splines until this functionality is implemented
# # in Scipion
# def scaleSplines(inputFn, outputFn, scaleFactor):
#     """ Scale an image using splines. """
#     import xmippLib
#     I = xmippLib.Image(inputFn)
#     x, y, z, _ = I.getDimensions()
#     I.scale(int(x * scaleFactor), int(y * scaleFactor),
#             int(z * scaleFactor))
#     I.write(outputFn)
#
#
# ih = pwem.convert.ImageHandler
# setattr(ih, "scaleSplines", staticmethod(scaleSplines))
>>>>>>> 58ae27f0
<|MERGE_RESOLUTION|>--- conflicted
+++ resolved
@@ -39,36 +39,20 @@
 # We should modify ProtUserSubSet to remove hardcoded methods to create subsets
 # This method/class can be pass as parameter to showj
 # See https://github.com/I2PC/scipion/issues/2036
-<<<<<<< HEAD
-emprotocol = pyworkflow.em.protocol.EMProtocol
-setattr(emprotocol, "_createSetOfClassesSubTomograms", ProtTomoBase._createSetOfClassesSubTomograms.__func__)
-setattr(emprotocol, "_createSetOfSubTomograms", ProtTomoBase._createSetOfSubTomograms.__func__)
-setattr(emprotocol, "_createSetOfTomograms", ProtTomoBase._createSetOfTomograms.__func__)
-setattr(emprotocol, "_createSet", ProtTomoBase._createSet.__func__)
-setattr(emprotocol, "_createSetOfMeshes", ProtTomoBase._createSetOfMeshes.__func__)
-
-# This code extends ImageHandler allowing the use of scaling with splines until this functionality is implemented
-# in Scipion
-def scaleSplines(inputFn, outputFn, scaleFactor):
-    """ Scale an image using splines. """
-    import xmippLib
-    I = xmippLib.Image(inputFn)
-    x, y, z, _ = I.getDimensions()
-    I.scale(int(x * scaleFactor), int(y * scaleFactor),
-            int(z * scaleFactor))
-    I.write(outputFn)
-
-ih = pyworkflow.em.ImageHandler
-setattr(ih, "scaleSplines", staticmethod(scaleSplines))
-=======
 emprotocol = pwem.protocols.EMProtocol
 try:
     setattr(emprotocol, "_createSetOfClassesSubTomograms", ProtTomoBase._createSetOfClassesSubTomograms.__func__)
     setattr(emprotocol, "_createSetOfSubTomograms", ProtTomoBase._createSetOfSubTomograms.__func__)
     setattr(emprotocol, "_createSetOfTomograms", ProtTomoBase._createSetOfTomograms.__func__)
     setattr(emprotocol, "_createSet", ProtTomoBase._createSet.__func__)
+    setattr(emprotocol, "_createSetOfMeshes", ProtTomoBase._createSetOfMeshes.__func__)
 except Exception as e:
     print("Tomo hacks need a solution. subsets will not work.")
+
+
+
+
+
 
 # This is already in pwem Image handler for Scipion 3.0. No need to hack it.
 # # This code extends ImageHandler allowing the use of scaling with splines until this functionality is implemented
@@ -84,5 +68,4 @@
 #
 #
 # ih = pwem.convert.ImageHandler
-# setattr(ih, "scaleSplines", staticmethod(scaleSplines))
->>>>>>> 58ae27f0
+# setattr(ih, "scaleSplines", staticmethod(scaleSplines))