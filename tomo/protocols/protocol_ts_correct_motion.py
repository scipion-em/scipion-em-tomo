# **************************************************************************
# *
# * Authors:     J.M. De la Rosa Trevin (delarosatrevin@scilifelab.se) [1]
# *
# * [1] SciLifeLab, Stockholm University
# *
# * This program is free software; you can redistribute it and/or modify
# * it under the terms of the GNU General Public License as published by
# * the Free Software Foundation; either version 2 of the License, or
# * (at your option) any later version.
# *
# * This program is distributed in the hope that it will be useful,
# * but WITHOUT ANY WARRANTY; without even the implied warranty of
# * MERCHANTABILITY or FITNESS FOR A PARTICULAR PURPOSE.  See the
# * GNU General Public License for more details.
# *
# * You should have received a copy of the GNU General Public License
# * along with this program; if not, write to the Free Software
# * Foundation, Inc., 59 Temple Place, Suite 330, Boston, MA
# * 02111-1307  USA
# *
# *  All comments concerning this program package may be sent to the
# *  e-mail address 'scipion@cnb.csic.es'
# *
# **************************************************************************
import os
from os.path import abspath, relpath

import numpy as np

import pyworkflow as pw
import pyworkflow.protocol.params as params
from pyworkflow.object import String, CsvList
from pyworkflow.utils import removeBaseExt
from pyworkflow.utils.properties import Message
from pwem.emlib.image import ImageHandler

from ..objects import TiltSeries, TiltImage, SetOfTiltSeries
from .protocol_ts_base import ProtTsProcess

OUTPUT_TILT_SERIES_ODD = 'outputTiltSeriesOdd'
OUTPUT_TILT_SERIES_EVEN = 'outputTiltSeriesEven'
EVEN = 'even'
ODD = 'odd'
OUTPUT_TILT_SERIES_DW = 'outputTiltSeriesDW'


class ProtTsCorrectMotion(ProtTsProcess):
    """
    Base class for movie alignment protocols such as:
    motioncorr, crosscorrelation and optical flow

    Alignment parameters are defined in common. For example,
    the frames range used for alignment and final sum, the binning factor
    or the cropping options (region of interest)
    """
    _possibleOutputs = {'outputTiltSeries': SetOfTiltSeries,
                        OUTPUT_TILT_SERIES_DW: SetOfTiltSeries,
                        OUTPUT_TILT_SERIES_EVEN: SetOfTiltSeries,
                        OUTPUT_TILT_SERIES_ODD: SetOfTiltSeries}

    # Even / odd functionality
    evenOddCapable = False
    outputSetEven = None
    outputSetOdd = None

    # -------------------------- DEFINE param functions -----------------------
    def _defineParams(self, form, addEvenOddParam = True):
        form.addSection(label=Message.LABEL_INPUT)

        form.addParam('inputTiltSeriesM', params.PointerParam,
                      pointerClass='SetOfTiltSeriesM',
                      important=True,
                      label='Input Tilt-Series (movies)',
                      help='Select input tilt-series movies that you want'
                           'to correct for beam-induced motion. ')

        group = form.addGroup('Alignment')
        line = group.addLine('Frames to ALIGN',
                             help='Frames range to ALIGN on each movie. The '
                                  'first frame is 1. If you set 0 in the final '
                                  'frame to align, it means that you will '
                                  'align until the last frame of the movie.')
        line.addParam('alignFrame0', params.IntParam, default=1,
                      label='from')
        line.addParam('alignFrameN', params.IntParam, default=0,
                      label='to')
        group.addParam('useAlignToSum', params.BooleanParam, default=True,
                       label='Use ALIGN frames range to SUM?',
                       help="If *Yes*, the same frame range will be used to "
                            "ALIGN and to SUM. If *No*, you can selected a "
                            "different range for SUM (must be a subset).")
        line = group.addLine('Frames to SUM', condition="not useAlignToSum",
                             help='Frames range to SUM on each movie. The '
                                  'first frame is 1. If you set 0 in the final '
                                  'frame to sum, it means that you will sum '
                                  'until the last frame of the movie.')
        line.addParam('sumFrame0', params.IntParam, default=1,
                      label='from')
        line.addParam('sumFrameN', params.IntParam, default=0,
                      label='to')
        group.addParam('binFactor', params.FloatParam, default=1.,
                       label='Binning factor',
                       help='1x or 2x. Bin stack before processing.')

        line = group.addLine('Crop offsets (px)',
                             expertLevel=params.LEVEL_ADVANCED)
        line.addParam('cropOffsetX', params.IntParam, default=0, label='X')
        line.addParam('cropOffsetY', params.IntParam, default=0, label='Y')

        line = group.addLine('Crop dimensions (px)',
                             expertLevel=params.LEVEL_ADVANCED,
                             help='How many pixels to crop from offset\n'
                                  'If equal to 0, use maximum size.')
        line.addParam('cropDimX', params.IntParam, default=0, label='X')
        line.addParam('cropDimY', params.IntParam, default=0, label='Y')

        if self.evenOddCapable and addEvenOddParam:
            form.addParam('splitEvenOdd', params.BooleanParam,
                          default=False,
                          label='Split & sum odd/even frames?',
                          help='(Used for denoising data preparation). If set to Yes, 2 additional movies/tilt '
                               'series will be generated, one generated from the even frames and the other from the '
                               'odd ones using the same alignment for the whole stack of frames.')

        form.addParallelSection(threads=4, mpi=1)

    # --------------------------- STEPS functions ----------------------------
    def convertInputStep(self, inputId):
        inputTs = self.inputTiltSeriesM.get()
        ih = ImageHandler()

        def _convert(path, tmpFn):
            if path:
                ih.convert(path, self._getTmpPath(tmpFn))

        _convert(inputTs.getGain(), 'gain.mrc')
        _convert(inputTs.getDark(), 'dark.mrc')

    def _doSplitEvenOdd(self):
        """ Returns if even/odd stuff has to be done"""
        if not self.evenOddCapable:
            return False
        else:
            return self.splitEvenOdd.get()

    def processTiltImageStep(self, tsId, tiltImageId, *args):
        tiltImageM = self._tsDict.getTi(tsId, tiltImageId)
        workingFolder = self.__getTiltImageMWorkingFolder(tiltImageM)
        pw.utils.makePath(workingFolder)
        self._processTiltImageM(workingFolder, tiltImageM, *args)

        if self._doSplitEvenOdd():
            baseName = removeBaseExt(tiltImageM.getFileName())
            evenName = abspath(self._getExtraPath(baseName + '_avg_' + EVEN))
            oddName = abspath(self._getExtraPath(baseName + '_avg_' + ODD))
            alignedFrameStack = self._getExtraPath(baseName + '_aligned_movie.mrcs')
            # Get even/odd xmd files
            args = '--img %s ' % abspath(alignedFrameStack)
            args += '--type frames '
            args += '-o %s ' % (evenName + '.xmd')
            args += '-e %s ' % (oddName + '.xmd')
            args += '--sum_frames '
            self.runJob('xmipp_image_odd_even', args)

            # Update even and odd average lists
            oddfn = oddName + '_aligned.mrc'
            evenfn = evenName + '_aligned.mrc'

            tiltImageM.setOddEven([oddfn, evenfn])
            pw.utils.cleanPath(alignedFrameStack)

        tiFn, tiFnDW = self._getOutputTiltImagePaths(tiltImageM)
        if not os.path.exists(tiFn):
            raise Exception("Expected output file '%s' not produced!" % tiFn)

        if not pw.utils.envVarOn('SCIPION_DEBUG_NOCLEAN'):
            pw.utils.cleanPath(workingFolder)

    def createOddEvenTs(self, ts, odd=True):
        def addTiltImage(tiLocation, tsObject, mainti, tsIde, samplingRate, index):
            """
            :param tiLocation: Location of the aligned tilt image in the stack
            :param tsObject: Tilt Series to which the new Ti Image will be added
            :param mainti: Tilt Series Movies object
            :param tsIde: Tilt series identifier
            :param samplingRate: current Tilt Series sampling rate
            :param index: position of the slice in the generated slack
            """
            ta = mainti.getTiltAngle()
            to = mainti.getAcquisitionOrder()
            acq = mainti.getAcquisition()
            ti = TiltImage(tiltAngle=ta, tsId=tsIde, acquisitionOrder=to)
            ti.setSamplingRate(samplingRate)
            ti.setIndex(index)
            ti.setAcquisition(acq)
            ti.setLocation(tiLocation)
            tsObject.append(ti)
            pw.utils.cleanPath(tiLocation)

        if odd:
            suffix = ODD
            outputAttr = 'outputSetOdd'
            oddEvenIndex = 0
        else:
            suffix = EVEN
            outputAttr = 'outputSetEven'
            oddEvenIndex = 1

        template = 'tiltseries%s.sqlite'
        sRate = self._getOutputSampling()

        output = getattr(self, outputAttr)
        if output:
            output.enableAppend()
        else:
            output = SetOfTiltSeries.create(self._getPath(), template=template, suffix=suffix)
            setattr(self, outputAttr, output)
            output.setSamplingRate(sRate)

        tsObj = TiltSeries()
        tsObj.copyInfo(ts, copyId=True)
        output.append(tsObj)

        counter = 1
        tsId = ts.getTsId()
        for ti in ts:
            fnImg = ti.getOddEven()[oddEvenIndex]
            addTiltImage(fnImg, tsObj, ti, tsId, sRate, counter)
            counter += 1

        # update items and size info
        tsObj.setHasOddEven(False)
        output.update(tsObj)

    def processTiltSeriesStep(self, tsId):
        """ Create a single stack with the tiltseries. """
        def createStack(tiList, tsFn, fngetter, locationSetter=None):
            """ This function creates a stack from individual images """
            for i, ti in enumerate(tiList):
                tiFn = fngetter(ti)
                newLocation = (i + 1, tsFn)
                ih.convert(tiFn, newLocation)
                pw.utils.cleanPath(tiFn)
                if locationSetter:
                    locationSetter(newLocation, ti)

        ts = self._tsDict.getTs(tsId)
        ts.setDim([])

        tiList = self._tsDict.getTiList(tsId)
        tiList.sort(key=lambda ti: ti.getTiltAngle())

        ih = ImageHandler()

        tsFn = self._getOutputTiltSeriesPath(ts)
        tsFnDW = self._getOutputTiltSeriesPath(ts, '_DW')

        # Merge all micrographs from the same tilt images in a single "mrcs" stack file
<<<<<<< HEAD
        createStack(tiList, tsFn, self._getOutputTiltImagePath, locationSetter=lambda newloc, ti: ti.setLocation(newloc))
        if self._createOutputWeightedTS():
            createStack(tiList, tsFnDW, self._getOutputTiltImageDWPath)
=======
        for i, ti in enumerate(tiList):
            tiFn, tiFnDW = self._getOutputTiltImagePaths(ti)
            if os.path.exists(tiFn):
                newLocation = (i+1, tsFn)
                ih.convert(tiFn, newLocation)
                ti.setLocation(newLocation)
                pw.utils.cleanPath(tiFn)
            if os.path.exists(tiFnDW):
                ih.convert(tiFnDW, (i+1, tsFnDW))
                pw.utils.cleanPath(tiFnDW)

        self._tsDict.setFinished(tsId)
>>>>>>> 5940804b

        if self._doSplitEvenOdd():
            tsFnOdd = self._getOutputTiltSeriesPath(ts, '_odd')
            tsFnEven = self._getOutputTiltSeriesPath(ts, '_even')
            createStack(tiList, tsFnOdd, self._getOutputTiltImageOddPath,
                        locationSetter=lambda newloc, ti: ti.setOdd(ih.locationToXmipp(newloc)))
            createStack(tiList, tsFnEven, self._getOutputTiltImageEvenPath,
                        locationSetter=lambda newloc, ti: ti.setEven(ih.locationToXmipp(newloc)))

        self._tsDict.setFinished(tsId)

        # Dose weighting
        if self._createOutputWeightedTS():
            if getattr(self, 'outputSetDW', None) is None:
                self.outputSetDW = self._createOutputSet(suffix='_dose-weighted')
                self.outputSetDW.setSamplingRate(self._getOutputSampling())
            else:
                self.outputSetDW.enableAppend()

            tsObjDW = TiltSeries()
            tsObjDW.copyInfo(ts, copyId=True)
            self.outputSetDW.append(tsObjDW)

            for i, ti in enumerate(tiList):
                tiOut = TiltImage(location=(i+1, tsFnDW))
                tiOut.copyInfo(ti, copyId=True)
                tiOut.setAcquisition(ti.getAcquisition())
                tiOut.setSamplingRate(self._getOutputSampling())
                tiOut.setObjId(ti.getIndex())
                tsObjDW.append(tiOut)

            self.outputSetDW.update(tsObjDW)

    def _updateOutput(self, tsIdList):
        """ Update the output set with the finished Tilt-series.
        Params:
            :param tsIdList: list of ids of finished tasks.
        """

        def writeAndStore(obj):
            obj.write()
            self._store(obj)

        # Flag to check the first time we save output
        self._createOutput = getattr(self, '_createOutput', True)

        outputSet = self._getOutputSet()

        if outputSet is None:
            # Special case just to update the outputSet status
            # but it only makes sense when there is outputSet
            if not tsIdList:
                return
            outputSet = self._createOutputSet()
        else:
            outputSet.enableAppend()
            self._createOutput = False

        # Call the sub-class method to update the output
        outputSet.setSamplingRate(self._getOutputSampling())
        self._updateOutputSet(outputSet, tsIdList)
        outputSet.setStreamState(outputSet.STREAM_OPEN)

        if self._doSplitEvenOdd():
            self.outputSetEven.setStreamState(self.outputSetEven.STREAM_OPEN)
            self.outputSetOdd.setStreamState(self.outputSetOdd.STREAM_OPEN)

        if self._createOutputWeightedTS():
            self.outputSetDW.setStreamState(self.outputSetDW.STREAM_OPEN)

        if self._createOutput:
            outputSet.updateDim()
            outputs = {self._getOutputName(): outputSet}
            if self._createOutputWeightedTS():
                self.outputSetDW.updateDim()
                outputs.update({OUTPUT_TILT_SERIES_DW: self.outputSetDW})

            if self._doSplitEvenOdd():
                self.outputSetEven.updateDim()
                self.outputSetOdd.updateDim()
                outputs.update({OUTPUT_TILT_SERIES_EVEN: self.outputSetEven,
                                OUTPUT_TILT_SERIES_ODD: self.outputSetOdd
                                })
                self._defineOutputs(**outputs)
                self._defineSourceRelation(self._getInputTsPointer(), self.outputSetEven)
                self._defineSourceRelation(self._getInputTsPointer(), self.outputSetOdd)
            else:
                self._defineOutputs(**outputs)

            if self._createOutputWeightedTS():
                self._defineSourceRelation(self._getInputTsPointer(), self.outputSetDW)

            self._defineSourceRelation(self._getInputTsPointer(), outputSet)
            self._createOutput = False
        else:
            writeAndStore(outputSet)
            if self._doSplitEvenOdd():
                writeAndStore(self.outputSetEven)
                writeAndStore(self.outputSetOdd)
            if self._createOutputWeightedTS():
                writeAndStore(self.outputSetDW)

        outputSet.close()
        if self._doSplitEvenOdd():
            self.outputSetEven.close()
            self.outputSetOdd.close()

        if self._createOutputWeightedTS():
            self.outputSetDW.close()

        if self._tsDict.allDone():
            self._coStep.setStatus(params.STATUS_NEW)

    def _updateOutputSet(self, outputSet, tsIdList):
        """ Override this method to convert the TiltSeriesM into TiltSeries.
        """
        for tsId in tsIdList:
            ts = TiltSeries()
            ts.copyInfo(self._tsDict.getTs(tsId), copyId=True)
            ts.setSamplingRate(self._getOutputSampling())
            outputSet.append(ts)
            tList = self._tsDict.getTiList(tsId)
            ind = np.argsort([ti.getTiltAngle() for ti in tList])
            counter = 1

            for i in ind:  # Make each row of the sqlite file be sorted by
                # index after having been sorted by angle previously, in order to avoid tilt image mismatching in
                # another operations, such as the fiducial alignment, which expects the sqlite to be sorted that way
                ti = tList[i]
                tiOut = TiltImage(location=(counter, ti.getFileName()))
                tiOut.copyInfo(ti, copyId=True)
                tiOut.setAcquisition(ti.getAcquisition())
                tiOut.setSamplingRate(self._getOutputSampling())
                tiOut.setObjId(ti.getIndex())
                ts.append(tiOut)
                counter += 1

            outputSet.update(ts)

            # Even and odd stuff
            if self._doSplitEvenOdd():
                self.createOddEvenTs(ts, True)
                self.createOddEvenTs(ts, False)

    # --------------------------- INFO functions ------------------------------
    def _validate(self):
        errors = []
        return errors

    def _summary(self):
        return [self.summaryVar.get('')]

    # --------------------------- UTILS functions ----------------------------
    def _initialize(self):
        inputTs = self._getInputTs()
        acq = inputTs.getAcquisition()
        gain, dark = self.getGainAndDark()
        self.__basicArgs = [
            acq.getDoseInitial(), acq.getDosePerFrame(), gain, dark]

    def _getArgs(self):
        return self.__basicArgs

    def _getInputTsPointer(self):
        return self.inputTiltSeriesM

    def _getOutputSampling(self):
        return self.inputTiltSeriesM.get().getSamplingRate() * self._getBinFactor()

    def _processTiltImageM(self, workingFolder, tiltImageM, *args):
        """ This function should be implemented in subclasses to really provide
        the processing step for this TiltSeries Movie.
        Output corrected image (and DW one) should be copied to expected name.
        """
        pass

    def getGainAndDark(self):
        """ Return temporary paths of gain and dark if relevant. """
        inputTs = self.inputTiltSeriesM.get()
        gain = os.path.abspath(self._getTmpPath('gain.mrc')) if inputTs.getGain() else None
        dark = os.path.abspath(self._getTmpPath('dark.mrc')) if inputTs.getDark() else None
        return gain, dark

    def _getFrameRange(self, n, prefix):
        """
        Params:
        :param n: Number of frames of the movies
        :param prefix: what range we want to consider, either 'align' or 'sum'
        :return: (i, f) initial and last frame range
        """
        # In case that the user select the same range for ALIGN and SUM
        # we also use the 'align' prefix
        if self._useAlignToSum():
            prefix = 'align'

        first = self.getAttributeValue('%sFrame0' % prefix)
        last = self.getAttributeValue('%sFrameN' % prefix)

        if first <= 1:
            first = 1

        if last <= 0:
            last = n

        return first, last

    def _getBinFactor(self):
        return self.getAttributeValue('binFactor', 1.0)

    # ----- Some internal functions ---------
    def _getTiltImageMRoot(self, tim):
        return '%s_%02d' % (tim.getTsId(), tim.getObjId())

    def __getTiltImageMWorkingFolder(self, tiltImageM):
        return self._getTmpPath(self._getTiltImageMRoot(tiltImageM))

    def _getOutputTiltImagePaths(self, tiltImageM):
        """ Return expected output path for correct movie and DW one.
        """
        return self._getOutputTiltImagePath(tiltImageM), self._getOutputTiltImageDWPath(tiltImageM)

    def _getOutputTiltImagePath(self, tiltImageM):
        """ Return the main path for the tilt image corrected movie.
        """
        return self._getExtraPath(self._getTiltImageMRoot(tiltImageM)) + '.mrc'

    def _getOutputTiltImageDWPath(self, tiltImageM):
        """ Return the main path for the tilt image dose weighted corrected movie.
        """
        return self._getExtraPath(self._getTiltImageMRoot(tiltImageM)) + '_DW.mrc'

    def _getOutputTiltImageOddPath(self, tiltImageM):
        """ Return the path for the odd tilt image corrected movie.
        """
        return tiltImageM.getOdd()

    def _getOutputTiltImageEvenPath(self, tiltImageM):
        """ Return the path for the even tilt image corrected movie.
        """
        return tiltImageM.getEven()

    def _getOutputTiltSeriesPath(self, ts, suffix=''):
        return self._getExtraPath('%s%s.mrcs' % (ts.getTsId(), suffix))

    def _useAlignToSum(self):
        return True

    def _createOutputWeightedTS(self):
        return False


class ProtTsAverage(ProtTsCorrectMotion):
    """
    Simple protocol to average TiltSeries movies as basic
    motion correction. It is used mainly for testing purposes.
    """
    _label = 'average tilt-series movies'
    _devStatus = pw.BETA

    def _processTiltImageM(self, workingFolder, tiltImageM, *args):
        """ Simple add all frames and divide by its number. """
        ih = ImageHandler()
        sumImg = ih.createImage()
        img = ih.createImage()

        n = tiltImageM.getNumberOfFrames()
        fn = tiltImageM.getFileName()

        sumImg.read((1, fn))

        for frame in range(2, n + 1):
            img.read((frame, fn))
            sumImg.inplaceAdd(img)

        # sumImg.inplaceDivide(float(n))
        outputFn = self._getOutputTiltImagePaths(tiltImageM)[0]
        sumImg.write(outputFn)<|MERGE_RESOLUTION|>--- conflicted
+++ resolved
@@ -239,9 +239,13 @@
             """ This function creates a stack from individual images """
             for i, ti in enumerate(tiList):
                 tiFn = fngetter(ti)
-                newLocation = (i + 1, tsFn)
-                ih.convert(tiFn, newLocation)
-                pw.utils.cleanPath(tiFn)
+                #newLocation = (i + 1, tsFn)
+                #ih.convert(tiFn, newLocation)
+                #pw.utils.cleanPath(tiFn)
+                if os.path.exists(tiFn):
+                    newLocation = (i + 1, tsFn)
+                    ih.convert(tiFn, newLocation)
+                    pw.utils.cleanPath(tiFn)
                 if locationSetter:
                     locationSetter(newLocation, ti)
 
@@ -257,24 +261,9 @@
         tsFnDW = self._getOutputTiltSeriesPath(ts, '_DW')
 
         # Merge all micrographs from the same tilt images in a single "mrcs" stack file
-<<<<<<< HEAD
         createStack(tiList, tsFn, self._getOutputTiltImagePath, locationSetter=lambda newloc, ti: ti.setLocation(newloc))
         if self._createOutputWeightedTS():
             createStack(tiList, tsFnDW, self._getOutputTiltImageDWPath)
-=======
-        for i, ti in enumerate(tiList):
-            tiFn, tiFnDW = self._getOutputTiltImagePaths(ti)
-            if os.path.exists(tiFn):
-                newLocation = (i+1, tsFn)
-                ih.convert(tiFn, newLocation)
-                ti.setLocation(newLocation)
-                pw.utils.cleanPath(tiFn)
-            if os.path.exists(tiFnDW):
-                ih.convert(tiFnDW, (i+1, tsFnDW))
-                pw.utils.cleanPath(tiFnDW)
-
-        self._tsDict.setFinished(tsId)
->>>>>>> 5940804b
 
         if self._doSplitEvenOdd():
             tsFnOdd = self._getOutputTiltSeriesPath(ts, '_odd')
