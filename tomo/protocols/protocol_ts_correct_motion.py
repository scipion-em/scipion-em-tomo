--- conflicted
+++ resolved
@@ -375,11 +375,8 @@
                 tiOut = TiltImage(location=(counter, ti.getFileName()))
                 tiOut.copyInfo(ti, copyId=True)
                 tiOut.setAcquisition(ti.getAcquisition())
-<<<<<<< HEAD
+                tiOut.setSamplingRate(self._getOutputSampling())
                 tiOut.setIndex(counter)
-=======
-                tiOut.setSamplingRate(self._getOutputSampling())
->>>>>>> 32785891
                 tiOut.setObjId(ti.getIndex())
                 ts.append(tiOut)
                 counter += 1
