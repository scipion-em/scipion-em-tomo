--- conflicted
+++ resolved
@@ -27,14 +27,9 @@
 import re
 from os.path import abspath, basename
 
-<<<<<<< HEAD
-import pyworkflow.utils as pwutils
-from pyworkflow.em import ImageHandler
-from pyworkflow.em.data import Transform
-=======
 from pwem.emlib.image import ImageHandler
 from pwem.objects import Transform
->>>>>>> 58ae27f0
+import pyworkflow.utils as pwutils
 from pyworkflow.utils.path import createAbsLink
 
 
@@ -167,7 +162,6 @@
         else:
             baseFileName = "import_" + str(basename(fileName)).split(":")[0]
 
-<<<<<<< HEAD
         return self._getExtraPath(baseFileName)
 
     def _getUniqueFileName(self, filename, filePaths=None):
@@ -176,6 +170,3 @@
 
         commPath = pwutils.commonPath(filePaths)
         return filename.replace(commPath + "/", "").replace("/", "_")
-=======
-        return self._getExtraPath(baseFileName)
->>>>>>> 58ae27f0
