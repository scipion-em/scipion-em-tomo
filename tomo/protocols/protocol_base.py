--- conflicted
+++ resolved
@@ -180,11 +180,10 @@
     def _validate(self):
         pass
 
-<<<<<<< HEAD
 class ProtTomoSubtomogramAveraging(pwem.EMProtocol, ProtTomoBase):
     """ Base class for subtomogram averaging protocols. """
     pass
-=======
+
 class ProtTomoImportAcquisition:
 
     MANUAL_IMPORT = 0
@@ -308,10 +307,4 @@
                 if outputSubTomogram.getAngleAxis1():
                     summary.append(u"Angle axis 1: *%0.2f*" % outputSubTomogram.getAngleAxis1())
                 if outputSubTomogram.getAngleAxis2():
-                    summary.append(u"Angle axis 2: *%0.2f*" % outputSubTomogram.getAngleAxis2())
-
-
-
-
-
->>>>>>> 7f43892f
+                    summary.append(u"Angle axis 2: *%0.2f*" % outputSubTomogram.getAngleAxis2())