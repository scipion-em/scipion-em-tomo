# **************************************************************************
# *
# * Authors:     J.M. De la Rosa Trevin (delarosatrevin@scilifelab.se) [1]
# *
# * [1] SciLifeLab, Stockholm University
# *
# * This program is free software; you can redistribute it and/or modify
# * it under the terms of the GNU General Public License as published by
# * the Free Software Foundation; either version 2 of the License, or
# * (at your option) any later version.
# *
# * This program is distributed in the hope that it will be useful,
# * but WITHOUT ANY WARRANTY; without even the implied warranty of
# * MERCHANTABILITY or FITNESS FOR A PARTICULAR PURPOSE.  See the
# * GNU General Public License for more details.
# *
# * You should have received a copy of the GNU General Public License
# * along with this program; if not, write to the Free Software
# * Foundation, Inc., 59 Temple Place, Suite 330, Boston, MA
# * 02111-1307  USA
# *
# *  All comments concerning this program package may be sent to the
# *  e-mail address 'scipion@cnb.csic.es'
# *
# **************************************************************************

import pyworkflow as pw
import pyworkflow.em as pwem
from pyworkflow.protocol.params import PointerParam, EnumParam, PathParam, FloatParam
from pyworkflow.mapper.sqlite_db import SqliteDb
from pyworkflow.utils.properties import Message

import tomo.objects


class ProtTomoBase:
    def _createSet(self, SetClass, template, suffix, **kwargs):
        """ Create a set and set the filename using the suffix.
        If the file exists, it will be delete. """
        setFn = self._getPath(template % suffix)
        # Close the connection to the database if
        # it is open before deleting the file
        pw.utils.cleanPath(setFn)

        SqliteDb.closeConnection(setFn)
        setObj = SetClass(filename=setFn, **kwargs)
        return setObj

    def _createSetOfTiltSeriesM(self, suffix=''):
            return self._createSet(tomo.objects.SetOfTiltSeriesM,
                                    'tiltseriesM%s.sqlite', suffix)

    def _createSetOfTiltSeries(self, suffix=''):
            self._ouputSuffix = ''
            return self._createSet(tomo.objects.SetOfTiltSeries,
                                    'tiltseries%s.sqlite', suffix)

    def _createSetOfCoordinates3D(self, volSet, suffix=''):
        coord3DSet = self._createSet(tomo.objects.SetOfCoordinates3D,
                                      'coordinates%s.sqlite', suffix,
                                     indexes=['_volId'])
        coord3DSet.setPrecedents(volSet)
        return coord3DSet

    def _createSetOfTomograms(self, suffix=''):
        return self._createSet(tomo.objects.SetOfTomograms,
                                'tomograms%s.sqlite', suffix)

    def _createSetOfSubTomograms(self, suffix=''):
        return self._createSet(tomo.objects.SetOfSubTomograms,
                                'subtomograms%s.sqlite', suffix)

    def _createSetOfClassesSubTomograms(self, subTomograms, suffix=''):
        classes = self._createSet(tomo.objects.SetOfClassesSubTomograms,
                                   'subtomogramClasses%s.sqlite', suffix)
        classes.setImages(subTomograms)

        return classes

<<<<<<< HEAD
    def _createSetOfLandmarkModels(self, suffix=''):
        return self._createSet(tomo.objects.SetOfLandmarkModels, 'setOfLandmarks%s.sqlite', suffix)

=======
>>>>>>> f64ff305
    def _getOutputSuffix(self, cls):
        """ Get the name to be used for a new output.
        For example: output3DCoordinates7.
        It should take into account previous outputs
        and number with a higher value.
        """
        maxCounter = -1
        for attrName, _ in self.iterOutputAttributes(cls):
            suffix = attrName.replace(self.OUTPUT_PREFIX, '')
            try:
                counter = int(suffix)
            except:
                counter = 1 # when there is not number assume 1
            maxCounter = max(counter, maxCounter)

        return str(maxCounter+1) if maxCounter > 0 else '' # empty if not output


class ProtTomoPicking(pwem.ProtImport, ProtTomoBase):

    OUTPUT_PREFIX = 'output3DCoordinates'

    """ Base class for Tomogram boxing protocols. """
    def _defineParams(self, form):

        form.addSection(label='Input')
        form.addParam('inputTomogram', PointerParam, label="Input Tomogram", important=True,
                      pointerClass='Tomogram',
                      help='Select the Tomogram to be used during picking.')


class ProtTomoImportFiles(pwem.ProtImportFiles, ProtTomoBase):

    def _defineParams(self, form):
        self._defineImportParams(form)

        self._defineAcquisitionParams(form)

    def _defineImportParams(self, form):
        """ Override to add options related to the different types
        of import that are allowed by each protocol.
        """
        importChoices = self._getImportChoices()

        form.addSection(label='Import')
        if len(importChoices) > 1: # not only from files
            form.addParam('importFrom', pwem.params.EnumParam,
                          choices=importChoices, default=self._getDefaultChoice(),
                          label='Import from',
                          help='Select the type of import.')
        else:
            form.addHidden('importFrom', pwem.params.EnumParam,
                          choices=importChoices, default=self.IMPORT_FROM_FILES,
                          label='Import from',
                          help='Select the type of import.')

        form.addParam('filesPath', pwem.params.PathParam,
                      label="Files directory",
                      help="Directory with the files you want to import.\n\n"
                           "The path can also contain wildcards to select"
                           "from several folders. \n\n"
                           "Examples:\n"
                           "  ~/Tomograms/data/day??_tomograms/\n"
                           "Each '?' represents one unknown character\n\n"
                           "  ~/Tomograms/data/day*_tomograms/\n"
                           "'*' represents any number of unknown characters\n\n"
                           "  ~/Tomograms/data/day#_tomograms/\n"
                           "'#' represents one digit that will be used as "
                           "tomogram ID\n\n"
                           "NOTE: wildcard characters ('*', '?', '#') "
                           "cannot appear in the actual path.)")
        form.addParam('filesPattern', pwem.params.StringParam,
                      label='Pattern',
                      help="Pattern of the files to be imported.\n\n"
                           "The pattern can contain standard wildcards such as\n"
                           "*, ?, etc, or special ones like ### to mark some\n"
                           "digits in the filename as ID.\n\n"
                           "NOTE: wildcards and special characters "
                           "('*', '?', '#', ':', '%') cannot appear in the "
                           "actual path.")
        form.addParam('copyFiles', pwem.params.BooleanParam, default=False,
                      expertLevel=pwem.params.LEVEL_ADVANCED,
                      label="Copy files?",
                      help="By default the files are not copied into the "
                           "project to avoid data duplication and to save "
                           "disk space. Instead of copying, symbolic links are "
                           "created pointing to original files. This approach "
                           "has the drawback that if the project is moved to "
                           "another computer, the links need to be restored.")

    def _defineAcquisitionParams(self, form):
        """ Override to add options related to acquisition info.
        """
        form.addParam('samplingRate', pwem.params.FloatParam,
                      label=Message.LABEL_SAMP_RATE)

    def _validate(self):
        pass

class ProtTomoSubtomogramAveraging(pwem.EMProtocol, ProtTomoBase):
    """ Base class for subtomogram averaging protocols. """
    pass

class ProtTomoImportAcquisition:

    MANUAL_IMPORT = 0
    FROM_FILE_IMPORT = 1

    def _defineParams(self, form):

        """ Override to add options related to acquisition info.
        """

        importAcquisitionChoices = ['Manual', 'From file']

        form.addSection(label='Acquisition Info')

        form.addParam('importAcquisitionFrom', EnumParam,
                      choices=importAcquisitionChoices, default=self._getDefaultChoice(),
                      label='Import from',
                      help='Select the type of import.')

        form.addParam('acquisitionData', PathParam,
                      label="Acquisition parameters file",
                      help="File with the acquisition parameters for every "
                           "subtomogram to import. File must be in plain format. The file must contain a row per file to be imported "
                           "and have the following parameters in order: \n"
                           "\n"
                           "'File_name AcquisitionAngleMin AcquisitionAngleMax Step AngleAxis1 AngleAxis2' \n"
                           "\n"
                           "An example would be: \n"
                           "subtomo1.em -40 40 3 25 30 \n"
                           "subtomo2.em -45 50 2 15 15 \n",
                      condition="importAcquisitionFrom == %d" % self.FROM_FILE_IMPORT)

        form.addParam('acquisitionAngleMax', FloatParam,
                      allowsNull=True,
                      default=90,
                      label='Acquisition angle max',
                      condition="importAcquisitionFrom == %d" % self.MANUAL_IMPORT,
                      help='Enter the positive limit of the acquisition angle')

        form.addParam('acquisitionAngleMin', FloatParam,
                      allowsNull=True,
                      default=-90,
                      condition="importAcquisitionFrom == %d" % self.MANUAL_IMPORT,
                      label='Acquisition angle min',
                      help='Enter the negative limit of the acquisition angle')

        form.addParam('step', FloatParam,
                      allowsNull=True,
                      condition="importAcquisitionFrom == %d" % self.MANUAL_IMPORT,
                      label='Step',
                      help='Enter the step size for the import')

        form.addParam('angleAxis1', FloatParam,
                      allowsNull=True,
                      condition="importAcquisitionFrom == %d" % self.MANUAL_IMPORT,
                      label='Angle axis 1',
                      help='Enter the angle axis 1')

        form.addParam('angleAxis2', FloatParam,
                      allowsNull=True,
                      condition="importAcquisitionFrom == %d" % self.MANUAL_IMPORT,
                      label='Angle Axis 2',
                      help='Enter the angle axis 2')

    def _parseAcquisitionData(self):
        if self.importAcquisitionFrom.get() == self.MANUAL_IMPORT:
            self.acquisitionParameters = {
                        'angleMin': self.acquisitionAngleMin.get(),
                        'angleMax': self.acquisitionAngleMax.get(),
                        'step': self.step.get(),
                        'angleAxis1': self.angleAxis1.get(),
                        'angleAxis2': self.angleAxis2.get()
                    }
        else:
            params = open(self.acquisitionData.get(), "r")
            self.acquisitionParameters = {}
            for line in params.readlines():
                param = line.split()
                try:
                    self.acquisitionParameters.update({param[0]: {
                        'angleMin': float(param[1]),
                        'angleMax': float(param[2]),
                        'step': int(param[3]),
                        'angleAxis1': float(param[4]),
                        'angleAxis2': float(param[5])
                    }})
                except:
                    raise Exception('Wrong acquisition data file format')

    def _extractAcquisitionParameters(self, fileName):
        if self.importAcquisitionFrom.get() == self.FROM_FILE_IMPORT:
            onlyName = fileName.split('/')[-1]
            acquisitionParams = self.acquisitionParameters[onlyName]
        else:
            acquisitionParams = self.acquisitionParameters

        return tomo.objects.TomoAcquisition(**acquisitionParams)

    def _summary(self, summary, setOfObject):
        for object in setOfObject:
            if object.hasAcquisition():
                summary.append(u"File: %s" % object.getFileName())
                summary.append(u"Acquisition angle max: *%0.2f*" % object.getAcquisition().getAngleMax())

                summary.append(u"Acquisition angle min: *%0.2f*" % object.getAcquisition().getAngleMin())
                if object.getAcquisition().getStep():
                    summary.append(u"Step: *%d*" % object.getAcquisition().getStep())
                if object.getAcquisition().getAngleAxis1():
                    summary.append(u"Angle axis 1: *%0.2f*" % object.getAcquisition().getAngleAxis1())
                if object.getAcquisition().getAngleAxis2():
                    summary.append(u"Angle axis 2: *%0.2f*" % object.getAcquisition().getAngleAxis2())<|MERGE_RESOLUTION|>--- conflicted
+++ resolved
@@ -77,12 +77,9 @@
 
         return classes
 
-<<<<<<< HEAD
     def _createSetOfLandmarkModels(self, suffix=''):
         return self._createSet(tomo.objects.SetOfLandmarkModels, 'setOfLandmarks%s.sqlite', suffix)
 
-=======
->>>>>>> f64ff305
     def _getOutputSuffix(self, cls):
         """ Get the name to be used for a new output.
         For example: output3DCoordinates7.
