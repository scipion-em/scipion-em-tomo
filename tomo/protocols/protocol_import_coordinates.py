--- conflicted
+++ resolved
@@ -51,9 +51,6 @@
         (usually packages formats such as: xmipp3, eman2, relion...etc.
         """
         return ['auto', 'eman', 'dynamo']
-
-    def _getDefaultChoice(self):
-        return self.IMPORT_FROM_AUTO
 
     def _getDefaultChoice(self):
         return self.IMPORT_FROM_AUTO
@@ -149,19 +146,10 @@
 
     def getFormat(self):
         for coordFile, _ in self.iterFiles():
-<<<<<<< HEAD
-            if coordFile.endswith('.pos'):
-                return self.IMPORT_FROM_XMIPP
-            if coordFile.endswith('.star'):
-                return self.IMPORT_FROM_RELION
-            if coordFile.endswith('.json') or coordFile.endswith('.txt'):
-                return self.IMPORT_FROM_EMAN
-=======
             if coordFile.endswith('.json') or coordFile.endswith('.txt'):
                 return self.IMPORT_FROM_EMAN
             if coordFile.endswith('.tbl'):
                 return self.IMPORT_FROM_DYNAMO
->>>>>>> a739ad85
         return -1
 
     def getImportClass(self):
