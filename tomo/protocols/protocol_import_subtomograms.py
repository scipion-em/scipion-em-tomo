--- conflicted
+++ resolved
@@ -48,14 +48,6 @@
     def _defineParams(self, form):
         ProtTomoImportFiles._defineParams(self, form)
 
-<<<<<<< HEAD
-        form.addParam('tablePath', PathParam,
-                      label="Dynamo table file:", allowsNull=True, condition='importFrom == 2',
-                      help='Select dynamo table (.tbl) to link dynamo metadata to the subtomograms that will be '
-                           'imported to Scipion. ')
-
-=======
->>>>>>> 61d90de7
         # form.addParam('importCoordinates', PointerParam,
         #               pointerClass='SetOfCoordinates3D',
         #               allowsNull=True,
@@ -93,11 +85,6 @@
         self.subtomoSet = self._createSetOfSubTomograms()
         self.subtomoSet.setSamplingRate(samplingRate)
 
-<<<<<<< HEAD
-        self._openMetadataFile()  # Open the metadata file associated to the software used
-
-=======
->>>>>>> 61d90de7
         # if self.importCoordinates.get():
         #     self.coords = []
         #     for coord3D in self.importCoordinates.get().iterCoordinates():
@@ -147,12 +134,6 @@
 
         subtomo.setAcquisition(self._extractAcquisitionParameters(fileName))
         # self._setCoordinates3D(subtomo)
-<<<<<<< HEAD
-
-        self._importMetadata(subtomo)  # Select the import function from the software used
-
-=======
->>>>>>> 61d90de7
         self.subtomoSet.append(subtomo)
 
     def createOutput(self):
