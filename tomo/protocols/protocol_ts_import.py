--- conflicted
+++ resolved
@@ -39,12 +39,8 @@
 import pyworkflow as pw
 import pyworkflow.protocol.params as params
 import pyworkflow.utils as pwutils
-<<<<<<< HEAD
-from pwem.objects import Transform
-=======
-from pwem.objects import Acquisition
+from pwem.objects import Acquisition, Transform
 from pyworkflow.utils import getParentFolder, removeBaseExt
->>>>>>> 896ff038
 from pyworkflow.utils.properties import Message
 from pwem.emlib.image import ImageHandler
 from pwem.protocols import ProtImport
@@ -314,21 +310,17 @@
                     except OperationalError as e:
 
                         raise Exception("%s is an invalid for the {TS} field, it must be an alpha-numeric sequence "
-<<<<<<< HEAD
                                         "(avoid symbols as -) that can not start with a number." % ts)
 
                 origin.setShifts(-tsObj.getFirstItem().getXDim() / 2 * self.samplingRate.get(),
                                  -tsObj.getFirstItem().getYDim() / 2 * self.samplingRate.get(),
                                  0)
-=======
-                                        "(avoid symbols as -) that can not start with a number. %s" % (ts, e))
 
                 if self.MDOC_DATA_SOURCE:
                     # Tilt series object dose per frame has been updated each time the tilt image dose per frame has
                     # been updated before, so the mean value is used to be the reference in the acquisition of the
                     # whole tilt series movie
                     tsObj.getAcquisition().setDosePerFrame(self.meanDosesPerFrame[ts])
->>>>>>> 896ff038
 
                 outputSet.update(tsObj)  # update items and size info
                 self._existingTs.add(ts)
