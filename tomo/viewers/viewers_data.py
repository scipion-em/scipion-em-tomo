# **************************************************************************
# *
# * Authors:     J.M. De la Rosa Trevin (delarosatrevin@scilifelab.se) [1]
# *
# * [1] SciLifeLab, Stockholm University
# *
# * This program is free software; you can redistribute it and/or modify
# * it under the terms of the GNU General Public License as published by
# * the Free Software Foundation; either version 2 of the License, or
# * (at your option) any later version.
# *
# * This program is distributed in the hope that it will be useful,
# * but WITHOUT ANY WARRANTY; without even the implied warranty of
# * MERCHANTABILITY or FITNESS FOR A PARTICULAR PURPOSE.  See the
# * GNU General Public License for more details.
# *
# * You should have received a copy of the GNU General Public License
# * along with this program; if not, write to the Free Software
# * Foundation, Inc., 59 Temple Place, Suite 330, Boston, MA
# * 02111-1307  USA
# *
# *  All comments concerning this program package may be sent to the
# *  e-mail address 'scipion@cnb.csic.es'
# *
# **************************************************************************

import pyworkflow.viewer as pwviewer
from pwem.viewers import ObjectView

from .views import ClassesSubTomogramsView
import tomo.objects


class TomoDataViewer(pwviewer.Viewer):
    """ Wrapper to visualize different type of objects
    with the Xmipp program xmipp_showj
    """
    _environments = [pwviewer.DESKTOP_TKINTER]
    _targets = [
        tomo.objects.SetOfTiltSeriesM,
        tomo.objects.SetOfTiltSeries,
        tomo.objects.SetOfClassesSubTomograms,
        tomo.objects.SetOfMeshes
    ]

    def __init__(self, **kwargs):
        pwviewer.Viewer.__init__(self, **kwargs)
        self._views = []

    def _getObjView(self, obj, fn, viewParams={}):
<<<<<<< HEAD
        return vi.ObjectView(
=======
        return ObjectView(
>>>>>>> 58ae27f0
            self._project, obj.strId(), fn, viewParams=viewParams)

    def _visualize(self, obj, **kwargs):
        views = []
        cls = type(obj)

        # For now handle both types of SetOfTiltSeries together
        if issubclass(cls, tomo.objects.SetOfTiltSeriesBase):
            # JMRT: Local import to avoid importing Tkinter stuff at top level
            from .views_tkinter_tree import TiltSeriesDialogView
            setTsView = TiltSeriesDialogView(self.getTkRoot(), self.protocol, obj)
            views.append(setTsView)

        elif issubclass(cls, tomo.objects.SetOfClassesSubTomograms):
            views.append(ClassesSubTomogramsView(self._project, obj.strId(),
                                                   obj.getFileName()))

<<<<<<< HEAD
        elif issubclass(cls, tomo.objects.SetOfMeshes):
            from .views_tkinter_tree import TomogramsTreeProvider, TomogramsDialog
            tomoList = [item.clone() for item in self.protocol.inputTomos.get().iterItems()]

            tomoProvider = TomogramsTreeProvider(tomoList, self.protocol._getExtraPath())

            path = self.protocol._getExtraPath()
            setView = TomogramsDialog(self._tkRoot, True, provider=tomoProvider, path=path)

        return views

=======
        return views
>>>>>>> 58ae27f0
<|MERGE_RESOLUTION|>--- conflicted
+++ resolved
@@ -48,11 +48,7 @@
         self._views = []
 
     def _getObjView(self, obj, fn, viewParams={}):
-<<<<<<< HEAD
-        return vi.ObjectView(
-=======
         return ObjectView(
->>>>>>> 58ae27f0
             self._project, obj.strId(), fn, viewParams=viewParams)
 
     def _visualize(self, obj, **kwargs):
@@ -70,7 +66,6 @@
             views.append(ClassesSubTomogramsView(self._project, obj.strId(),
                                                    obj.getFileName()))
 
-<<<<<<< HEAD
         elif issubclass(cls, tomo.objects.SetOfMeshes):
             from .views_tkinter_tree import TomogramsTreeProvider, TomogramsDialog
             tomoList = [item.clone() for item in self.protocol.inputTomos.get().iterItems()]
@@ -80,8 +75,4 @@
             path = self.protocol._getExtraPath()
             setView = TomogramsDialog(self._tkRoot, True, provider=tomoProvider, path=path)
 
-        return views
-
-=======
-        return views
->>>>>>> 58ae27f0
+        return views