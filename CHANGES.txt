v3.5.0:
 Users:
  - Prevent viewers from locking the screen focus.
<<<<<<< HEAD
  - Napari 0.4.17 is the default version. boxmanager and tomotwin are now independent
=======
 Developers:
  - Expand the method checkTomograms from the Test Centralization Layer.
  - Import tomograms: the acquisition is now copied to both the set and the items.
  - Some refactor in protocol_ts_estimate_ctf.py required for the new CTF code design prots approach
>>>>>>> 8b77d621
v3.4.2:
  - TS movies not hiding any acquisition parameter to prevent accidental override.
v3.4.1:
  - Update HIV-tiltseries-alignment-reconstruction.json template
  - Update Picking template II
  - Update Relion4 template
v3.4:
  - Compose tilt series: Allowing tilt series with gaps
  - New protocol: "meshes from tomoMask"
  - Tomoviewer: Can sort by acquisition order too.
  - Sampling rate in Coordinates3D rounded to 2 decimal places upon visualization.
  - HIV STA template divided into 2: Dynamo STA and Relion4 STA
  - Picking template tutorial (cryolo, eman, deepfinder) changed
  Developers:
  - TestBaseCentralizedLayer: New test class to make more precise assertions on outputs.
  - Adding a method for extracting odd-even filenames
  - Fix schedule execution in protocol for importing coords from Scipion
v3.3:
  - Tomo metadata viewer increase contrast when left clicking on the preview image.
  - Import tilt series movies using a pattern instead of from mdoc files was improved and admits brackets [] in the
    basename of the files.
  - Import tilt series from mdoc now admits numeric base names or base names beginning by a numeric character
  - New config var: NAPARI_ENV_ACTIVATION, used by other plugins. Napari binary installation is centralized here.

  Developers:
  - Coordinates 3D object have a new attribute _score to store the coordinates score, when necessary.
  - SetOfSubTomograms append method now manages the align attribute of the set.

v3.2:
  - New protocol: "Landmarks to 2D coordinates". To jump to SPA from 3d info.
  - Tolerate empty lines in tlt files
  - Motion correction outputs renamed and fixed for odd/even and dose weighted
  - Tilt series can be sent to Xmipp metadata viewer for subsetting/inspection
  - TomoMetadataViewer shows the preview of the slice and some metadata (tiltAxisAngle)
  - Fix: Imod not needed for importing coordinates, unless imod mode is selected
  - Compose tilt series: Added "exclusion words" to filter out mdocs

  Developers:
  - angleAxis1 and angleAxis2 removed from the TomoAcquisition class

v3.1.9:
  - Reconstruction template fixed.
  - Relion 4 /dynamo  template tweaked. Specifically dynamo alignment
  - HIV template tweaked: one 3d classification removed. Mapback uses the 3d class.
  - OddEven functionality reviewed: Tilt Series set and Tomograms set have oddeven attributes/flags and
    there is no need for separate sets anymore. odd and even are internally referenced.
  - Added a new ctf tomo viewer (CtfConsensusTomoViewer)
  - ComposeTS: allowNull control added, removed validation and added _possibleOutputs

  Developers:
  - SubTomogram.getVolName() uses Coordinate3D.getTomoId()

v3.1.8:
  - SetOfSubtomoClasses improved: sampling rate set, coordinates injected

v3.1.7:
  - Templates tweaked: title and some mpi values

  Developers:
  - SetOfCoordinates and SetOfTiltSeries have a getTSIds method to return TS is contained (+ test)

v3.1.6:
  - Tilt order inferred from dose when tlt file has dose
  - Fix: subtomograms with coordinates work in absence of volId
  - HIV-HTA template: removes coords extraction and reconstruction since mapback can be done without them
  - Import Tilt series or Import tilt series movies do not work in streaming anymore
  - Import tomograms outputs "Tomograms" and defines possible outputs. Templates and tests adapted
  - Pyseg workflow template fixed (extra graphs removed)
  - HIV Reconstruction workflow template fixed (tomograms origin taken from mrc)
  - Protocols "fit vesicles" brought here from xmipptomo. Test added with filter by normals.
  Developers:
    - __init__ uses logger now
    - test_transformation fixed
    - SetOfCoordinates refactored internally to deal better with tomograms.
    - SetOfSubtomograms.iterCoordinates --> Mimics SetOfCoordinates behavior

v3.1.5:
 developers: hot fix, invalid import in test centralized layer
v3.1.4:
 users:
  - cbox format from cryolo implemented to import 3d coordinates
  - hide transform matrix column for TS movies
  - fix CTF viewer help (close #253)
  - change TS flags
  - Added an option to import the dose accumulation using a tlt file as second column
  - Fix: uses subsets of representatives are more accurate and not always SetOfVolumes
  - Fix: Single import of a numeric tilt series
  - Template for HIV STA improved
 developers:
  - Subtomogram has a constant for its tomoid attribute name: Subtomogram.VOL_NAME_FIELD = "_volName"
  - Add test centralization layer (not finished, but quite advanced and operative for coordinates and subtomograms)


v3.1.3:
 users:
  - Tutorials templates renamed
  - LandMarkModel shows Å not pixels in its description
 developers:
  - Subtomogram getTransform returns its contained transform if non convention is passed
  - Transformation subtomo test labels improved
  - tomo-em dataset definition: 3 trams added
  - TestImportTomoMasks: output names fixed
  - Fixes in import coordinates from Scipion (sqlite)

V3.1.2:
  - HIV STA Template not using 16 bit mrc
V3.1.1:
  - Templates folder added for packaging
v3.1.0:
  - First plugin release.See README.rst for more details
  - Tomography 2022 course: 5 templates added. Need You'll need to download its dataset -> scipion3 testdata --download tomo-tutorial<|MERGE_RESOLUTION|>--- conflicted
+++ resolved
@@ -1,14 +1,11 @@
 v3.5.0:
  Users:
   - Prevent viewers from locking the screen focus.
-<<<<<<< HEAD
   - Napari 0.4.17 is the default version. boxmanager and tomotwin are now independent
-=======
  Developers:
   - Expand the method checkTomograms from the Test Centralization Layer.
   - Import tomograms: the acquisition is now copied to both the set and the items.
   - Some refactor in protocol_ts_estimate_ctf.py required for the new CTF code design prots approach
->>>>>>> 8b77d621
 v3.4.2:
   - TS movies not hiding any acquisition parameter to prevent accidental override.
 v3.4.1:
