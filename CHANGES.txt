v3.9.1:
<<<<<<< HEAD
 Users:
  - Import TomoMasks: it now admits {TS} pattern.
  - Import TS: Improve TS accumulated dose determination when using mdoc.
  - Import Tomograms: exclusion words fixed in import tomograms when not using a pattern.
 Developers:
  - Tilt Series class:
     * Fix the clone method --> now it is a literal clone is expected by default instead
       of ignoring some attributes.
     * Fix TS reStack method.
     * Methods applyTSTransform and generateTltFile updated to work with presentAcqOrders.
  - Import TomoMasks refactored.
=======
Developers:
  - Fixing an error in the compose_TS protocol creating the TS
  - Using the getSize method to get the anglesCount
>>>>>>> 2976bfda
v3.9.0:
 Users: 
  - Add a protocol for filtering coordinates based on a mask.
  - TS viewer: Adding angles and the transformation matrix information
  - Update napari to v0.4.19
  - Steps more precise in GPU usage. Improved execution
 Developers:
  - Execution mode at class level
  - Protocol assign transformation to TS: fix a bug in the assignment of the tilt angle to each new tilt image.
v3.8.0:
 Users:
  - Import tomograms, CTFs and Transformation matrices (IMOD): added import functionality using the pattern {TS} to
    select the substring that will be considered as tsId.
  - Import TS:
    * Fix the heterogeneous set of TS validation using a range of angles.
    * Multiple TS can be imported without the label {TS}.
  - Join heterogeneous sets are possible for tomography objects TS and tomograms.
  - New protocol correct tilt offset: It allows to correct the tilt offset of a tilt series
  - Fix the protocol tomograms to micrographs. Helps enhanced. ImageHandler replaced by mrcfile.
  - Import from Mdoc: more precise error when calculating the dose. GUI log with more information.
  - TS viewer: Deleting excluded views and creating a new TS stack.
  - Fixing an error creating new outputs through the tiltserie viewer and import error in absence of metadataviewer.
  - Fixing an error plotting the defocus values in the ctfEstimation viewer
  - Import TS with mdoc: fix in the assignment of the initial dose.
  - Assign Transformation Matrix: combine alignments removed. Some fixes at metadata level.
Developers:
  - Attribute _acquisition is initialized as None in TSBase, so the coppyAttributes callen in protocol for joining.
    sets work properly. The same whith the attribute _origin.
  - Method hasAcquisition re-defined in TSBase for the same reason exposed in the previous line.
  - Attribute _isHetereogeneous and accessors added to SetOfTomograms and SetOfTiltSeries. Used in the string
    representation of both objects.
  - TiltSeries: method reStack added and applyTransforma refactored. Both related to the management of the excluded
    views.
  - Fix update method in Set of Tomos and Set of TS: It does not turn homogeneous sets into heterogeneous ones, nor
    does it look at the X and Y dimensions because they are considered heterogeneous under the criteria used before.
    Only the third dimension is checked for the heterogeneous set check.
  - CTFTomoSeries: method setNumberOfEstimationsInRangeFromDefocusList can handle now the excluded views.
  - TCL:
    * Attribute _isHetereogeneous checked in the corresponding sets.
    * Method checktomograms now is able to check the acquisition.
    * Method checkTsOriginMatrix added.
  - TS viewer:
    * Fix the list of tilt-series viewers
    * Using ScipionImageReader to read tiltseries
v3.7.2:
 Users:
   - Handling the matching in the ctf import(generalizing without the need to set patterns such as {TS}).
   - Refactoring the tiltserie viewer
  - Import TS, TSM and tomos: remove double underscore from both the linked filenames and the tsIds.
  - Import TS: add a validation for the case of heterogeneous sets of TS in the number of tilt images and providing the
    angular data using a range. The cases avoided with this validation prevents erratic behavior in the subsequent
    protocols.
 Developers:
  - Add to Tomogram and SetOfTomograms the attribute _ctfcorrected, the same way it was added to the tilt-series.
  - Update the TCL based on the previous point.
v3.7.1: HOTFIX - join TS bug solved (Thanks to Doulin Sheperd).
v3.7.0:
 Developers:
  - Add acquistion order attribute to the CTFTomo to provide a robust matching between tilt-images and CTFTomos.
  - Add method getTsIds to SetOfTomograms (useful when importing coordinates).
  - CTFTomoSeries: add method getCtfTomoFromTi.
  - CTFTomo: add acqOrder to the attributes list used on its copy method.
  - TiltSeriesBase - method generateTltFile expanded: optional input presentAcqOrders to manage the view exclusion.
  - Utils - add method getCommonTsAndCtfElements to intersect tilt images and CTFs based on the value of the
    attribute acquisition order, or index in case it's not present or empty (backwards compatibility)
  - SetOfCTFTomoSeries: add method getTSIds, just the same as for SetOfTiltSeries and SetOfCoordinates3D.
  - Method getTSIds methods simplified. They call now getUniqueValues instead of aggregate.

v3.6.1:
 Users:
  - Collapse the tilt-series tree by default in the tomo data viewer
  - Fix in protocol import TS: when providing mdoc files, label DividedBy2 is now only applied in the case of
    calculating it from fields MinMaxMean, PixelSpacing and CountsPerElectron (case #4).

Developers:
  - Fix: class Tomogram method getDim removed as it did not manage heterogeneous sets correctly when iterating (read the
    header once, stored it and reused). The Volume method is used now instead, as it reads the size from the file
    header for each file.
  - use setFramesFrange when importing TS movies
  - Class Tomogram method getDim removed as it did not manage heterogeneous sets correctly when iterating (read the
    header once, stored it and reused). The Volume method is used now instead, as it reads the size from the file
    header for each file.

v3.6.0:

 Users:
  - Tilt series subsets and CTFTomoseries clone the enable flag
  - Acquisition data storage fixed when importing tilt series and tilt series movies (min angle, max angle, and step)

 Developers:
  - Test dataset relion40_sta_tutorial_data expanded.
  - TCL: methods dor checking sets of TS and TsM improved.

v3.5.0:
 Users:
  - Improve the TiltSeries viewer. Allowing to exclude TiltImages
  - New protocol to import tilt-series CTF from different plugins
  - The CTF tomo series viewer now only plots the Enabled tilt images/ctfs.
  - Template HIV- STA with reliontomo: update the CTF importing method to the new centralized located in em-tomo.
  - Prevent viewers from locking the screen focus.
  - Improve SetOfCoordinates3D str method.
  - Fit vesicles prot nos requesting the tomograms. Refactored.
  - Fix accum dose in TS import without mdoc.
  - Napari 0.4.17 is the default version. boxmanager and tomotwin are now independent

Developers:
  - Improve the Test Centralization layer.
  - Tests for AreTomo2 CTF import added.
  - Expand the method checkTomograms from the Test Centralization Layer.
  - Import tomograms: the acquisition is now copied to both the set and the items.
  - Some refactor in protocol_ts_estimate_ctf.py required for the new CTF code design prots approach.
  - TiltSeries object: expand the method to generate the imod tlt file allowing to consider the excluded views.
  - TS movies not hiding any acquisition parameter to prevent accidental override.
v3.4.1:
  - Update HIV-tiltseries-alignment-reconstruction.json template
  - Update Picking template II
  - Update Relion4 template
v3.4:
  - Compose tilt series: Allowing tilt series with gaps
  - New protocol: "meshes from tomoMask"
  - Tomoviewer: Can sort by acquisition order too.
  - Sampling rate in Coordinates3D rounded to 2 decimal places upon visualization.
  - HIV STA template divided into 2: Dynamo STA and Relion4 STA
  - Picking template tutorial (cryolo, eman, deepfinder) changed
  Developers:
  - TestBaseCentralizedLayer: New test class to make more precise assertions on outputs.
  - Adding a method for extracting odd-even filenames
  - Fix schedule execution in protocol for importing coords from Scipion
v3.3:
  - Tomo metadata viewer increase contrast when left clicking on the preview image.
  - Import tilt series movies using a pattern instead of from mdoc files was improved and admits brackets [] in the
    basename of the files.
  - Import tilt series from mdoc now admits numeric base names or base names beginning by a numeric character
  - New config var: NAPARI_ENV_ACTIVATION, used by other plugins. Napari binary installation is centralized here.

  Developers:
  - Coordinates 3D object have a new attribute _score to store the coordinates score, when necessary.
  - SetOfSubTomograms append method now manages the align attribute of the set.

v3.2:
  - New protocol: "Landmarks to 2D coordinates". To jump to SPA from 3d info.
  - Tolerate empty lines in tlt files
  - Motion correction outputs renamed and fixed for odd/even and dose weighted
  - Tilt series can be sent to Xmipp metadata viewer for subsetting/inspection
  - TomoMetadataViewer shows the preview of the slice and some metadata (tiltAxisAngle)
  - Fix: Imod not needed for importing coordinates, unless imod mode is selected
  - Compose tilt series: Added "exclusion words" to filter out mdocs

  Developers:
  - angleAxis1 and angleAxis2 removed from the TomoAcquisition class

v3.1.9:
  - Reconstruction template fixed.
  - Relion 4 /dynamo  template tweaked. Specifically dynamo alignment
  - HIV template tweaked: one 3d classification removed. Mapback uses the 3d class.
  - OddEven functionality reviewed: Tilt Series set and Tomograms set have oddeven attributes/flags and
    there is no need for separate sets anymore. odd and even are internally referenced.
  - Added a new ctf tomo viewer (CtfConsensusTomoViewer)
  - ComposeTS: allowNull control added, removed validation and added _possibleOutputs

  Developers:
  - SubTomogram.getVolName() uses Coordinate3D.getTomoId()

v3.1.8:
  - SetOfSubtomoClasses improved: sampling rate set, coordinates injected

v3.1.7:
  - Templates tweaked: title and some mpi values

  Developers:
  - SetOfCoordinates and SetOfTiltSeries have a getTSIds method to return TS is contained (+ test)

v3.1.6:
  - Tilt order inferred from dose when tlt file has dose
  - Fix: subtomograms with coordinates work in absence of volId
  - HIV-HTA template: removes coords extraction and reconstruction since mapback can be done without them
  - Import Tilt series or Import tilt series movies do not work in streaming anymore
  - Import tomograms outputs "Tomograms" and defines possible outputs. Templates and tests adapted
  - Pyseg workflow template fixed (extra graphs removed)
  - HIV Reconstruction workflow template fixed (tomograms origin taken from mrc)
  - Protocols "fit vesicles" brought here from xmipptomo. Test added with filter by normals.
  Developers:
    - __init__ uses logger now
    - test_transformation fixed
    - SetOfCoordinates refactored internally to deal better with tomograms.
    - SetOfSubtomograms.iterCoordinates --> Mimics SetOfCoordinates behavior

v3.1.5:
 developers: hot fix, invalid import in test centralized layer
v3.1.4:
 users:
  - cbox format from cryolo implemented to import 3d coordinates
  - hide transform matrix column for TS movies
  - fix CTF viewer help (close #253)
  - change TS flags
  - Added an option to import the dose accumulation using a tlt file as second column
  - Fix: uses subsets of representatives are more accurate and not always SetOfVolumes
  - Fix: Single import of a numeric tilt series
  - Template for HIV STA improved
 developers:
  - Subtomogram has a constant for its tomoid attribute name: Subtomogram.VOL_NAME_FIELD = "_volName"
  - Add test centralization layer (not finished, but quite advanced and operative for coordinates and subtomograms)


v3.1.3:
 users:
  - Tutorials templates renamed
  - LandMarkModel shows Å not pixels in its description
 developers:
  - Subtomogram getTransform returns its contained transform if non convention is passed
  - Transformation subtomo test labels improved
  - tomo-em dataset definition: 3 trams added
  - TestImportTomoMasks: output names fixed
  - Fixes in import coordinates from Scipion (sqlite)

V3.1.2:
  - HIV STA Template not using 16 bit mrc
V3.1.1:
  - Templates folder added for packaging
v3.1.0:
  - First plugin release.See README.rst for more details
  - Tomography 2022 course: 5 templates added. Need You'll need to download its dataset -> scipion3 testdata --download tomo-tutorial<|MERGE_RESOLUTION|>--- conflicted
+++ resolved
@@ -1,5 +1,4 @@
 v3.9.1:
-<<<<<<< HEAD
  Users:
   - Import TomoMasks: it now admits {TS} pattern.
   - Import TS: Improve TS accumulated dose determination when using mdoc.
@@ -11,11 +10,8 @@
      * Fix TS reStack method.
      * Methods applyTSTransform and generateTltFile updated to work with presentAcqOrders.
   - Import TomoMasks refactored.
-=======
-Developers:
   - Fixing an error in the compose_TS protocol creating the TS
   - Using the getSize method to get the anglesCount
->>>>>>> 2976bfda
 v3.9.0:
  Users: 
   - Add a protocol for filtering coordinates based on a mask.
