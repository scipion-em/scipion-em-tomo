v3.1.10:
  - Reconstruction template fixed.
  - Relion 4 /dynamo  template tweaked. Specifically dynamo alignment
v3.1.9:
  - HIV template tweaked: one 3d classification removed. Mapback uses the 3d class.
  - OddEven functionality reviewed: Tilt Series set and Tomograms set have oddeven attributes/flags and
    there is no need for separate sets anymore. odd and even are internally referenced.
<<<<<<< HEAD
  - Added a new ctf tomo viewer (CtfConsensusTomoViewer)
  - ComposeTS: allowNull control added, removed validation and added _possibleOutputs

  Developers:
  - SubTomogram.getVolName() uses Coordinate3D.getTomoId()

=======
  - Added a new ctf tomo viewer (CtfConsensusTomoViewer) 
  
>>>>>>> 39916423
v3.1.8:
  - SetOfSubtomoClasses improved: sampling rate set, coordinates injected

v3.1.7:
  - Templates tweaked: title and some mpi values

  Developers:
  - SetOfCoordinates and SetOfTiltSeries have a getTSIds method to return TS is contained (+ test)

v3.1.6:
  - Tilt order inferred from dose when tlt file has dose
  - Fix: subtomograms with coordinates work in absence of volId
  - HIV-HTA template: removes coords extraction and reconstruction since mapback can be done without them
  - Import Tilt series or Import tilt series movies do not work in streaming anymore
  - Import tomograms outputs "Tomograms" and defines possible outputs. Templates and tests adapted
  - Pyseg workflow template fixed (extra graphs removed)
  - HIV Reconstruction workflow template fixed (tomograms origin taken from mrc)
  - Protocols "fit vesicles" brought here from xmipptomo. Test added with filter by normals.
  Developers:
    - __init__ uses logger now
    - test_transformation fixed
    - SetOfCoordinates refactored internally to deal better with tomograms.
    - SetOfSubtomograms.iterCoordinates --> Mimics SetOfCoordinates behavior

v3.1.5:
 developers: hot fix, invalid import in test centralized layer
v3.1.4:
 users:
  - cbox format from cryolo implemented to import 3d coordinates
  - hide transform matrix column for TS movies
  - fix CTF viewer help (close #253)
  - change TS flags
  - Added an option to import the dose accumulation using a tlt file as second column
  - Fix: uses subsets of representatives are more accurate and not always SetOfVolumes
  - Fix: Single import of a numeric tilt series
  - Template for HIV STA improved
 developers:
  - Subtomogram has a constant for its tomoid attribute name: Subtomogram.VOL_NAME_FIELD = "_volName"
  - Add test centralization layer (not finished, but quite advanced and operative for coordinates and subtomograms)


v3.1.3:
 users:
  - Tutorials templates renamed
  - LandMarkModel shows Å not pixels in its description
 developers:
  - Subtomogram getTransform returns its contained transform if non convention is passed
  - Transformation subtomo test labels improved
  - tomo-em dataset definition: 3 trams added
  - TestImportTomoMasks: output names fixed
  - Fixes in import coordinates from Scipion (sqlite)

V3.1.2:
  - HIV STA Template not using 16 bit mrc
V3.1.1:
  - Templates folder added for packaging
v3.1.0:
  - First plugin release.See README.rst for more details
  - Tomography 2022 course: 5 templates added. Need You'll need to download its dataset -> scipion3 testdata --download tomo-tutorial<|MERGE_RESOLUTION|>--- conflicted
+++ resolved
@@ -5,17 +5,12 @@
   - HIV template tweaked: one 3d classification removed. Mapback uses the 3d class.
   - OddEven functionality reviewed: Tilt Series set and Tomograms set have oddeven attributes/flags and
     there is no need for separate sets anymore. odd and even are internally referenced.
-<<<<<<< HEAD
   - Added a new ctf tomo viewer (CtfConsensusTomoViewer)
   - ComposeTS: allowNull control added, removed validation and added _possibleOutputs
 
   Developers:
   - SubTomogram.getVolName() uses Coordinate3D.getTomoId()
 
-=======
-  - Added a new ctf tomo viewer (CtfConsensusTomoViewer) 
-  
->>>>>>> 39916423
 v3.1.8:
   - SetOfSubtomoClasses improved: sampling rate set, coordinates injected
 
