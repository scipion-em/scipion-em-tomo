<<<<<<< HEAD
v3.2.1:
  - New config var: NAPARI_ENV_ACTIVATION, used by other plugins. Napari binary installation is centralized here.
=======
v3.3:
  - Tomo metadata viewer increase contrast when left clicking on the preview image.
  - Import tilt series movies using a pattern instead of from mdoc files was improved and admits brackets [] in the
    basename of the files.

  Developers:
  - Coordinates 3D object have a new attribute _score to store the coordinates score, when necessary.

>>>>>>> d0d6aa55
v3.2:
  - New protocol: "Landmarks to 2D coordinates". To jump to SPA from 3d info.
  - Tolerate empty lines in tlt files
  - Motion correction outputs renamed and fixed for odd/even and dose weighted
  - Tilt series can be sent to Xmipp metadata viewer for subsetting/inspection
  - TomoMetadataViewer shows the preview of the slice and some metadata (tiltAxisAngle)
  - Fix: Imod not needed for importing coordinates, unless imod mode is selected
  - Compose tilt series: Added "exclusion words" to filter out mdocs

  Developers:
  - angleAxis1 and angleAxis2 removed from the TomoAcquisition class

v3.1.9:
  - Reconstruction template fixed.
  - Relion 4 /dynamo  template tweaked. Specifically dynamo alignment
  - HIV template tweaked: one 3d classification removed. Mapback uses the 3d class.
  - OddEven functionality reviewed: Tilt Series set and Tomograms set have oddeven attributes/flags and
    there is no need for separate sets anymore. odd and even are internally referenced.
  - Added a new ctf tomo viewer (CtfConsensusTomoViewer)
  - ComposeTS: allowNull control added, removed validation and added _possibleOutputs

  Developers:
  - SubTomogram.getVolName() uses Coordinate3D.getTomoId()

v3.1.8:
  - SetOfSubtomoClasses improved: sampling rate set, coordinates injected

v3.1.7:
  - Templates tweaked: title and some mpi values

  Developers:
  - SetOfCoordinates and SetOfTiltSeries have a getTSIds method to return TS is contained (+ test)

v3.1.6:
  - Tilt order inferred from dose when tlt file has dose
  - Fix: subtomograms with coordinates work in absence of volId
  - HIV-HTA template: removes coords extraction and reconstruction since mapback can be done without them
  - Import Tilt series or Import tilt series movies do not work in streaming anymore
  - Import tomograms outputs "Tomograms" and defines possible outputs. Templates and tests adapted
  - Pyseg workflow template fixed (extra graphs removed)
  - HIV Reconstruction workflow template fixed (tomograms origin taken from mrc)
  - Protocols "fit vesicles" brought here from xmipptomo. Test added with filter by normals.
  Developers:
    - __init__ uses logger now
    - test_transformation fixed
    - SetOfCoordinates refactored internally to deal better with tomograms.
    - SetOfSubtomograms.iterCoordinates --> Mimics SetOfCoordinates behavior

v3.1.5:
 developers: hot fix, invalid import in test centralized layer
v3.1.4:
 users:
  - cbox format from cryolo implemented to import 3d coordinates
  - hide transform matrix column for TS movies
  - fix CTF viewer help (close #253)
  - change TS flags
  - Added an option to import the dose accumulation using a tlt file as second column
  - Fix: uses subsets of representatives are more accurate and not always SetOfVolumes
  - Fix: Single import of a numeric tilt series
  - Template for HIV STA improved
 developers:
  - Subtomogram has a constant for its tomoid attribute name: Subtomogram.VOL_NAME_FIELD = "_volName"
  - Add test centralization layer (not finished, but quite advanced and operative for coordinates and subtomograms)


v3.1.3:
 users:
  - Tutorials templates renamed
  - LandMarkModel shows Å not pixels in its description
 developers:
  - Subtomogram getTransform returns its contained transform if non convention is passed
  - Transformation subtomo test labels improved
  - tomo-em dataset definition: 3 trams added
  - TestImportTomoMasks: output names fixed
  - Fixes in import coordinates from Scipion (sqlite)

V3.1.2:
  - HIV STA Template not using 16 bit mrc
V3.1.1:
  - Templates folder added for packaging
v3.1.0:
  - First plugin release.See README.rst for more details
  - Tomography 2022 course: 5 templates added. Need You'll need to download its dataset -> scipion3 testdata --download tomo-tutorial<|MERGE_RESOLUTION|>--- conflicted
+++ resolved
@@ -1,16 +1,12 @@
-<<<<<<< HEAD
-v3.2.1:
-  - New config var: NAPARI_ENV_ACTIVATION, used by other plugins. Napari binary installation is centralized here.
-=======
 v3.3:
   - Tomo metadata viewer increase contrast when left clicking on the preview image.
   - Import tilt series movies using a pattern instead of from mdoc files was improved and admits brackets [] in the
     basename of the files.
+  - New config var: NAPARI_ENV_ACTIVATION, used by other plugins. Napari binary installation is centralized here.
 
   Developers:
   - Coordinates 3D object have a new attribute _score to store the coordinates score, when necessary.
 
->>>>>>> d0d6aa55
 v3.2:
   - New protocol: "Landmarks to 2D coordinates". To jump to SPA from 3d info.
   - Tolerate empty lines in tlt files
