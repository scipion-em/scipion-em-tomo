v3.10.0:
 Users:
<<<<<<< HEAD
  - Removing unused and old templates
=======
  - sort items in the TS viewer by tsId
>>>>>>> 191beccd
 Developers:
  - Update TiltSeries data model to manage properly the even/odd tilt-series as metadata instead of
    independent objects.
  - Update TCL and some test data description.

v3.9.2: add tomo course 2024 template --> HIV processing workflow.
v3.9.1:
 Users:
  - Import TomoMasks: it now admits {TS} pattern.
  - Import TS: Improve TS accumulated dose determination when using mdoc.
  - Import Tomograms: exclusion words fixed in import tomograms when not using a pattern.
  - Scipion metadata viewer for SetOfTomograms and SetOfTomoMasks: updated the visible fields and order.
 Developers:
  - Tilt Series class:
     * Fix the clone method --> now it is a literal clone is expected by default instead
       of ignoring some attributes.
     * Fix TS reStack method.
     * Methods applyTSTransform and generateTltFile updated to work with presentAcqOrders.
  - Import TomoMasks refactored.
  - Fixing an error in the compose_TS protocol creating the TS
  - Using the getSize method to get the anglesCount
  - Fix TS motioncor viewer
v3.9.0:
 Users: 
  - Add a protocol for filtering coordinates based on a mask.
  - TS viewer: Adding angles and the transformation matrix information
  - Update napari to v0.4.19
  - Steps more precise in GPU usage. Improved execution
  - add export coordinates 3D protocol
 Developers:
  - Execution mode at class level
  - Protocol assign transformation to TS: fix a bug in the assignment of the tilt angle to each new tilt image.
v3.8.0:
 Users:
  - Import tomograms, CTFs and Transformation matrices (IMOD): added import functionality using the pattern {TS} to
    select the substring that will be considered as tsId.
  - Import TS:
    * Fix the heterogeneous set of TS validation using a range of angles.
    * Multiple TS can be imported without the label {TS}.
  - Join heterogeneous sets are possible for tomography objects TS and tomograms.
  - New protocol correct tilt offset: It allows to correct the tilt offset of a tilt series
  - Fix the protocol tomograms to micrographs. Helps enhanced. ImageHandler replaced by mrcfile.
  - Import from Mdoc: more precise error when calculating the dose. GUI log with more information.
  - TS viewer: Deleting excluded views and creating a new TS stack.
  - Fixing an error creating new outputs through the tiltserie viewer and import error in absence of metadataviewer.
  - Fixing an error plotting the defocus values in the ctfEstimation viewer
  - Import TS with mdoc: fix in the assignment of the initial dose.
  - Assign Transformation Matrix: combine alignments removed. Some fixes at metadata level.
Developers:
  - Attribute _acquisition is initialized as None in TSBase, so the coppyAttributes callen in protocol for joining.
    sets work properly. The same whith the attribute _origin.
  - Method hasAcquisition re-defined in TSBase for the same reason exposed in the previous line.
  - Attribute _isHetereogeneous and accessors added to SetOfTomograms and SetOfTiltSeries. Used in the string
    representation of both objects.
  - TiltSeries: method reStack added and applyTransforma refactored. Both related to the management of the excluded
    views.
  - Fix update method in Set of Tomos and Set of TS: It does not turn homogeneous sets into heterogeneous ones, nor
    does it look at the X and Y dimensions because they are considered heterogeneous under the criteria used before.
    Only the third dimension is checked for the heterogeneous set check.
  - CTFTomoSeries: method setNumberOfEstimationsInRangeFromDefocusList can handle now the excluded views.
  - TCL:
    * Attribute _isHetereogeneous checked in the corresponding sets.
    * Method checktomograms now is able to check the acquisition.
    * Method checkTsOriginMatrix added.
  - TS viewer:
    * Fix the list of tilt-series viewers
    * Using ScipionImageReader to read tiltseries
v3.7.2:
 Users:
   - Handling the matching in the ctf import(generalizing without the need to set patterns such as {TS}).
   - Refactoring the tiltserie viewer
  - Import TS, TSM and tomos: remove double underscore from both the linked filenames and the tsIds.
  - Import TS: add a validation for the case of heterogeneous sets of TS in the number of tilt images and providing the
    angular data using a range. The cases avoided with this validation prevents erratic behavior in the subsequent
    protocols.
 Developers:
  - Add to Tomogram and SetOfTomograms the attribute _ctfcorrected, the same way it was added to the tilt-series.
  - Update the TCL based on the previous point.
v3.7.1: HOTFIX - join TS bug solved (Thanks to Doulin Sheperd).
v3.7.0:
 Developers:
  - Add acquistion order attribute to the CTFTomo to provide a robust matching between tilt-images and CTFTomos.
  - Add method getTsIds to SetOfTomograms (useful when importing coordinates).
  - CTFTomoSeries: add method getCtfTomoFromTi.
  - CTFTomo: add acqOrder to the attributes list used on its copy method.
  - TiltSeriesBase - method generateTltFile expanded: optional input presentAcqOrders to manage the view exclusion.
  - Utils - add method getCommonTsAndCtfElements to intersect tilt images and CTFs based on the value of the
    attribute acquisition order, or index in case it's not present or empty (backwards compatibility)
  - SetOfCTFTomoSeries: add method getTSIds, just the same as for SetOfTiltSeries and SetOfCoordinates3D.
  - Method getTSIds methods simplified. They call now getUniqueValues instead of aggregate.

v3.6.1:
 Users:
  - Collapse the tilt-series tree by default in the tomo data viewer
  - Fix in protocol import TS: when providing mdoc files, label DividedBy2 is now only applied in the case of
    calculating it from fields MinMaxMean, PixelSpacing and CountsPerElectron (case #4).

Developers:
  - Fix: class Tomogram method getDim removed as it did not manage heterogeneous sets correctly when iterating (read the
    header once, stored it and reused). The Volume method is used now instead, as it reads the size from the file
    header for each file.
  - use setFramesFrange when importing TS movies
  - Class Tomogram method getDim removed as it did not manage heterogeneous sets correctly when iterating (read the
    header once, stored it and reused). The Volume method is used now instead, as it reads the size from the file
    header for each file.

v3.6.0:

 Users:
  - Tilt series subsets and CTFTomoseries clone the enable flag
  - Acquisition data storage fixed when importing tilt series and tilt series movies (min angle, max angle, and step)

 Developers:
  - Test dataset relion40_sta_tutorial_data expanded.
  - TCL: methods dor checking sets of TS and TsM improved.

v3.5.0:
 Users:
  - Improve the TiltSeries viewer. Allowing to exclude TiltImages
  - New protocol to import tilt-series CTF from different plugins
  - The CTF tomo series viewer now only plots the Enabled tilt images/ctfs.
  - Template HIV- STA with reliontomo: update the CTF importing method to the new centralized located in em-tomo.
  - Prevent viewers from locking the screen focus.
  - Improve SetOfCoordinates3D str method.
  - Fit vesicles prot nos requesting the tomograms. Refactored.
  - Fix accum dose in TS import without mdoc.
  - Napari 0.4.17 is the default version. boxmanager and tomotwin are now independent

Developers:
  - Improve the Test Centralization layer.
  - Tests for AreTomo2 CTF import added.
  - Expand the method checkTomograms from the Test Centralization Layer.
  - Import tomograms: the acquisition is now copied to both the set and the items.
  - Some refactor in protocol_ts_estimate_ctf.py required for the new CTF code design prots approach.
  - TiltSeries object: expand the method to generate the imod tlt file allowing to consider the excluded views.
  - TS movies not hiding any acquisition parameter to prevent accidental override.
v3.4.1:
  - Update HIV-tiltseries-alignment-reconstruction.json template
  - Update Picking template II
  - Update Relion4 template
v3.4:
  - Compose tilt series: Allowing tilt series with gaps
  - New protocol: "meshes from tomoMask"
  - Tomoviewer: Can sort by acquisition order too.
  - Sampling rate in Coordinates3D rounded to 2 decimal places upon visualization.
  - HIV STA template divided into 2: Dynamo STA and Relion4 STA
  - Picking template tutorial (cryolo, eman, deepfinder) changed
  Developers:
  - TestBaseCentralizedLayer: New test class to make more precise assertions on outputs.
  - Adding a method for extracting odd-even filenames
  - Fix schedule execution in protocol for importing coords from Scipion
v3.3:
  - Tomo metadata viewer increase contrast when left clicking on the preview image.
  - Import tilt series movies using a pattern instead of from mdoc files was improved and admits brackets [] in the
    basename of the files.
  - Import tilt series from mdoc now admits numeric base names or base names beginning by a numeric character
  - New config var: NAPARI_ENV_ACTIVATION, used by other plugins. Napari binary installation is centralized here.

  Developers:
  - Coordinates 3D object have a new attribute _score to store the coordinates score, when necessary.
  - SetOfSubTomograms append method now manages the align attribute of the set.

v3.2:
  - New protocol: "Landmarks to 2D coordinates". To jump to SPA from 3d info.
  - Tolerate empty lines in tlt files
  - Motion correction outputs renamed and fixed for odd/even and dose weighted
  - Tilt series can be sent to Xmipp metadata viewer for subsetting/inspection
  - TomoMetadataViewer shows the preview of the slice and some metadata (tiltAxisAngle)
  - Fix: Imod not needed for importing coordinates, unless imod mode is selected
  - Compose tilt series: Added "exclusion words" to filter out mdocs

  Developers:
  - angleAxis1 and angleAxis2 removed from the TomoAcquisition class

v3.1.9:
  - Reconstruction template fixed.
  - Relion 4 /dynamo  template tweaked. Specifically dynamo alignment
  - HIV template tweaked: one 3d classification removed. Mapback uses the 3d class.
  - OddEven functionality reviewed: Tilt Series set and Tomograms set have oddeven attributes/flags and
    there is no need for separate sets anymore. odd and even are internally referenced.
  - Added a new ctf tomo viewer (CtfConsensusTomoViewer)
  - ComposeTS: allowNull control added, removed validation and added _possibleOutputs

  Developers:
  - SubTomogram.getVolName() uses Coordinate3D.getTomoId()

v3.1.8:
  - SetOfSubtomoClasses improved: sampling rate set, coordinates injected

v3.1.7:
  - Templates tweaked: title and some mpi values

  Developers:
  - SetOfCoordinates and SetOfTiltSeries have a getTSIds method to return TS is contained (+ test)

v3.1.6:
  - Tilt order inferred from dose when tlt file has dose
  - Fix: subtomograms with coordinates work in absence of volId
  - HIV-HTA template: removes coords extraction and reconstruction since mapback can be done without them
  - Import Tilt series or Import tilt series movies do not work in streaming anymore
  - Import tomograms outputs "Tomograms" and defines possible outputs. Templates and tests adapted
  - Pyseg workflow template fixed (extra graphs removed)
  - HIV Reconstruction workflow template fixed (tomograms origin taken from mrc)
  - Protocols "fit vesicles" brought here from xmipptomo. Test added with filter by normals.
  Developers:
    - __init__ uses logger now
    - test_transformation fixed
    - SetOfCoordinates refactored internally to deal better with tomograms.
    - SetOfSubtomograms.iterCoordinates --> Mimics SetOfCoordinates behavior

v3.1.5:
 developers: hot fix, invalid import in test centralized layer
v3.1.4:
 users:
  - cbox format from cryolo implemented to import 3d coordinates
  - hide transform matrix column for TS movies
  - fix CTF viewer help (close #253)
  - change TS flags
  - Added an option to import the dose accumulation using a tlt file as second column
  - Fix: uses subsets of representatives are more accurate and not always SetOfVolumes
  - Fix: Single import of a numeric tilt series
  - Template for HIV STA improved
 developers:
  - Subtomogram has a constant for its tomoid attribute name: Subtomogram.VOL_NAME_FIELD = "_volName"
  - Add test centralization layer (not finished, but quite advanced and operative for coordinates and subtomograms)


v3.1.3:
 users:
  - Tutorials templates renamed
  - LandMarkModel shows Å not pixels in its description
 developers:
  - Subtomogram getTransform returns its contained transform if non convention is passed
  - Transformation subtomo test labels improved
  - tomo-em dataset definition: 3 trams added
  - TestImportTomoMasks: output names fixed
  - Fixes in import coordinates from Scipion (sqlite)

V3.1.2:
  - HIV STA Template not using 16 bit mrc
V3.1.1:
  - Templates folder added for packaging
v3.1.0:
  - First plugin release.See README.rst for more details
  - Tomography 2022 course: 5 templates added. Need You'll need to download its dataset -> scipion3 testdata --download tomo-tutorial<|MERGE_RESOLUTION|>--- conflicted
+++ resolved
@@ -1,10 +1,7 @@
 v3.10.0:
  Users:
-<<<<<<< HEAD
   - Removing unused and old templates
-=======
   - sort items in the TS viewer by tsId
->>>>>>> 191beccd
  Developers:
   - Update TiltSeries data model to manage properly the even/odd tilt-series as metadata instead of
     independent objects.
