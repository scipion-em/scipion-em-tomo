--- conflicted
+++ resolved
@@ -7,11 +7,8 @@
         * Apply tomomasks to tomograms.
         * Get tilt-series from tomograms.
     - Tomo Viewer applies orientation to the images
-<<<<<<< HEAD
     - Tomo viewer is capable of managing tomograms
-=======
     - Improve the matching method in protocol tilt-series assign alignment.
->>>>>>> 3cdae6b9
  Developers:
     - Changes in the TiltSeries data model.
     - Expand the TCL:
