v3.6.1:
 Users:
  - Collapse the tilt-series tree by default in the tomo data viewer
  - Fix in protocol import TS: when providing mdoc files, label DividedBy2 is now only applied in the case of
    calculating it from fields MinMaxMean, PixelSpacing and CountsPerElectron (case #4).
 Developers:
  - Fix: class Tomogram method getDim removed as it did not manage heterogeneous sets correctly when iterating (read the
    header once, stored it and reused). The Volume method is used now instead, as it reads the size from the file
    header for each file.
v3.6.0:
 Users:
  - Tilt series subsets and CTFTomoseries clone the enable flag
  - Acquisition data storage fixed when importing tilt series and tilt series movies (min angle, max angle, and step)
 Developers:
  - Test dataset relion40_sta_tutorial_data expanded.
  - TCL: methods dor checking sets of TS and TsM improved.
<<<<<<< HEAD
  - use setFramesFrange when importing TS movies
=======
  - Class Tomogram method getDim removed as it did not manage heterogeneous sets correctly when iterating (read the
    header once, stored it and reused). The Volume method is used now instead, as it reads the size from the file
    header for each file.
>>>>>>> 3fbd16f7
v3.5.0:
 Users:
  - Improve the TiltSeries viewer. Allowing to exclude TiltImages
  - New protocol to import tilt-series CTF from different plugins
  - The CTF tomo series viewer now only plots the Enabled tilt images/ctfs.
  - Template HIV- STA with reliontomo: update the CTF importing method to the new centralized located in em-tomo.
  - Prevent viewers from locking the screen focus.
  - Improve SetOfCoordinates3D str method.
  - Fit vesicles prot nos requesting the tomograms. Refactored.
  - Fix accum dose in TS import without mdoc.
  - Napari 0.4.17 is the default version. boxmanager and tomotwin are now independent

Developers:
  - Improve the Test Centralization layer.
  - Tests for AreTomo2 CTF import added.
  - Expand the method checkTomograms from the Test Centralization Layer.
  - Import tomograms: the acquisition is now copied to both the set and the items.
  - Some refactor in protocol_ts_estimate_ctf.py required for the new CTF code design prots approach.
  - TiltSeries object: expand the method to generate the imod tlt file allowing to consider the excluded views.
  - TS movies not hiding any acquisition parameter to prevent accidental override.
v3.4.1:
  - Update HIV-tiltseries-alignment-reconstruction.json template
  - Update Picking template II
  - Update Relion4 template
v3.4:
  - Compose tilt series: Allowing tilt series with gaps
  - New protocol: "meshes from tomoMask"
  - Tomoviewer: Can sort by acquisition order too.
  - Sampling rate in Coordinates3D rounded to 2 decimal places upon visualization.
  - HIV STA template divided into 2: Dynamo STA and Relion4 STA
  - Picking template tutorial (cryolo, eman, deepfinder) changed
  Developers:
  - TestBaseCentralizedLayer: New test class to make more precise assertions on outputs.
  - Adding a method for extracting odd-even filenames
  - Fix schedule execution in protocol for importing coords from Scipion
v3.3:
  - Tomo metadata viewer increase contrast when left clicking on the preview image.
  - Import tilt series movies using a pattern instead of from mdoc files was improved and admits brackets [] in the
    basename of the files.
  - Import tilt series from mdoc now admits numeric base names or base names beginning by a numeric character
  - New config var: NAPARI_ENV_ACTIVATION, used by other plugins. Napari binary installation is centralized here.

  Developers:
  - Coordinates 3D object have a new attribute _score to store the coordinates score, when necessary.
  - SetOfSubTomograms append method now manages the align attribute of the set.

v3.2:
  - New protocol: "Landmarks to 2D coordinates". To jump to SPA from 3d info.
  - Tolerate empty lines in tlt files
  - Motion correction outputs renamed and fixed for odd/even and dose weighted
  - Tilt series can be sent to Xmipp metadata viewer for subsetting/inspection
  - TomoMetadataViewer shows the preview of the slice and some metadata (tiltAxisAngle)
  - Fix: Imod not needed for importing coordinates, unless imod mode is selected
  - Compose tilt series: Added "exclusion words" to filter out mdocs

  Developers:
  - angleAxis1 and angleAxis2 removed from the TomoAcquisition class

v3.1.9:
  - Reconstruction template fixed.
  - Relion 4 /dynamo  template tweaked. Specifically dynamo alignment
  - HIV template tweaked: one 3d classification removed. Mapback uses the 3d class.
  - OddEven functionality reviewed: Tilt Series set and Tomograms set have oddeven attributes/flags and
    there is no need for separate sets anymore. odd and even are internally referenced.
  - Added a new ctf tomo viewer (CtfConsensusTomoViewer)
  - ComposeTS: allowNull control added, removed validation and added _possibleOutputs

  Developers:
  - SubTomogram.getVolName() uses Coordinate3D.getTomoId()

v3.1.8:
  - SetOfSubtomoClasses improved: sampling rate set, coordinates injected

v3.1.7:
  - Templates tweaked: title and some mpi values

  Developers:
  - SetOfCoordinates and SetOfTiltSeries have a getTSIds method to return TS is contained (+ test)

v3.1.6:
  - Tilt order inferred from dose when tlt file has dose
  - Fix: subtomograms with coordinates work in absence of volId
  - HIV-HTA template: removes coords extraction and reconstruction since mapback can be done without them
  - Import Tilt series or Import tilt series movies do not work in streaming anymore
  - Import tomograms outputs "Tomograms" and defines possible outputs. Templates and tests adapted
  - Pyseg workflow template fixed (extra graphs removed)
  - HIV Reconstruction workflow template fixed (tomograms origin taken from mrc)
  - Protocols "fit vesicles" brought here from xmipptomo. Test added with filter by normals.
  Developers:
    - __init__ uses logger now
    - test_transformation fixed
    - SetOfCoordinates refactored internally to deal better with tomograms.
    - SetOfSubtomograms.iterCoordinates --> Mimics SetOfCoordinates behavior

v3.1.5:
 developers: hot fix, invalid import in test centralized layer
v3.1.4:
 users:
  - cbox format from cryolo implemented to import 3d coordinates
  - hide transform matrix column for TS movies
  - fix CTF viewer help (close #253)
  - change TS flags
  - Added an option to import the dose accumulation using a tlt file as second column
  - Fix: uses subsets of representatives are more accurate and not always SetOfVolumes
  - Fix: Single import of a numeric tilt series
  - Template for HIV STA improved
 developers:
  - Subtomogram has a constant for its tomoid attribute name: Subtomogram.VOL_NAME_FIELD = "_volName"
  - Add test centralization layer (not finished, but quite advanced and operative for coordinates and subtomograms)


v3.1.3:
 users:
  - Tutorials templates renamed
  - LandMarkModel shows Å not pixels in its description
 developers:
  - Subtomogram getTransform returns its contained transform if non convention is passed
  - Transformation subtomo test labels improved
  - tomo-em dataset definition: 3 trams added
  - TestImportTomoMasks: output names fixed
  - Fixes in import coordinates from Scipion (sqlite)

V3.1.2:
  - HIV STA Template not using 16 bit mrc
V3.1.1:
  - Templates folder added for packaging
v3.1.0:
  - First plugin release.See README.rst for more details
  - Tomography 2022 course: 5 templates added. Need You'll need to download its dataset -> scipion3 testdata --download tomo-tutorial<|MERGE_RESOLUTION|>--- conflicted
+++ resolved
@@ -3,24 +3,26 @@
   - Collapse the tilt-series tree by default in the tomo data viewer
   - Fix in protocol import TS: when providing mdoc files, label DividedBy2 is now only applied in the case of
     calculating it from fields MinMaxMean, PixelSpacing and CountsPerElectron (case #4).
- Developers:
+
+Developers:
   - Fix: class Tomogram method getDim removed as it did not manage heterogeneous sets correctly when iterating (read the
     header once, stored it and reused). The Volume method is used now instead, as it reads the size from the file
     header for each file.
+  - use setFramesFrange when importing TS movies
+  - Class Tomogram method getDim removed as it did not manage heterogeneous sets correctly when iterating (read the
+    header once, stored it and reused). The Volume method is used now instead, as it reads the size from the file
+    header for each file.
+
 v3.6.0:
+ 
  Users:
   - Tilt series subsets and CTFTomoseries clone the enable flag
   - Acquisition data storage fixed when importing tilt series and tilt series movies (min angle, max angle, and step)
+ 
  Developers:
   - Test dataset relion40_sta_tutorial_data expanded.
   - TCL: methods dor checking sets of TS and TsM improved.
-<<<<<<< HEAD
-  - use setFramesFrange when importing TS movies
-=======
-  - Class Tomogram method getDim removed as it did not manage heterogeneous sets correctly when iterating (read the
-    header once, stored it and reused). The Volume method is used now instead, as it reads the size from the file
-    header for each file.
->>>>>>> 3fbd16f7
+
 v3.5.0:
  Users:
   - Improve the TiltSeries viewer. Allowing to exclude TiltImages
