<<<<<<< HEAD
v3.2.1:
  - Import from Mdoc: more precise error when calculating the dose. GUI log with more information.
=======
v3.7.3:
 Users:
  - Import TS: fix the heterogeneous set of TS validation using a range of angles.
  - Join heterogeneous sets are possible for tomography objects TS and tomograms.
  - Fix the protocol tomograms to micrographs. Helps enhanced. ImageHandler replaced by mrcfile.
 Developers:
  - Attribute _acquisition is initialized as None in TSBase, so the coppyAttributes callen in protocol for joining.
    sets work properly. The same whith the attribute _origin.
  - Method hasAcquisition re-defined in TSBase for the same reason exposed in the previous line.
  - Attribute _isHetereogeneous and accessors added to SetOfTomograms and SetOfTiltSeries. Used in the string
    representation of both objects.
  TiltSeries: method reStack added and applyTransforma refactored. Both related to the management of the excluded views.
  - TCL:
    * Attribute _isHetereogeneous checked in the corresponding sets.
    * Method checktomograms now is able to check the acquisition.
    * Method checkTsOriginMatrix added.
  - TS viewer: fix the list of tiltseries viewers
v3.7.2:
 Users:
   - Handling the matching in the ctf import(generalizing without the need to set patterns such as {TS}).
   - Refactoring the tiltserie viewer
  - Import TS, TSM and tomos: remove double underscore from both the linked filenames and the tsIds.
  - Import TS: add a validation for the case of heterogeneous sets of TS in the number of tilt images and providing the
    angular data using a range. The cases avoided with this validation prevents erratic behavior in the subsequent
    protocols.
 Developers:
  - Add to Tomogram and SetOfTomograms the attribute _ctfcorrected, the same way it was added to the tilt-series.
  - Update the TCL based on the previous point.
v3.7.1: HOTFIX - join TS bug solved (Thanks to Doulin Sheperd).
v3.7.0:
 Developers:
  - Add acquistion order attribute to the CTFTomo to provide a robust matching between tilt-images and CTFTomos.
  - Add method getTsIds to SetOfTomograms (useful when importing coordinates).
  - CTFTomoSeries: add method getCtfTomoFromTi.
  - CTFTomo: add acqOrder to the attributes list used on its copy method.
  - TiltSeriesBase - method generateTltFile expanded: optional input presentAcqOrders to manage the view exclusion.
  - Utils - add method getCommonTsAndCtfElements to intersect tilt images and CTFs based on the value of the
    attribute acquisition order, or index in case it's not present or empty (backwards compatibility)
  - SetOfCTFTomoSeries: add method getTSIds, just the same as for SetOfTiltSeries and SetOfCoordinates3D.
  - Method getTSIds methods simplified. They call now getUniqueValues instead of aggregate.

v3.6.1:
 Users:
  - Collapse the tilt-series tree by default in the tomo data viewer
  - Fix in protocol import TS: when providing mdoc files, label DividedBy2 is now only applied in the case of
    calculating it from fields MinMaxMean, PixelSpacing and CountsPerElectron (case #4).

Developers:
  - Fix: class Tomogram method getDim removed as it did not manage heterogeneous sets correctly when iterating (read the
    header once, stored it and reused). The Volume method is used now instead, as it reads the size from the file
    header for each file.
  - use setFramesFrange when importing TS movies
  - Class Tomogram method getDim removed as it did not manage heterogeneous sets correctly when iterating (read the
    header once, stored it and reused). The Volume method is used now instead, as it reads the size from the file
    header for each file.

v3.6.0:
 
 Users:
  - Tilt series subsets and CTFTomoseries clone the enable flag
  - Acquisition data storage fixed when importing tilt series and tilt series movies (min angle, max angle, and step)
 
 Developers:
  - Test dataset relion40_sta_tutorial_data expanded.
  - TCL: methods dor checking sets of TS and TsM improved.

v3.5.0:
 Users:
  - Improve the TiltSeries viewer. Allowing to exclude TiltImages
  - New protocol to import tilt-series CTF from different plugins
  - The CTF tomo series viewer now only plots the Enabled tilt images/ctfs.
  - Template HIV- STA with reliontomo: update the CTF importing method to the new centralized located in em-tomo.
  - Prevent viewers from locking the screen focus.
  - Improve SetOfCoordinates3D str method.
  - Fit vesicles prot nos requesting the tomograms. Refactored.
  - Fix accum dose in TS import without mdoc.
  - Napari 0.4.17 is the default version. boxmanager and tomotwin are now independent

Developers:
  - Improve the Test Centralization layer.
  - Tests for AreTomo2 CTF import added.
  - Expand the method checkTomograms from the Test Centralization Layer.
  - Import tomograms: the acquisition is now copied to both the set and the items.
  - Some refactor in protocol_ts_estimate_ctf.py required for the new CTF code design prots approach.
  - TiltSeries object: expand the method to generate the imod tlt file allowing to consider the excluded views.
  - TS movies not hiding any acquisition parameter to prevent accidental override.
v3.4.1:
  - Update HIV-tiltseries-alignment-reconstruction.json template
  - Update Picking template II
  - Update Relion4 template
v3.4:
  - Compose tilt series: Allowing tilt series with gaps
  - New protocol: "meshes from tomoMask"
  - Tomoviewer: Can sort by acquisition order too.
  - Sampling rate in Coordinates3D rounded to 2 decimal places upon visualization.
  - HIV STA template divided into 2: Dynamo STA and Relion4 STA
  - Picking template tutorial (cryolo, eman, deepfinder) changed
  Developers:
  - TestBaseCentralizedLayer: New test class to make more precise assertions on outputs.
  - Adding a method for extracting odd-even filenames
  - Fix schedule execution in protocol for importing coords from Scipion
v3.3:
  - Tomo metadata viewer increase contrast when left clicking on the preview image.
  - Import tilt series movies using a pattern instead of from mdoc files was improved and admits brackets [] in the
    basename of the files.
  - Import tilt series from mdoc now admits numeric base names or base names beginning by a numeric character
  - New config var: NAPARI_ENV_ACTIVATION, used by other plugins. Napari binary installation is centralized here.

  Developers:
  - Coordinates 3D object have a new attribute _score to store the coordinates score, when necessary.
  - SetOfSubTomograms append method now manages the align attribute of the set.

>>>>>>> c497ddaf
v3.2:
  - New protocol: "Landmarks to 2D coordinates". To jump to SPA from 3d info.
  - Tolerate empty lines in tlt files
  - Motion correction outputs renamed and fixed for odd/even and dose weighted
  - Tilt series can be sent to Xmipp metadata viewer for subsetting/inspection
  - TomoMetadataViewer shows the preview of the slice and some metadata (tiltAxisAngle)
  - Fix: Imod not needed for importing coordinates, unless imod mode is selected
  - Compose tilt series: Added "exclusion words" to filter out mdocs

  Developers:
  - angleAxis1 and angleAxis2 removed from the TomoAcquisition class

v3.1.9:
  - Reconstruction template fixed.
  - Relion 4 /dynamo  template tweaked. Specifically dynamo alignment
  - HIV template tweaked: one 3d classification removed. Mapback uses the 3d class.
  - OddEven functionality reviewed: Tilt Series set and Tomograms set have oddeven attributes/flags and
    there is no need for separate sets anymore. odd and even are internally referenced.
  - Added a new ctf tomo viewer (CtfConsensusTomoViewer)
  - ComposeTS: allowNull control added, removed validation and added _possibleOutputs

  Developers:
  - SubTomogram.getVolName() uses Coordinate3D.getTomoId()

v3.1.8:
  - SetOfSubtomoClasses improved: sampling rate set, coordinates injected

v3.1.7:
  - Templates tweaked: title and some mpi values

  Developers:
  - SetOfCoordinates and SetOfTiltSeries have a getTSIds method to return TS is contained (+ test)

v3.1.6:
  - Tilt order inferred from dose when tlt file has dose
  - Fix: subtomograms with coordinates work in absence of volId
  - HIV-HTA template: removes coords extraction and reconstruction since mapback can be done without them
  - Import Tilt series or Import tilt series movies do not work in streaming anymore
  - Import tomograms outputs "Tomograms" and defines possible outputs. Templates and tests adapted
  - Pyseg workflow template fixed (extra graphs removed)
  - HIV Reconstruction workflow template fixed (tomograms origin taken from mrc)
  - Protocols "fit vesicles" brought here from xmipptomo. Test added with filter by normals.
  Developers:
    - __init__ uses logger now
    - test_transformation fixed
    - SetOfCoordinates refactored internally to deal better with tomograms.
    - SetOfSubtomograms.iterCoordinates --> Mimics SetOfCoordinates behavior

v3.1.5:
 developers: hot fix, invalid import in test centralized layer
v3.1.4:
 users:
  - cbox format from cryolo implemented to import 3d coordinates
  - hide transform matrix column for TS movies
  - fix CTF viewer help (close #253)
  - change TS flags
  - Added an option to import the dose accumulation using a tlt file as second column
  - Fix: uses subsets of representatives are more accurate and not always SetOfVolumes
  - Fix: Single import of a numeric tilt series
  - Template for HIV STA improved
 developers:
  - Subtomogram has a constant for its tomoid attribute name: Subtomogram.VOL_NAME_FIELD = "_volName"
  - Add test centralization layer (not finished, but quite advanced and operative for coordinates and subtomograms)


v3.1.3:
 users:
  - Tutorials templates renamed
  - LandMarkModel shows Å not pixels in its description
 developers:
  - Subtomogram getTransform returns its contained transform if non convention is passed
  - Transformation subtomo test labels improved
  - tomo-em dataset definition: 3 trams added
  - TestImportTomoMasks: output names fixed
  - Fixes in import coordinates from Scipion (sqlite)

V3.1.2:
  - HIV STA Template not using 16 bit mrc
V3.1.1:
  - Templates folder added for packaging
v3.1.0:
  - First plugin release.See README.rst for more details
  - Tomography 2022 course: 5 templates added. Need You'll need to download its dataset -> scipion3 testdata --download tomo-tutorial<|MERGE_RESOLUTION|>--- conflicted
+++ resolved
@@ -1,12 +1,9 @@
-<<<<<<< HEAD
-v3.2.1:
-  - Import from Mdoc: more precise error when calculating the dose. GUI log with more information.
-=======
 v3.7.3:
  Users:
   - Import TS: fix the heterogeneous set of TS validation using a range of angles.
   - Join heterogeneous sets are possible for tomography objects TS and tomograms.
   - Fix the protocol tomograms to micrographs. Helps enhanced. ImageHandler replaced by mrcfile.
+  - Import from Mdoc: more precise error when calculating the dose. GUI log with more information.
  Developers:
   - Attribute _acquisition is initialized as None in TSBase, so the coppyAttributes callen in protocol for joining.
     sets work properly. The same whith the attribute _origin.
@@ -59,11 +56,11 @@
     header for each file.
 
 v3.6.0:
- 
+
  Users:
   - Tilt series subsets and CTFTomoseries clone the enable flag
   - Acquisition data storage fixed when importing tilt series and tilt series movies (min angle, max angle, and step)
- 
+
  Developers:
   - Test dataset relion40_sta_tutorial_data expanded.
   - TCL: methods dor checking sets of TS and TsM improved.
@@ -114,7 +111,6 @@
   - Coordinates 3D object have a new attribute _score to store the coordinates score, when necessary.
   - SetOfSubTomograms append method now manages the align attribute of the set.
 
->>>>>>> c497ddaf
 v3.2:
   - New protocol: "Landmarks to 2D coordinates". To jump to SPA from 3d info.
   - Tolerate empty lines in tlt files
