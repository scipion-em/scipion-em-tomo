--- conflicted
+++ resolved
@@ -2,12 +2,9 @@
  Users:
   - Prevent viewers from locking the screen focus.
  Developers:
-<<<<<<< HEAD
   - Expand the method checkTomograms from the Test Centralization Layer.
   - Import tomograms: the acquisition is now copied to both the set and the items.
-=======
   - Some refactor in protocol_ts_estimate_ctf.py required for the new CTF code design prots approach
->>>>>>> 1da145ea
 v3.4.2:
   - TS movies not hiding any acquisition parameter to prevent accidental override.
 v3.4.1:
