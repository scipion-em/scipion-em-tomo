<<<<<<< HEAD
v3.9.1:
 Users:
  - Import TomoMasks: it now admits {TS} pattern.
  - Import TS: Improve TS accumulated dose determination when using mdoc.
  - Import Tomograms: exclusion words fixed in import tomograms when not using a pattern.
 Developers:
  - Tilt Series class:
     * Fix the clone method --> now it is a literal clone is expected by default instead
       of ignoring some attributes.
     * Fix TS reStack method.
     * Methods applyTSTransform and generateTltFile updated to work with presentAcqOrders.
  - Import TomoMasks refactored.
=======
>>>>>>> 44331617
v3.9.0:
 Users: 
  - Add a protocol for filtering coordinates based on a mask.
  - TS viewer: Adding angles and the transformation matrix information
  - Update napari to v0.4.19
  - Steps more precise in GPU usage. Improved execution
 Developers:
  - Execution mode at class level
  - Protocol assign transformation to TS: fix a bug in the assignment of the tilt angle to each new tilt image.
<<<<<<< HEAD
  - Fix TS clone --> now the a literal clone is expected by default instead of ignoring some attributes.
  - TS: improve methods for excluded views management.
  - Protocol import tomograms: exclusion words fixed when not using a pattern.
=======
>>>>>>> 44331617
v3.8.0:
 Users:
  - Import tomograms, CTFs and Transformation matrices (IMOD): added import functionality using the pattern {TS} to
    select the substring that will be considered as tsId.
  - Import TS:
    * Fix the heterogeneous set of TS validation using a range of angles.
    * Multiple TS can be imported without the label {TS}.
  - Join heterogeneous sets are possible for tomography objects TS and tomograms.
  - New protocol correct tilt offset: It allows to correct the tilt offset of a tilt series
  - Fix the protocol tomograms to micrographs. Helps enhanced. ImageHandler replaced by mrcfile.
  - Import from Mdoc: more precise error when calculating the dose. GUI log with more information.
  - TS viewer: Deleting excluded views and creating a new TS stack.
  - Fixing an error creating new outputs through the tiltserie viewer and import error in absence of metadataviewer.
  - Fixing an error plotting the defocus values in the ctfEstimation viewer
  - Import TS with mdoc: fix in the assignment of the initial dose.
  - Assign Transformation Matrix: combine alignments removed. Some fixes at metadata level.
Developers:
  - Attribute _acquisition is initialized as None in TSBase, so the coppyAttributes callen in protocol for joining.
    sets work properly. The same whith the attribute _origin.
  - Method hasAcquisition re-defined in TSBase for the same reason exposed in the previous line.
  - Attribute _isHetereogeneous and accessors added to SetOfTomograms and SetOfTiltSeries. Used in the string
    representation of both objects.
  - TiltSeries: method reStack added and applyTransforma refactored. Both related to the management of the excluded
    views.
  - Fix update method in Set of Tomos and Set of TS: It does not turn homogeneous sets into heterogeneous ones, nor
    does it look at the X and Y dimensions because they are considered heterogeneous under the criteria used before.
    Only the third dimension is checked for the heterogeneous set check.
  - CTFTomoSeries: method setNumberOfEstimationsInRangeFromDefocusList can handle now the excluded views.
  - TCL:
    * Attribute _isHetereogeneous checked in the corresponding sets.
    * Method checktomograms now is able to check the acquisition.
    * Method checkTsOriginMatrix added.
  - TS viewer:
    * Fix the list of tilt-series viewers
    * Using ScipionImageReader to read tiltseries
v3.7.2:
 Users:
   - Handling the matching in the ctf import(generalizing without the need to set patterns such as {TS}).
   - Refactoring the tiltserie viewer
  - Import TS, TSM and tomos: remove double underscore from both the linked filenames and the tsIds.
  - Import TS: add a validation for the case of heterogeneous sets of TS in the number of tilt images and providing the
    angular data using a range. The cases avoided with this validation prevents erratic behavior in the subsequent
    protocols.
 Developers:
  - Add to Tomogram and SetOfTomograms the attribute _ctfcorrected, the same way it was added to the tilt-series.
  - Update the TCL based on the previous point.
v3.7.1: HOTFIX - join TS bug solved (Thanks to Doulin Sheperd).
v3.7.0:
 Developers:
  - Add acquistion order attribute to the CTFTomo to provide a robust matching between tilt-images and CTFTomos.
  - Add method getTsIds to SetOfTomograms (useful when importing coordinates).
  - CTFTomoSeries: add method getCtfTomoFromTi.
  - CTFTomo: add acqOrder to the attributes list used on its copy method.
  - TiltSeriesBase - method generateTltFile expanded: optional input presentAcqOrders to manage the view exclusion.
  - Utils - add method getCommonTsAndCtfElements to intersect tilt images and CTFs based on the value of the
    attribute acquisition order, or index in case it's not present or empty (backwards compatibility)
  - SetOfCTFTomoSeries: add method getTSIds, just the same as for SetOfTiltSeries and SetOfCoordinates3D.
  - Method getTSIds methods simplified. They call now getUniqueValues instead of aggregate.

v3.6.1:
 Users:
  - Collapse the tilt-series tree by default in the tomo data viewer
  - Fix in protocol import TS: when providing mdoc files, label DividedBy2 is now only applied in the case of
    calculating it from fields MinMaxMean, PixelSpacing and CountsPerElectron (case #4).

Developers:
  - Fix: class Tomogram method getDim removed as it did not manage heterogeneous sets correctly when iterating (read the
    header once, stored it and reused). The Volume method is used now instead, as it reads the size from the file
    header for each file.
  - use setFramesFrange when importing TS movies
  - Class Tomogram method getDim removed as it did not manage heterogeneous sets correctly when iterating (read the
    header once, stored it and reused). The Volume method is used now instead, as it reads the size from the file
    header for each file.

v3.6.0:

 Users:
  - Tilt series subsets and CTFTomoseries clone the enable flag
  - Acquisition data storage fixed when importing tilt series and tilt series movies (min angle, max angle, and step)

 Developers:
  - Test dataset relion40_sta_tutorial_data expanded.
  - TCL: methods dor checking sets of TS and TsM improved.

v3.5.0:
 Users:
  - Improve the TiltSeries viewer. Allowing to exclude TiltImages
  - New protocol to import tilt-series CTF from different plugins
  - The CTF tomo series viewer now only plots the Enabled tilt images/ctfs.
  - Template HIV- STA with reliontomo: update the CTF importing method to the new centralized located in em-tomo.
  - Prevent viewers from locking the screen focus.
  - Improve SetOfCoordinates3D str method.
  - Fit vesicles prot nos requesting the tomograms. Refactored.
  - Fix accum dose in TS import without mdoc.
  - Napari 0.4.17 is the default version. boxmanager and tomotwin are now independent

Developers:
  - Improve the Test Centralization layer.
  - Tests for AreTomo2 CTF import added.
  - Expand the method checkTomograms from the Test Centralization Layer.
  - Import tomograms: the acquisition is now copied to both the set and the items.
  - Some refactor in protocol_ts_estimate_ctf.py required for the new CTF code design prots approach.
  - TiltSeries object: expand the method to generate the imod tlt file allowing to consider the excluded views.
  - TS movies not hiding any acquisition parameter to prevent accidental override.
v3.4.1:
  - Update HIV-tiltseries-alignment-reconstruction.json template
  - Update Picking template II
  - Update Relion4 template
v3.4:
  - Compose tilt series: Allowing tilt series with gaps
  - New protocol: "meshes from tomoMask"
  - Tomoviewer: Can sort by acquisition order too.
  - Sampling rate in Coordinates3D rounded to 2 decimal places upon visualization.
  - HIV STA template divided into 2: Dynamo STA and Relion4 STA
  - Picking template tutorial (cryolo, eman, deepfinder) changed
  Developers:
  - TestBaseCentralizedLayer: New test class to make more precise assertions on outputs.
  - Adding a method for extracting odd-even filenames
  - Fix schedule execution in protocol for importing coords from Scipion
v3.3:
  - Tomo metadata viewer increase contrast when left clicking on the preview image.
  - Import tilt series movies using a pattern instead of from mdoc files was improved and admits brackets [] in the
    basename of the files.
  - Import tilt series from mdoc now admits numeric base names or base names beginning by a numeric character
  - New config var: NAPARI_ENV_ACTIVATION, used by other plugins. Napari binary installation is centralized here.

  Developers:
  - Coordinates 3D object have a new attribute _score to store the coordinates score, when necessary.
  - SetOfSubTomograms append method now manages the align attribute of the set.

v3.2:
  - New protocol: "Landmarks to 2D coordinates". To jump to SPA from 3d info.
  - Tolerate empty lines in tlt files
  - Motion correction outputs renamed and fixed for odd/even and dose weighted
  - Tilt series can be sent to Xmipp metadata viewer for subsetting/inspection
  - TomoMetadataViewer shows the preview of the slice and some metadata (tiltAxisAngle)
  - Fix: Imod not needed for importing coordinates, unless imod mode is selected
  - Compose tilt series: Added "exclusion words" to filter out mdocs

  Developers:
  - angleAxis1 and angleAxis2 removed from the TomoAcquisition class

v3.1.9:
  - Reconstruction template fixed.
  - Relion 4 /dynamo  template tweaked. Specifically dynamo alignment
  - HIV template tweaked: one 3d classification removed. Mapback uses the 3d class.
  - OddEven functionality reviewed: Tilt Series set and Tomograms set have oddeven attributes/flags and
    there is no need for separate sets anymore. odd and even are internally referenced.
  - Added a new ctf tomo viewer (CtfConsensusTomoViewer)
  - ComposeTS: allowNull control added, removed validation and added _possibleOutputs

  Developers:
  - SubTomogram.getVolName() uses Coordinate3D.getTomoId()

v3.1.8:
  - SetOfSubtomoClasses improved: sampling rate set, coordinates injected

v3.1.7:
  - Templates tweaked: title and some mpi values

  Developers:
  - SetOfCoordinates and SetOfTiltSeries have a getTSIds method to return TS is contained (+ test)

v3.1.6:
  - Tilt order inferred from dose when tlt file has dose
  - Fix: subtomograms with coordinates work in absence of volId
  - HIV-HTA template: removes coords extraction and reconstruction since mapback can be done without them
  - Import Tilt series or Import tilt series movies do not work in streaming anymore
  - Import tomograms outputs "Tomograms" and defines possible outputs. Templates and tests adapted
  - Pyseg workflow template fixed (extra graphs removed)
  - HIV Reconstruction workflow template fixed (tomograms origin taken from mrc)
  - Protocols "fit vesicles" brought here from xmipptomo. Test added with filter by normals.
  Developers:
    - __init__ uses logger now
    - test_transformation fixed
    - SetOfCoordinates refactored internally to deal better with tomograms.
    - SetOfSubtomograms.iterCoordinates --> Mimics SetOfCoordinates behavior

v3.1.5:
 developers: hot fix, invalid import in test centralized layer
v3.1.4:
 users:
  - cbox format from cryolo implemented to import 3d coordinates
  - hide transform matrix column for TS movies
  - fix CTF viewer help (close #253)
  - change TS flags
  - Added an option to import the dose accumulation using a tlt file as second column
  - Fix: uses subsets of representatives are more accurate and not always SetOfVolumes
  - Fix: Single import of a numeric tilt series
  - Template for HIV STA improved
 developers:
  - Subtomogram has a constant for its tomoid attribute name: Subtomogram.VOL_NAME_FIELD = "_volName"
  - Add test centralization layer (not finished, but quite advanced and operative for coordinates and subtomograms)


v3.1.3:
 users:
  - Tutorials templates renamed
  - LandMarkModel shows Å not pixels in its description
 developers:
  - Subtomogram getTransform returns its contained transform if non convention is passed
  - Transformation subtomo test labels improved
  - tomo-em dataset definition: 3 trams added
  - TestImportTomoMasks: output names fixed
  - Fixes in import coordinates from Scipion (sqlite)

V3.1.2:
  - HIV STA Template not using 16 bit mrc
V3.1.1:
  - Templates folder added for packaging
v3.1.0:
  - First plugin release.See README.rst for more details
  - Tomography 2022 course: 5 templates added. Need You'll need to download its dataset -> scipion3 testdata --download tomo-tutorial<|MERGE_RESOLUTION|>--- conflicted
+++ resolved
@@ -1,4 +1,3 @@
-<<<<<<< HEAD
 v3.9.1:
  Users:
   - Import TomoMasks: it now admits {TS} pattern.
@@ -11,8 +10,6 @@
      * Fix TS reStack method.
      * Methods applyTSTransform and generateTltFile updated to work with presentAcqOrders.
   - Import TomoMasks refactored.
-=======
->>>>>>> 44331617
 v3.9.0:
  Users: 
   - Add a protocol for filtering coordinates based on a mask.
@@ -22,12 +19,6 @@
  Developers:
   - Execution mode at class level
   - Protocol assign transformation to TS: fix a bug in the assignment of the tilt angle to each new tilt image.
-<<<<<<< HEAD
-  - Fix TS clone --> now the a literal clone is expected by default instead of ignoring some attributes.
-  - TS: improve methods for excluded views management.
-  - Protocol import tomograms: exclusion words fixed when not using a pattern.
-=======
->>>>>>> 44331617
 v3.8.0:
  Users:
   - Import tomograms, CTFs and Transformation matrices (IMOD): added import functionality using the pattern {TS} to
