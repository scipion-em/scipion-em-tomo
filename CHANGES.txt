--- conflicted
+++ resolved
@@ -1,15 +1,11 @@
 v3.7.2:
  Users:
-<<<<<<< HEAD
    - Handling the matching in the ctf import(generalizing without the need to set patterns such as {TS}).
    - Refactoring the tiltserie viewer
-
-=======
   - Import TS, TSM and tomos: remove double underscore from both the linked filenames and the tsIds.
  Developers:
   - Add to Tomogram and SetOfTomograms the attribute _ctfcorrected, the same way it was added to the tilt-series.
   - Update the TCL based on the previous point.
->>>>>>> 41efb4e7
 v3.7.1: HOTFIX - join TS bug solved (Thanks to Doulin Sheperd).
 v3.7.0:
  Developers:
