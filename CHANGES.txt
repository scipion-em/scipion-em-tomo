--- conflicted
+++ resolved
@@ -1,13 +1,10 @@
-<<<<<<< HEAD
-v3.9.2:
+v3.10.0:
  Users:
   - sort items in the TS viewer by tsId
-=======
-v3.10.0:
  Developers:
   - Update TCL and some test data description.
+
 v3.9.2: add tomo course 2024 template --> HIV processing workflow.
->>>>>>> 142e01fd
 v3.9.1:
  Users:
   - Import TomoMasks: it now admits {TS} pattern.
