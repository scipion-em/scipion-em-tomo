--- conflicted
+++ resolved
@@ -1,11 +1,7 @@
 v3.9.1:
-<<<<<<< HEAD
- Developers:
+ Developers:
+  - Protocol assign transformation to TS: fix a bug in the assignment of the tilt angle to each new tilt image.
   - Fix TS clone --> now the a literal clone is expected by default instead of ignoring some attributes.
-=======
- Developers: 
-  - Protocol assign transformation to TS: fix a bug in the assignment of the tilt angle to each new tilt image.
->>>>>>> 73f3351c
 v3.9.0:
  Users: 
   - Add a protocol for filtering coordinates based on a mask.
