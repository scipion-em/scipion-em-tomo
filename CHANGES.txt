v3.8.0:
 Users:
  - Import tomograms, CTFs and Transformation matrices (IMOD): added import functionality using the pattern {TS} to
    select the substring that will be considered as tsId.
  - Import TS: fix the heterogeneous set of TS validation using a range of angles.
  - Join heterogeneous sets are possible for tomography objects TS and tomograms.
  - New protocol correct tilt offset: It allows to correct the tilt offset of a tilt series
  - Fix the protocol tomograms to micrographs. Helps enhanced. ImageHandler replaced by mrcfile.
  - Import from Mdoc: more precise error when calculating the dose. GUI log with more information.
<<<<<<< HEAD
  - TS viewer: Deleting excluded views and creating a new TS stack.
  - Fixing an error creating new outputs through the tiltserie viewer
  - Fixing an error plotting the defocus values in the ctfEstimation viewer
=======
  - TS viewer: Deleting excluded views and creating a new TS stack
>>>>>>> ae558e02
 Developers:
  - Attribute _acquisition is initialized as None in TSBase, so the coppyAttributes callen in protocol for joining.
    sets work properly. The same whith the attribute _origin.
  - Method hasAcquisition re-defined in TSBase for the same reason exposed in the previous line.
  - Attribute _isHetereogeneous and accessors added to SetOfTomograms and SetOfTiltSeries. Used in the string
    representation of both objects.
  - TiltSeries: method reStack added and applyTransforma refactored. Both related to the management of the excluded
    views.
  - Fix update method in Set of Tomos and Set of TS: It does not turn homogeneous sets into heterogeneous ones, nor
    does it look at the X and Y dimensions because they are considered heterogeneous under the criteria used before.
    Only the third dimension is checked for the heterogeneous set check.
  - TCL:
    * Attribute _isHetereogeneous checked in the corresponding sets.
    * Method checktomograms now is able to check the acquisition.
    * Method checkTsOriginMatrix added.
  - TS viewer:
    * Fix the list of tilt-series viewers
    * Using ScipionImageReader to read tiltseries
v3.7.2:
 Users:
   - Handling the matching in the ctf import(generalizing without the need to set patterns such as {TS}).
   - Refactoring the tiltserie viewer
  - Import TS, TSM and tomos: remove double underscore from both the linked filenames and the tsIds.
  - Import TS: add a validation for the case of heterogeneous sets of TS in the number of tilt images and providing the
    angular data using a range. The cases avoided with this validation prevents erratic behavior in the subsequent
    protocols.
 Developers:
  - Add to Tomogram and SetOfTomograms the attribute _ctfcorrected, the same way it was added to the tilt-series.
  - Update the TCL based on the previous point.
v3.7.1: HOTFIX - join TS bug solved (Thanks to Doulin Sheperd).
v3.7.0:
 Developers:
  - Add acquistion order attribute to the CTFTomo to provide a robust matching between tilt-images and CTFTomos.
  - Add method getTsIds to SetOfTomograms (useful when importing coordinates).
  - CTFTomoSeries: add method getCtfTomoFromTi.
  - CTFTomo: add acqOrder to the attributes list used on its copy method.
  - TiltSeriesBase - method generateTltFile expanded: optional input presentAcqOrders to manage the view exclusion.
  - Utils - add method getCommonTsAndCtfElements to intersect tilt images and CTFs based on the value of the
    attribute acquisition order, or index in case it's not present or empty (backwards compatibility)
  - SetOfCTFTomoSeries: add method getTSIds, just the same as for SetOfTiltSeries and SetOfCoordinates3D.
  - Method getTSIds methods simplified. They call now getUniqueValues instead of aggregate.

v3.6.1:
 Users:
  - Collapse the tilt-series tree by default in the tomo data viewer
  - Fix in protocol import TS: when providing mdoc files, label DividedBy2 is now only applied in the case of
    calculating it from fields MinMaxMean, PixelSpacing and CountsPerElectron (case #4).

Developers:
  - Fix: class Tomogram method getDim removed as it did not manage heterogeneous sets correctly when iterating (read the
    header once, stored it and reused). The Volume method is used now instead, as it reads the size from the file
    header for each file.
  - use setFramesFrange when importing TS movies
  - Class Tomogram method getDim removed as it did not manage heterogeneous sets correctly when iterating (read the
    header once, stored it and reused). The Volume method is used now instead, as it reads the size from the file
    header for each file.

v3.6.0:

 Users:
  - Tilt series subsets and CTFTomoseries clone the enable flag
  - Acquisition data storage fixed when importing tilt series and tilt series movies (min angle, max angle, and step)

 Developers:
  - Test dataset relion40_sta_tutorial_data expanded.
  - TCL: methods dor checking sets of TS and TsM improved.

v3.5.0:
 Users:
  - Improve the TiltSeries viewer. Allowing to exclude TiltImages
  - New protocol to import tilt-series CTF from different plugins
  - The CTF tomo series viewer now only plots the Enabled tilt images/ctfs.
  - Template HIV- STA with reliontomo: update the CTF importing method to the new centralized located in em-tomo.
  - Prevent viewers from locking the screen focus.
  - Improve SetOfCoordinates3D str method.
  - Fit vesicles prot nos requesting the tomograms. Refactored.
  - Fix accum dose in TS import without mdoc.
  - Napari 0.4.17 is the default version. boxmanager and tomotwin are now independent

Developers:
  - Improve the Test Centralization layer.
  - Tests for AreTomo2 CTF import added.
  - Expand the method checkTomograms from the Test Centralization Layer.
  - Import tomograms: the acquisition is now copied to both the set and the items.
  - Some refactor in protocol_ts_estimate_ctf.py required for the new CTF code design prots approach.
  - TiltSeries object: expand the method to generate the imod tlt file allowing to consider the excluded views.
  - TS movies not hiding any acquisition parameter to prevent accidental override.
v3.4.1:
  - Update HIV-tiltseries-alignment-reconstruction.json template
  - Update Picking template II
  - Update Relion4 template
v3.4:
  - Compose tilt series: Allowing tilt series with gaps
  - New protocol: "meshes from tomoMask"
  - Tomoviewer: Can sort by acquisition order too.
  - Sampling rate in Coordinates3D rounded to 2 decimal places upon visualization.
  - HIV STA template divided into 2: Dynamo STA and Relion4 STA
  - Picking template tutorial (cryolo, eman, deepfinder) changed
  Developers:
  - TestBaseCentralizedLayer: New test class to make more precise assertions on outputs.
  - Adding a method for extracting odd-even filenames
  - Fix schedule execution in protocol for importing coords from Scipion
v3.3:
  - Tomo metadata viewer increase contrast when left clicking on the preview image.
  - Import tilt series movies using a pattern instead of from mdoc files was improved and admits brackets [] in the
    basename of the files.
  - Import tilt series from mdoc now admits numeric base names or base names beginning by a numeric character
  - New config var: NAPARI_ENV_ACTIVATION, used by other plugins. Napari binary installation is centralized here.

  Developers:
  - Coordinates 3D object have a new attribute _score to store the coordinates score, when necessary.
  - SetOfSubTomograms append method now manages the align attribute of the set.

v3.2:
  - New protocol: "Landmarks to 2D coordinates". To jump to SPA from 3d info.
  - Tolerate empty lines in tlt files
  - Motion correction outputs renamed and fixed for odd/even and dose weighted
  - Tilt series can be sent to Xmipp metadata viewer for subsetting/inspection
  - TomoMetadataViewer shows the preview of the slice and some metadata (tiltAxisAngle)
  - Fix: Imod not needed for importing coordinates, unless imod mode is selected
  - Compose tilt series: Added "exclusion words" to filter out mdocs

  Developers:
  - angleAxis1 and angleAxis2 removed from the TomoAcquisition class

v3.1.9:
  - Reconstruction template fixed.
  - Relion 4 /dynamo  template tweaked. Specifically dynamo alignment
  - HIV template tweaked: one 3d classification removed. Mapback uses the 3d class.
  - OddEven functionality reviewed: Tilt Series set and Tomograms set have oddeven attributes/flags and
    there is no need for separate sets anymore. odd and even are internally referenced.
  - Added a new ctf tomo viewer (CtfConsensusTomoViewer)
  - ComposeTS: allowNull control added, removed validation and added _possibleOutputs

  Developers:
  - SubTomogram.getVolName() uses Coordinate3D.getTomoId()

v3.1.8:
  - SetOfSubtomoClasses improved: sampling rate set, coordinates injected

v3.1.7:
  - Templates tweaked: title and some mpi values

  Developers:
  - SetOfCoordinates and SetOfTiltSeries have a getTSIds method to return TS is contained (+ test)

v3.1.6:
  - Tilt order inferred from dose when tlt file has dose
  - Fix: subtomograms with coordinates work in absence of volId
  - HIV-HTA template: removes coords extraction and reconstruction since mapback can be done without them
  - Import Tilt series or Import tilt series movies do not work in streaming anymore
  - Import tomograms outputs "Tomograms" and defines possible outputs. Templates and tests adapted
  - Pyseg workflow template fixed (extra graphs removed)
  - HIV Reconstruction workflow template fixed (tomograms origin taken from mrc)
  - Protocols "fit vesicles" brought here from xmipptomo. Test added with filter by normals.
  Developers:
    - __init__ uses logger now
    - test_transformation fixed
    - SetOfCoordinates refactored internally to deal better with tomograms.
    - SetOfSubtomograms.iterCoordinates --> Mimics SetOfCoordinates behavior

v3.1.5:
 developers: hot fix, invalid import in test centralized layer
v3.1.4:
 users:
  - cbox format from cryolo implemented to import 3d coordinates
  - hide transform matrix column for TS movies
  - fix CTF viewer help (close #253)
  - change TS flags
  - Added an option to import the dose accumulation using a tlt file as second column
  - Fix: uses subsets of representatives are more accurate and not always SetOfVolumes
  - Fix: Single import of a numeric tilt series
  - Template for HIV STA improved
 developers:
  - Subtomogram has a constant for its tomoid attribute name: Subtomogram.VOL_NAME_FIELD = "_volName"
  - Add test centralization layer (not finished, but quite advanced and operative for coordinates and subtomograms)


v3.1.3:
 users:
  - Tutorials templates renamed
  - LandMarkModel shows Å not pixels in its description
 developers:
  - Subtomogram getTransform returns its contained transform if non convention is passed
  - Transformation subtomo test labels improved
  - tomo-em dataset definition: 3 trams added
  - TestImportTomoMasks: output names fixed
  - Fixes in import coordinates from Scipion (sqlite)

V3.1.2:
  - HIV STA Template not using 16 bit mrc
V3.1.1:
  - Templates folder added for packaging
v3.1.0:
  - First plugin release.See README.rst for more details
  - Tomography 2022 course: 5 templates added. Need You'll need to download its dataset -> scipion3 testdata --download tomo-tutorial<|MERGE_RESOLUTION|>--- conflicted
+++ resolved
@@ -7,14 +7,11 @@
   - New protocol correct tilt offset: It allows to correct the tilt offset of a tilt series
   - Fix the protocol tomograms to micrographs. Helps enhanced. ImageHandler replaced by mrcfile.
   - Import from Mdoc: more precise error when calculating the dose. GUI log with more information.
-<<<<<<< HEAD
   - TS viewer: Deleting excluded views and creating a new TS stack.
   - Fixing an error creating new outputs through the tiltserie viewer
   - Fixing an error plotting the defocus values in the ctfEstimation viewer
-=======
-  - TS viewer: Deleting excluded views and creating a new TS stack
->>>>>>> ae558e02
- Developers:
+
+Developers:
   - Attribute _acquisition is initialized as None in TSBase, so the coppyAttributes callen in protocol for joining.
     sets work properly. The same whith the attribute _origin.
   - Method hasAcquisition re-defined in TSBase for the same reason exposed in the previous line.
