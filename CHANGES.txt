v3.7.3:
 Users:
  - Import TS: fix the heterogeneous set of TS validation using a range of angles.
<<<<<<< HEAD
  - TS viewer: fix the list of tiltseries viewers
=======
  - Join heterogeneous sets are possible for tomography objects TS and tomograms.
 Developers:
  - Attribute _acquisition is initialized as None in TSBase, so the coppyAttributes callen in protocol for joining.
    sets work properly. The same whith the attribute _origin.
  - Method hasAcquisition re-defined in TSBase for the same reason exposed in the previous line.
  - Attribute _isHetereogeneous and accessors added to SetOfTomograms and SetOfTiltSeries. Used in the string
    representation of both objects.
  - TCL:
    * Attribute _isHetereogeneous checked in the corresponding sets.
    * Method checktomograms now is able to check the acquisition.
    * Method checkTsOriginMatrix added.
>>>>>>> 3cdae862
v3.7.2:
 Users:
   - Handling the matching in the ctf import(generalizing without the need to set patterns such as {TS}).
   - Refactoring the tiltserie viewer
  - Import TS, TSM and tomos: remove double underscore from both the linked filenames and the tsIds.
  - Import TS: add a validation for the case of heterogeneous sets of TS in the number of tilt images and providing the
    angular data using a range. The cases avoided with this validation prevents erratic behavior in the subsequent
    protocols.
 Developers:
  - Add to Tomogram and SetOfTomograms the attribute _ctfcorrected, the same way it was added to the tilt-series.
  - Update the TCL based on the previous point.
v3.7.1: HOTFIX - join TS bug solved (Thanks to Doulin Sheperd).
v3.7.0:
 Developers:
  - Add acquistion order attribute to the CTFTomo to provide a robust matching between tilt-images and CTFTomos.
  - Add method getTsIds to SetOfTomograms (useful when importing coordinates).
  - CTFTomoSeries: add method getCtfTomoFromTi.
  - CTFTomo: add acqOrder to the attributes list used on its copy method.
  - TiltSeriesBase - method generateTltFile expanded: optional input presentAcqOrders to manage the view exclusion.
  - Utils - add method getCommonTsAndCtfElements to intersect tilt images and CTFs based on the value of the
    attribute acquisition order, or index in case it's not present or empty (backwards compatibility)
  - SetOfCTFTomoSeries: add method getTSIds, just the same as for SetOfTiltSeries and SetOfCoordinates3D.
  - Method getTSIds methods simplified. They call now getUniqueValues instead of aggregate.

v3.6.1:
 Users:
  - Collapse the tilt-series tree by default in the tomo data viewer
  - Fix in protocol import TS: when providing mdoc files, label DividedBy2 is now only applied in the case of
    calculating it from fields MinMaxMean, PixelSpacing and CountsPerElectron (case #4).

Developers:
  - Fix: class Tomogram method getDim removed as it did not manage heterogeneous sets correctly when iterating (read the
    header once, stored it and reused). The Volume method is used now instead, as it reads the size from the file
    header for each file.
  - use setFramesFrange when importing TS movies
  - Class Tomogram method getDim removed as it did not manage heterogeneous sets correctly when iterating (read the
    header once, stored it and reused). The Volume method is used now instead, as it reads the size from the file
    header for each file.

v3.6.0:
 
 Users:
  - Tilt series subsets and CTFTomoseries clone the enable flag
  - Acquisition data storage fixed when importing tilt series and tilt series movies (min angle, max angle, and step)
 
 Developers:
  - Test dataset relion40_sta_tutorial_data expanded.
  - TCL: methods dor checking sets of TS and TsM improved.

v3.5.0:
 Users:
  - Improve the TiltSeries viewer. Allowing to exclude TiltImages
  - New protocol to import tilt-series CTF from different plugins
  - The CTF tomo series viewer now only plots the Enabled tilt images/ctfs.
  - Template HIV- STA with reliontomo: update the CTF importing method to the new centralized located in em-tomo.
  - Prevent viewers from locking the screen focus.
  - Improve SetOfCoordinates3D str method.
  - Fit vesicles prot nos requesting the tomograms. Refactored.
  - Fix accum dose in TS import without mdoc.
  - Napari 0.4.17 is the default version. boxmanager and tomotwin are now independent

Developers:
  - Improve the Test Centralization layer.
  - Tests for AreTomo2 CTF import added.
  - Expand the method checkTomograms from the Test Centralization Layer.
  - Import tomograms: the acquisition is now copied to both the set and the items.
  - Some refactor in protocol_ts_estimate_ctf.py required for the new CTF code design prots approach.
  - TiltSeries object: expand the method to generate the imod tlt file allowing to consider the excluded views.
  - TS movies not hiding any acquisition parameter to prevent accidental override.
v3.4.1:
  - Update HIV-tiltseries-alignment-reconstruction.json template
  - Update Picking template II
  - Update Relion4 template
v3.4:
  - Compose tilt series: Allowing tilt series with gaps
  - New protocol: "meshes from tomoMask"
  - Tomoviewer: Can sort by acquisition order too.
  - Sampling rate in Coordinates3D rounded to 2 decimal places upon visualization.
  - HIV STA template divided into 2: Dynamo STA and Relion4 STA
  - Picking template tutorial (cryolo, eman, deepfinder) changed
  Developers:
  - TestBaseCentralizedLayer: New test class to make more precise assertions on outputs.
  - Adding a method for extracting odd-even filenames
  - Fix schedule execution in protocol for importing coords from Scipion
v3.3:
  - Tomo metadata viewer increase contrast when left clicking on the preview image.
  - Import tilt series movies using a pattern instead of from mdoc files was improved and admits brackets [] in the
    basename of the files.
  - Import tilt series from mdoc now admits numeric base names or base names beginning by a numeric character
  - New config var: NAPARI_ENV_ACTIVATION, used by other plugins. Napari binary installation is centralized here.

  Developers:
  - Coordinates 3D object have a new attribute _score to store the coordinates score, when necessary.
  - SetOfSubTomograms append method now manages the align attribute of the set.

v3.2:
  - New protocol: "Landmarks to 2D coordinates". To jump to SPA from 3d info.
  - Tolerate empty lines in tlt files
  - Motion correction outputs renamed and fixed for odd/even and dose weighted
  - Tilt series can be sent to Xmipp metadata viewer for subsetting/inspection
  - TomoMetadataViewer shows the preview of the slice and some metadata (tiltAxisAngle)
  - Fix: Imod not needed for importing coordinates, unless imod mode is selected
  - Compose tilt series: Added "exclusion words" to filter out mdocs

  Developers:
  - angleAxis1 and angleAxis2 removed from the TomoAcquisition class

v3.1.9:
  - Reconstruction template fixed.
  - Relion 4 /dynamo  template tweaked. Specifically dynamo alignment
  - HIV template tweaked: one 3d classification removed. Mapback uses the 3d class.
  - OddEven functionality reviewed: Tilt Series set and Tomograms set have oddeven attributes/flags and
    there is no need for separate sets anymore. odd and even are internally referenced.
  - Added a new ctf tomo viewer (CtfConsensusTomoViewer)
  - ComposeTS: allowNull control added, removed validation and added _possibleOutputs

  Developers:
  - SubTomogram.getVolName() uses Coordinate3D.getTomoId()

v3.1.8:
  - SetOfSubtomoClasses improved: sampling rate set, coordinates injected

v3.1.7:
  - Templates tweaked: title and some mpi values

  Developers:
  - SetOfCoordinates and SetOfTiltSeries have a getTSIds method to return TS is contained (+ test)

v3.1.6:
  - Tilt order inferred from dose when tlt file has dose
  - Fix: subtomograms with coordinates work in absence of volId
  - HIV-HTA template: removes coords extraction and reconstruction since mapback can be done without them
  - Import Tilt series or Import tilt series movies do not work in streaming anymore
  - Import tomograms outputs "Tomograms" and defines possible outputs. Templates and tests adapted
  - Pyseg workflow template fixed (extra graphs removed)
  - HIV Reconstruction workflow template fixed (tomograms origin taken from mrc)
  - Protocols "fit vesicles" brought here from xmipptomo. Test added with filter by normals.
  Developers:
    - __init__ uses logger now
    - test_transformation fixed
    - SetOfCoordinates refactored internally to deal better with tomograms.
    - SetOfSubtomograms.iterCoordinates --> Mimics SetOfCoordinates behavior

v3.1.5:
 developers: hot fix, invalid import in test centralized layer
v3.1.4:
 users:
  - cbox format from cryolo implemented to import 3d coordinates
  - hide transform matrix column for TS movies
  - fix CTF viewer help (close #253)
  - change TS flags
  - Added an option to import the dose accumulation using a tlt file as second column
  - Fix: uses subsets of representatives are more accurate and not always SetOfVolumes
  - Fix: Single import of a numeric tilt series
  - Template for HIV STA improved
 developers:
  - Subtomogram has a constant for its tomoid attribute name: Subtomogram.VOL_NAME_FIELD = "_volName"
  - Add test centralization layer (not finished, but quite advanced and operative for coordinates and subtomograms)


v3.1.3:
 users:
  - Tutorials templates renamed
  - LandMarkModel shows Å not pixels in its description
 developers:
  - Subtomogram getTransform returns its contained transform if non convention is passed
  - Transformation subtomo test labels improved
  - tomo-em dataset definition: 3 trams added
  - TestImportTomoMasks: output names fixed
  - Fixes in import coordinates from Scipion (sqlite)

V3.1.2:
  - HIV STA Template not using 16 bit mrc
V3.1.1:
  - Templates folder added for packaging
v3.1.0:
  - First plugin release.See README.rst for more details
  - Tomography 2022 course: 5 templates added. Need You'll need to download its dataset -> scipion3 testdata --download tomo-tutorial<|MERGE_RESOLUTION|>--- conflicted
+++ resolved
@@ -1,9 +1,6 @@
 v3.7.3:
  Users:
   - Import TS: fix the heterogeneous set of TS validation using a range of angles.
-<<<<<<< HEAD
-  - TS viewer: fix the list of tiltseries viewers
-=======
   - Join heterogeneous sets are possible for tomography objects TS and tomograms.
  Developers:
   - Attribute _acquisition is initialized as None in TSBase, so the coppyAttributes callen in protocol for joining.
@@ -15,7 +12,7 @@
     * Attribute _isHetereogeneous checked in the corresponding sets.
     * Method checktomograms now is able to check the acquisition.
     * Method checkTsOriginMatrix added.
->>>>>>> 3cdae862
+  - TS viewer: fix the list of tiltseries viewers
 v3.7.2:
  Users:
    - Handling the matching in the ctf import(generalizing without the need to set patterns such as {TS}).
