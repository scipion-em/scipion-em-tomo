<<<<<<< HEAD
v3.2.1:
  - Import tilt series movies using a pattern instead of from mdoc files was improved and admits brackets in the
    basename of the files.

  Developers:
  - Coordinates 3D object have a new attribute _score to store the coordinates score, when necessary.


=======
v3.3:
  - Tomo metadata viewer increase contrast when left clicking on the preview image.
>>>>>>> 933de6f5
v3.2:
  - New protocol: "Landmarks to 2D coordinates". To jump to SPA from 3d info.
  - Tolerate empty lines in tlt files
  - Motion correction outputs renamed and fixed for odd/even and dose weighted
  - Tilt series can be sent to Xmipp metadata viewer for subsetting/inspection
  - TomoMetadataViewer shows the preview of the slice and some metadata (tiltAxisAngle)
  - Fix: Imod not needed for importing coordinates, unless imod mode is selected
  - Compose tilt series: Added "exclusion words" to filter out mdocs

  Developers:
  - angleAxis1 and angleAxis2 removed from the TomoAcquisition class

v3.1.9:
  - Reconstruction template fixed.
  - Relion 4 /dynamo  template tweaked. Specifically dynamo alignment
  - HIV template tweaked: one 3d classification removed. Mapback uses the 3d class.
  - OddEven functionality reviewed: Tilt Series set and Tomograms set have oddeven attributes/flags and
    there is no need for separate sets anymore. odd and even are internally referenced.
  - Added a new ctf tomo viewer (CtfConsensusTomoViewer)
  - ComposeTS: allowNull control added, removed validation and added _possibleOutputs

  Developers:
  - SubTomogram.getVolName() uses Coordinate3D.getTomoId()

v3.1.8:
  - SetOfSubtomoClasses improved: sampling rate set, coordinates injected

v3.1.7:
  - Templates tweaked: title and some mpi values

  Developers:
  - SetOfCoordinates and SetOfTiltSeries have a getTSIds method to return TS is contained (+ test)

v3.1.6:
  - Tilt order inferred from dose when tlt file has dose
  - Fix: subtomograms with coordinates work in absence of volId
  - HIV-HTA template: removes coords extraction and reconstruction since mapback can be done without them
  - Import Tilt series or Import tilt series movies do not work in streaming anymore
  - Import tomograms outputs "Tomograms" and defines possible outputs. Templates and tests adapted
  - Pyseg workflow template fixed (extra graphs removed)
  - HIV Reconstruction workflow template fixed (tomograms origin taken from mrc)
  - Protocols "fit vesicles" brought here from xmipptomo. Test added with filter by normals.
  Developers:
    - __init__ uses logger now
    - test_transformation fixed
    - SetOfCoordinates refactored internally to deal better with tomograms.
    - SetOfSubtomograms.iterCoordinates --> Mimics SetOfCoordinates behavior

v3.1.5:
 developers: hot fix, invalid import in test centralized layer
v3.1.4:
 users:
  - cbox format from cryolo implemented to import 3d coordinates
  - hide transform matrix column for TS movies
  - fix CTF viewer help (close #253)
  - change TS flags
  - Added an option to import the dose accumulation using a tlt file as second column
  - Fix: uses subsets of representatives are more accurate and not always SetOfVolumes
  - Fix: Single import of a numeric tilt series
  - Template for HIV STA improved
 developers:
  - Subtomogram has a constant for its tomoid attribute name: Subtomogram.VOL_NAME_FIELD = "_volName"
  - Add test centralization layer (not finished, but quite advanced and operative for coordinates and subtomograms)


v3.1.3:
 users:
  - Tutorials templates renamed
  - LandMarkModel shows Å not pixels in its description
 developers:
  - Subtomogram getTransform returns its contained transform if non convention is passed
  - Transformation subtomo test labels improved
  - tomo-em dataset definition: 3 trams added
  - TestImportTomoMasks: output names fixed
  - Fixes in import coordinates from Scipion (sqlite)

V3.1.2:
  - HIV STA Template not using 16 bit mrc
V3.1.1:
  - Templates folder added for packaging
v3.1.0:
  - First plugin release.See README.rst for more details
  - Tomography 2022 course: 5 templates added. Need You'll need to download its dataset -> scipion3 testdata --download tomo-tutorial<|MERGE_RESOLUTION|>--- conflicted
+++ resolved
@@ -1,16 +1,11 @@
-<<<<<<< HEAD
-v3.2.1:
-  - Import tilt series movies using a pattern instead of from mdoc files was improved and admits brackets in the
+v3.3:
+  - Tomo metadata viewer increase contrast when left clicking on the preview image.
+  - Import tilt series movies using a pattern instead of from mdoc files was improved and admits brackets [] in the
     basename of the files.
 
   Developers:
   - Coordinates 3D object have a new attribute _score to store the coordinates score, when necessary.
 
-
-=======
-v3.3:
-  - Tomo metadata viewer increase contrast when left clicking on the preview image.
->>>>>>> 933de6f5
 v3.2:
   - New protocol: "Landmarks to 2D coordinates". To jump to SPA from 3d info.
   - Tolerate empty lines in tlt files
