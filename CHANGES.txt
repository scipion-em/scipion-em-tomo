v3.8.1:
 Users:
<<<<<<< HEAD
  - TS viewer: Adding angles and the transformation matrix information

=======
  - update napari to v0.4.19
>>>>>>> 291c2093
v3.8.0:
 Users:
  - Import tomograms, CTFs and Transformation matrices (IMOD): added import functionality using the pattern {TS} to
    select the substring that will be considered as tsId.
  - Import TS:
    * Fix the heterogeneous set of TS validation using a range of angles.
    * Multiple TS can be imported without the label {TS}.
  - Join heterogeneous sets are possible for tomography objects TS and tomograms.
  - New protocol correct tilt offset: It allows to correct the tilt offset of a tilt series
  - Fix the protocol tomograms to micrographs. Helps enhanced. ImageHandler replaced by mrcfile.
  - Import from Mdoc: more precise error when calculating the dose. GUI log with more information.
  - TS viewer: Deleting excluded views and creating a new TS stack.
  - Fixing an error creating new outputs through the tiltserie viewer and import error in absence of metadataviewer.
  - Fixing an error plotting the defocus values in the ctfEstimation viewer
  - Import TS with mdoc: fix in the assignment of the initial dose.
  - Assign Transformation Matrix: combine alignments removed. Some fixes at metadata level.
Developers:
  - Attribute _acquisition is initialized as None in TSBase, so the coppyAttributes callen in protocol for joining.
    sets work properly. The same whith the attribute _origin.
  - Method hasAcquisition re-defined in TSBase for the same reason exposed in the previous line.
  - Attribute _isHetereogeneous and accessors added to SetOfTomograms and SetOfTiltSeries. Used in the string
    representation of both objects.
  - TiltSeries: method reStack added and applyTransforma refactored. Both related to the management of the excluded
    views.
  - Fix update method in Set of Tomos and Set of TS: It does not turn homogeneous sets into heterogeneous ones, nor
    does it look at the X and Y dimensions because they are considered heterogeneous under the criteria used before.
    Only the third dimension is checked for the heterogeneous set check.
  - CTFTomoSeries: method setNumberOfEstimationsInRangeFromDefocusList can handle now the excluded views.
  - TCL:
    * Attribute _isHetereogeneous checked in the corresponding sets.
    * Method checktomograms now is able to check the acquisition.
    * Method checkTsOriginMatrix added.
  - TS viewer:
    * Fix the list of tilt-series viewers
    * Using ScipionImageReader to read tiltseries
v3.7.2:
 Users:
   - Handling the matching in the ctf import(generalizing without the need to set patterns such as {TS}).
   - Refactoring the tiltserie viewer
  - Import TS, TSM and tomos: remove double underscore from both the linked filenames and the tsIds.
  - Import TS: add a validation for the case of heterogeneous sets of TS in the number of tilt images and providing the
    angular data using a range. The cases avoided with this validation prevents erratic behavior in the subsequent
    protocols.
 Developers:
  - Add to Tomogram and SetOfTomograms the attribute _ctfcorrected, the same way it was added to the tilt-series.
  - Update the TCL based on the previous point.
v3.7.1: HOTFIX - join TS bug solved (Thanks to Doulin Sheperd).
v3.7.0:
 Developers:
  - Add acquistion order attribute to the CTFTomo to provide a robust matching between tilt-images and CTFTomos.
  - Add method getTsIds to SetOfTomograms (useful when importing coordinates).
  - CTFTomoSeries: add method getCtfTomoFromTi.
  - CTFTomo: add acqOrder to the attributes list used on its copy method.
  - TiltSeriesBase - method generateTltFile expanded: optional input presentAcqOrders to manage the view exclusion.
  - Utils - add method getCommonTsAndCtfElements to intersect tilt images and CTFs based on the value of the
    attribute acquisition order, or index in case it's not present or empty (backwards compatibility)
  - SetOfCTFTomoSeries: add method getTSIds, just the same as for SetOfTiltSeries and SetOfCoordinates3D.
  - Method getTSIds methods simplified. They call now getUniqueValues instead of aggregate.

v3.6.1:
 Users:
  - Collapse the tilt-series tree by default in the tomo data viewer
  - Fix in protocol import TS: when providing mdoc files, label DividedBy2 is now only applied in the case of
    calculating it from fields MinMaxMean, PixelSpacing and CountsPerElectron (case #4).

Developers:
  - Fix: class Tomogram method getDim removed as it did not manage heterogeneous sets correctly when iterating (read the
    header once, stored it and reused). The Volume method is used now instead, as it reads the size from the file
    header for each file.
  - use setFramesFrange when importing TS movies
  - Class Tomogram method getDim removed as it did not manage heterogeneous sets correctly when iterating (read the
    header once, stored it and reused). The Volume method is used now instead, as it reads the size from the file
    header for each file.

v3.6.0:

 Users:
  - Tilt series subsets and CTFTomoseries clone the enable flag
  - Acquisition data storage fixed when importing tilt series and tilt series movies (min angle, max angle, and step)

 Developers:
  - Test dataset relion40_sta_tutorial_data expanded.
  - TCL: methods dor checking sets of TS and TsM improved.

v3.5.0:
 Users:
  - Improve the TiltSeries viewer. Allowing to exclude TiltImages
  - New protocol to import tilt-series CTF from different plugins
  - The CTF tomo series viewer now only plots the Enabled tilt images/ctfs.
  - Template HIV- STA with reliontomo: update the CTF importing method to the new centralized located in em-tomo.
  - Prevent viewers from locking the screen focus.
  - Improve SetOfCoordinates3D str method.
  - Fit vesicles prot nos requesting the tomograms. Refactored.
  - Fix accum dose in TS import without mdoc.
  - Napari 0.4.17 is the default version. boxmanager and tomotwin are now independent

Developers:
  - Improve the Test Centralization layer.
  - Tests for AreTomo2 CTF import added.
  - Expand the method checkTomograms from the Test Centralization Layer.
  - Import tomograms: the acquisition is now copied to both the set and the items.
  - Some refactor in protocol_ts_estimate_ctf.py required for the new CTF code design prots approach.
  - TiltSeries object: expand the method to generate the imod tlt file allowing to consider the excluded views.
  - TS movies not hiding any acquisition parameter to prevent accidental override.
v3.4.1:
  - Update HIV-tiltseries-alignment-reconstruction.json template
  - Update Picking template II
  - Update Relion4 template
v3.4:
  - Compose tilt series: Allowing tilt series with gaps
  - New protocol: "meshes from tomoMask"
  - Tomoviewer: Can sort by acquisition order too.
  - Sampling rate in Coordinates3D rounded to 2 decimal places upon visualization.
  - HIV STA template divided into 2: Dynamo STA and Relion4 STA
  - Picking template tutorial (cryolo, eman, deepfinder) changed
  Developers:
  - TestBaseCentralizedLayer: New test class to make more precise assertions on outputs.
  - Adding a method for extracting odd-even filenames
  - Fix schedule execution in protocol for importing coords from Scipion
v3.3:
  - Tomo metadata viewer increase contrast when left clicking on the preview image.
  - Import tilt series movies using a pattern instead of from mdoc files was improved and admits brackets [] in the
    basename of the files.
  - Import tilt series from mdoc now admits numeric base names or base names beginning by a numeric character
  - New config var: NAPARI_ENV_ACTIVATION, used by other plugins. Napari binary installation is centralized here.

  Developers:
  - Coordinates 3D object have a new attribute _score to store the coordinates score, when necessary.
  - SetOfSubTomograms append method now manages the align attribute of the set.

v3.2:
  - New protocol: "Landmarks to 2D coordinates". To jump to SPA from 3d info.
  - Tolerate empty lines in tlt files
  - Motion correction outputs renamed and fixed for odd/even and dose weighted
  - Tilt series can be sent to Xmipp metadata viewer for subsetting/inspection
  - TomoMetadataViewer shows the preview of the slice and some metadata (tiltAxisAngle)
  - Fix: Imod not needed for importing coordinates, unless imod mode is selected
  - Compose tilt series: Added "exclusion words" to filter out mdocs

  Developers:
  - angleAxis1 and angleAxis2 removed from the TomoAcquisition class

v3.1.9:
  - Reconstruction template fixed.
  - Relion 4 /dynamo  template tweaked. Specifically dynamo alignment
  - HIV template tweaked: one 3d classification removed. Mapback uses the 3d class.
  - OddEven functionality reviewed: Tilt Series set and Tomograms set have oddeven attributes/flags and
    there is no need for separate sets anymore. odd and even are internally referenced.
  - Added a new ctf tomo viewer (CtfConsensusTomoViewer)
  - ComposeTS: allowNull control added, removed validation and added _possibleOutputs

  Developers:
  - SubTomogram.getVolName() uses Coordinate3D.getTomoId()

v3.1.8:
  - SetOfSubtomoClasses improved: sampling rate set, coordinates injected

v3.1.7:
  - Templates tweaked: title and some mpi values

  Developers:
  - SetOfCoordinates and SetOfTiltSeries have a getTSIds method to return TS is contained (+ test)

v3.1.6:
  - Tilt order inferred from dose when tlt file has dose
  - Fix: subtomograms with coordinates work in absence of volId
  - HIV-HTA template: removes coords extraction and reconstruction since mapback can be done without them
  - Import Tilt series or Import tilt series movies do not work in streaming anymore
  - Import tomograms outputs "Tomograms" and defines possible outputs. Templates and tests adapted
  - Pyseg workflow template fixed (extra graphs removed)
  - HIV Reconstruction workflow template fixed (tomograms origin taken from mrc)
  - Protocols "fit vesicles" brought here from xmipptomo. Test added with filter by normals.
  Developers:
    - __init__ uses logger now
    - test_transformation fixed
    - SetOfCoordinates refactored internally to deal better with tomograms.
    - SetOfSubtomograms.iterCoordinates --> Mimics SetOfCoordinates behavior

v3.1.5:
 developers: hot fix, invalid import in test centralized layer
v3.1.4:
 users:
  - cbox format from cryolo implemented to import 3d coordinates
  - hide transform matrix column for TS movies
  - fix CTF viewer help (close #253)
  - change TS flags
  - Added an option to import the dose accumulation using a tlt file as second column
  - Fix: uses subsets of representatives are more accurate and not always SetOfVolumes
  - Fix: Single import of a numeric tilt series
  - Template for HIV STA improved
 developers:
  - Subtomogram has a constant for its tomoid attribute name: Subtomogram.VOL_NAME_FIELD = "_volName"
  - Add test centralization layer (not finished, but quite advanced and operative for coordinates and subtomograms)


v3.1.3:
 users:
  - Tutorials templates renamed
  - LandMarkModel shows Å not pixels in its description
 developers:
  - Subtomogram getTransform returns its contained transform if non convention is passed
  - Transformation subtomo test labels improved
  - tomo-em dataset definition: 3 trams added
  - TestImportTomoMasks: output names fixed
  - Fixes in import coordinates from Scipion (sqlite)

V3.1.2:
  - HIV STA Template not using 16 bit mrc
V3.1.1:
  - Templates folder added for packaging
v3.1.0:
  - First plugin release.See README.rst for more details
  - Tomography 2022 course: 5 templates added. Need You'll need to download its dataset -> scipion3 testdata --download tomo-tutorial<|MERGE_RESOLUTION|>--- conflicted
+++ resolved
@@ -1,11 +1,7 @@
 v3.8.1:
  Users:
-<<<<<<< HEAD
   - TS viewer: Adding angles and the transformation matrix information
-
-=======
   - update napari to v0.4.19
->>>>>>> 291c2093
 v3.8.0:
  Users:
   - Import tomograms, CTFs and Transformation matrices (IMOD): added import functionality using the pattern {TS} to
