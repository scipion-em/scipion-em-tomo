--- conflicted
+++ resolved
@@ -1,10 +1,7 @@
-<<<<<<< HEAD
 v3.5.0:
   - Prevent viewers from locking the screen focus.
-=======
 v3.4.2:
   - TS movies not hiding any acquisition parameter to prevent accidental override.
->>>>>>> 72254287
 v3.4.1:
   - Update HIV-tiltseries-alignment-reconstruction.json template
   - Update Picking template II
